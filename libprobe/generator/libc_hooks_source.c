/*
 * This file looks like C, but it is not read by the C compiler!
 * It is a place-holder for C code and is processed by gen_libprov.py and put into libprov_middle.c.
 * It re-uses C's grammar, so I get syntax highlighting and I can parse it into fragments of C syntax easily.
 * Rationale: In this part of the project, there are many repetitions of code automatically generated.
 * For example, for each function $foo, we define a wrapper function $foo that calls the original function client_$foo with the same arguments.
 * Just read libprov_middle.c.
 * I can more easily refactor how it works if I don't have to edit each individual instance.
 * gen_libprov.py reads the function signatures, and inside the function bodies, it looks for some specific variable declarations of the form: Type var_name = var_val;
 * We use GCC block-expressions to communicate blocks of code to gen_libprov.py: ({stmt0; stmt1; ...; }).
 */

/* Need these typedefs to make pycparser parse the functions. They won't be used in libprov_middle.c */
typedef void* DIR;
typedef void* FILE;
typedef void* bool;
typedef void* dev_t;
typedef void* fn;
typedef void* ftw_func;
typedef void* gid_t;
typedef void* id_t;
typedef void* idtype;
typedef void* idtype_t;
typedef void* int64_t;
typedef void* mode_t;
typedef void* nftw_func;
typedef void* off_t;
typedef void* pid_t;
typedef void* posix_spawn_file_actions_t;
typedef void* posix_spawnattr_t;
typedef void* pthread_attr_t;
typedef void* pthread_t;
typedef void* siginfo_t;
typedef void* size_t;
typedef void* ssize_t;
typedef void* thrd_start_t;
typedef void* thrd_t;
typedef void* uid_t;
typedef void* va_list;
<<<<<<< HEAD
struct utimbuf;
struct dirent;
int __type_mode_t;
typedef void* thrd_t;
typedef void* thrd_start_t;
typedef void* pthread_t;
typedef void* pthread_attr_t;
typedef void* pthread_key_t;
typedef void* posix_spawn_file_actions_t;
typedef void* posix_spawnattr_t;
typedef void DIR;
typedef void FILE;
=======
>>>>>>> 94def742

int __type_mode_t;
typedef int (*fn_ptr_int_void_ptr)(void*);

/* Docs: https://www.gnu.org/software/libc/manual/html_node/Opening-Streams.html */
FILE * fopen (const char *filename, const char *opentype) {
    void* pre_call = ({
        struct Op op = {
            open_op_code,
            {.open = {
                .path = create_path_lazy(AT_FDCWD, filename, 0),
                .flags = fopen_to_flags(opentype),
                .mode = 0,
                .fd = -1,
                .ferrno = 0,
            }},
            {0},
            0,
            0,
        };
        prov_log_try(op);
    });
    void* post_call = ({
        if (LIKELY(prov_log_is_enabled())) {
            if (UNLIKELY(ret == NULL)) {
                op.data.open.ferrno = call_errno;
            } else {
                op.data.open.fd = fileno(ret);
            }
            prov_log_record(op);
        }
    });
}
fn fopen64 = fopen;
FILE * freopen (const char *filename, const char *opentype, FILE *stream) {
    void* pre_call = ({
        int original_fd = fileno(stream);
        struct Op open_op = {
            open_op_code,
            {.open = {
                .path = create_path_lazy(AT_FDCWD, filename, 0),
                .flags = fopen_to_flags(opentype),
                .mode = 0,
                .fd = -1,
                .ferrno = 0,
            }},
            {0},
            0,
            0,
        };
        struct Op close_op = {
            close_op_code,
            {.close = {original_fd, 0, create_path_lazy(original_fd, NULL, AT_EMPTY_PATH)}},
            {0},
            0,
            0,
        };
        if (LIKELY(prov_log_is_enabled())) {
            prov_log_try(open_op);
            prov_log_try(close_op);
        }
    });
    void* post_call = ({
        if (LIKELY(prov_log_is_enabled())) {
            if (UNLIKELY(ret == NULL)) {
                open_op.data.open.ferrno = call_errno;
                close_op.data.close.ferrno = call_errno;
            } else {
                open_op.data.open.fd = fileno(ret);
            }
            prov_log_record(open_op);
            prov_log_record(close_op);
        }
    });
}
fn freopen64 = freopen;

/* Need: In case an analysis wants to use open-to-close consistency */
/* Docs: https://www.gnu.org/software/libc/manual/html_node/Closing-Streams.html */
int fclose (FILE *stream) {
    void* pre_call = ({
        int fd = fileno(stream);
        struct Op op = {
            close_op_code,
            {.close = {fd, 0, create_path_lazy(fd, NULL, AT_EMPTY_PATH)}},
            {0},
            0,
            0,
        };
        if (LIKELY(prov_log_is_enabled())) {
            prov_log_try(op);
        }
    });
    void* post_call = ({
        if (LIKELY(prov_log_is_enabled())) {
            op.data.close.ferrno = ret == 0 ? 0 : call_errno;
            prov_log_record(op);
        }
    });
}
int fcloseall(void) {
    void* call = ({
        /* TODO: We are also technically supposed to flush the streams here. */
        closefrom(0);
        int ret = 0;
    });
}

/* Docs: https://www.man7.org/linux/man-pages/man2/openat.2.html */
int openat(int dirfd, const char *filename, int flags, ...) {
    void* pre_call = ({
        mode_t mode = 0;
        if (((flags & O_CREAT) != 0) || ((flags & O_TMPFILE) == O_TMPFILE)) {
            va_list ap;
            va_start(ap, flags);
            mode = va_arg(ap, __type_mode_t);
            va_end(ap);
        }
        struct Op op = {
            open_op_code,
            {.open = {
                .path = create_path_lazy(dirfd, filename, (flags & O_NOFOLLOW ? AT_SYMLINK_NOFOLLOW : 0)),
                .flags = flags,
                .mode = mode,
                .fd = -1,
                .ferrno = 0,
            }},
            {0},
            0,
            0,
        };
    });
    void* call = ({
<<<<<<< HEAD
        int ret = client_openat(dirfd, filename, flags, mode);
=======
        // Need explicit call because variadic arg
        int ret = unwrapped_openat(dirfd, filename, flags, mode);
>>>>>>> 94def742
    });
    void* post_call = ({
        if (LIKELY(prov_log_is_enabled())) {
            op.data.open.ferrno = UNLIKELY(ret == -1) ? call_errno : 0;
            op.data.open.fd = ret;
            prov_log_record(op);
        }
    });
}
fn openat64 = openat;

/* Docs: https://www.gnu.org/software/libc/manual/html_node/Opening-and-Closing-Files.html */
int open(const char* filename, int flags, ...) {
    void* call = ({
        mode_t mode = 0;
        if (((flags & O_CREAT) != 0) || ((flags & O_TMPFILE) == O_TMPFILE)) {
            va_list ap;
            va_start(ap, flags);
            mode = va_arg(ap, __type_mode_t);
            va_end(ap);
        }
        int ret = openat(AT_FDCWD, filename, flags, mode);
    });
}
fn open64 = open;
int __open_2(const char* filename, int flags) {
    void* call = ({
<<<<<<< HEAD
        int ret = client_open(filename, flags, mode);
    });
    void* post_call = ({
        if (LIKELY(prov_log_is_enabled())) {
            op.data.open.ferrno = UNLIKELY(ret == -1) ? call_errno : 0;
            op.data.open.fd = ret;
            prov_log_record(op);
        }
=======
        int ret = __openat_2(AT_FDCWD, filename, flags);
>>>>>>> 94def742
    });
}
fn __open64_2 = __open_2;
int __openat_2(int fd, const char* file, int flags) {
    void* pre_call = ({
        struct Op op = {
            open_op_code,
            {.open = {
                .path = create_path_lazy(fd, file, (flags & O_NOFOLLOW ? AT_SYMLINK_NOFOLLOW : 0)),
                .flags = flags,
                .mode = 0,
                .fd = -1,
                .ferrno = 0,
            }},
            {0},
            0,
            0,
        };
<<<<<<< HEAD
        if (LIKELY(prov_log_is_enabled())) {
            prov_log_try(op);
        }
    });
    void* call = ({
        int ret = client_open(filename, flags);
=======
>>>>>>> 94def742
    });
    void* post_call = ({
        if (LIKELY(prov_log_is_enabled())) {
            op.data.open.ferrno = UNLIKELY(ret == -1) ? call_errno : 0;
            op.data.open.fd = ret;
            prov_log_record(op);
        }
    });
}
fn __openat64_2 = __openat_2;
int creat (const char *filename, mode_t mode) {
    void* call = ({
        int ret = open(filename, O_CREAT|O_WRONLY|O_TRUNC, mode);
    });
}
fn creat64 = creat;
int close (int filedes) {
    void* pre_call = ({
        struct Op op = {
            close_op_code,
            {.close = {filedes, 0, create_path_lazy(filedes, NULL, AT_EMPTY_PATH)}},
            {0},
            0,
            0,
        };
        if (LIKELY(prov_log_is_enabled())) {
            prov_log_try(op);
        }
    });
    void* post_call = ({
         if (LIKELY(prov_log_is_enabled())) {
            op.data.close.ferrno = ret == 0 ? 0 : call_errno;
            prov_log_record(op);
        }
    });
}
int close_range (unsigned int lowfd, unsigned int maxfd, int flags) {
    void* call = ({
        ASSERTF(flags == 0 || flags == CLOSE_RANGE_CLOEXEC,
                "I haven't implemented CLOSE_RANGE_UNSHARE");
        DIR* dp = EXPECT_NONNULL(client_opendir("/proc/self/fd"));
        struct dirent* dirp;
        DEBUG("close_range %d %d %d -> close", lowfd, maxfd, flags);
        while ((dirp = client_readdir(dp)) != NULL) {
            if (LIKELY('0' <= dirp->d_name[0] && dirp->d_name[0] <= '9')) {
                unsigned int fd = (unsigned int) my_atoui(dirp->d_name);
                if (lowfd <= fd && fd <= maxfd) {
                    /* Use the real (not unwrapped) close, so it gets logged as a normal close */
                    if (flags == 0) {
                        close(fd);
                    } else if (flags == CLOSE_RANGE_CLOEXEC) {
                        int fd_flags = fcntl(fd, F_GETFD);
                        fd_flags |= O_CLOEXEC;
                        fcntl(fd, F_SETFD, fd_flags);
                    }
                }
            }
        }
        client_closedir(dp);
        int ret = 0;
    });
}
void closefrom (int lowfd) {
    void* call = ({
        DIR* dp = EXPECT_NONNULL(client_opendir("/proc/self/fd"));
        struct dirent* dirp;
        DEBUG("closefrom %d -> close", lowfd);
        while ((dirp = client_readdir(dp)) != NULL) {
            if (LIKELY('0' <= dirp->d_name[0] && dirp->d_name[0] <= '9')) {
                int fd = (int) my_atoui(dirp->d_name);
                if (lowfd <= fd) {
                    /* Use the real (not unwrapped) close, so it gets logged as a normal close */
                    close(fd);
                }
            }
        }
        client_closedir(dp);
    });
}

/* Docs: https://www.gnu.org/software/libc/manual/html_node/Dup]licating-Descriptors.html */
int dup (int old) {
    void* pre_call = ({
        struct Op op = {
            dup_op_code,
            {.dup = {old, 0, 0, 0}},
            {0},
            0,
            0,
        };
        if (LIKELY(prov_log_is_enabled())) {
            prov_log_try(op);
        }
    });
    void* post_call = ({
         if (LIKELY(prov_log_is_enabled())) {
            if (UNLIKELY(ret == -1)) {
                op.data.dup.ferrno = call_errno;
            } else {
                op.data.dup.new = ret;
            }
            prov_log_record(op);
        }
    });
}
int dup2 (int old, int new) {
    void* call = ({
        int ret = dup3(old, new, 0);
    });
}

/* Docs: https://www.man7.org/linux/man-pages/man2/dup.2.html */
int dup3 (int old, int new, int flags) {
    void* pre_call = ({
        struct Op dup_op = {
            dup_op_code,
            {.dup = {old, new, flags, 0}},
            {0},
            0,
            0,
        };
        if (LIKELY(prov_log_is_enabled())) {
            prov_log_try(dup_op);
        }
    });
    void* post_call = ({
         if (LIKELY(prov_log_is_enabled())) {
             if (UNLIKELY(ret == -1)) {
                 dup_op.data.dup.ferrno = call_errno;
            }
            prov_log_record(dup_op);
        }
    });
}

/* TODO: fcntl to op */
/* Docs: https://www.gnu.org/software/libc/manual/html_node/Control-Operations.html#index-fcntl-function */
int fcntl (int filedes, int command, ...) {
    void* pre_call = ({
            /* Parse args */

            bool has_int_arg = command == F_DUPFD || command == F_DUPFD_CLOEXEC || command == F_SETFD || command == F_SETFL || command == F_SETOWN || command == F_SETSIG || command == F_SETLEASE || command == F_NOTIFY || command == F_SETPIPE_SZ || command == F_ADD_SEALS;
            bool has_ptr_arg = command == F_SETLK || command == F_SETLKW || command == F_GETLK || command == F_OFD_SETLK || command == F_OFD_SETLKW || command == F_OFD_GETLK || command == F_GETOWN_EX || command == F_SETOWN_EX || command == F_GET_RW_HINT || command == F_SET_RW_HINT || command == F_GET_FILE_RW_HINT || command == F_SET_FILE_RW_HINT;
            /* Highlander assertion: there can only be one! */
            /* But there could be zero, as in fcntl(fd, F_GETFL) */
            ASSERTF(!has_int_arg || !has_ptr_arg, "");

            int int_arg = 0;
            void* ptr_arg = NULL;
            va_list ap;
            va_start(ap, command);
            if (has_int_arg) {
                int_arg = va_arg(ap, __type_int);
            } else if (has_ptr_arg) {
                ptr_arg = va_arg(ap, __type_voidp);
            }
            va_end(ap);

            /* Set up ops */
            struct Op dup_op = {
                dup_op_code,
                {.dup = {filedes, 0, command == F_DUPFD_CLOEXEC ? O_CLOEXEC : 0, 0}},
                {0},
                0,
                0,
            };
            bool is_dup = command == F_DUPFD || command == F_DUPFD_CLOEXEC;
            if (is_dup) {
                if (LIKELY(prov_log_is_enabled())) {
                    prov_log_try(dup_op);
                }
            }
        });
    void* call = ({
        int ret;
        if (has_int_arg) {
            ret = client_fcntl(filedes, command, int_arg);
        } else if (has_ptr_arg) {
            ret = client_fcntl(filedes, command, ptr_arg);
        } else {
            ret = client_fcntl(filedes, command);
        }
    });
    void* post_call = ({
        if (LIKELY(prov_log_is_enabled())) {
            if (is_dup) {
                if (UNLIKELY(ret == -1)) {
                    dup_op.data.dup.ferrno = call_errno;
                } else {
                    dup_op.data.dup.new = ret;
                }
                prov_log_record(dup_op);
            }
        }
    });
}

/* Need: We need this so that opens relative to the current working directory can be resolved */
/* Docs: https://www.gnu.org/software/libc/manual/html_node/Working-Directory.html */
int chdir (const char *filename) {
    void* pre_call = ({
        struct Op op = {
            chdir_op_code,
            {.chdir = {
                .path = create_path_lazy(AT_FDCWD, filename, 0),
                .ferrno = 0
            }},
            {0},
            0,
            0,
        };
        if (LIKELY(prov_log_is_enabled())) {
            prov_log_try(op);
        }
    });
    void* post_call = ({
        if (LIKELY(prov_log_is_enabled())) {
            op.data.chdir.ferrno = ret == 0 ? 0 : call_errno;
            prov_log_record(op);
        }
    });
}
int fchdir (int filedes) {
    void* pre_call = ({
        struct Op op = {
            chdir_op_code,
            {.chdir = {
                .path = create_path_lazy(filedes, NULL, AT_EMPTY_PATH),
                .ferrno = 0
            }},
            {0},
            0,
            0,
        };
        if (LIKELY(prov_log_is_enabled())) {
            prov_log_try(op);
        }
    });
    void* post_call = ({
        if (LIKELY(prov_log_is_enabled())) {
            op.data.chdir.ferrno = ret == 0 ? 0 : call_errno;
            prov_log_record(op);
        }
    });
}

/* Docs: https://www.gnu.org/software/libc/manual/html_node/Opening-a-Directory.html */
DIR * opendir (const char *dirname) {
    void* pre_call = ({
        struct Op op = {
            open_op_code,
            {.open = {
                .path = create_path_lazy(AT_FDCWD, dirname, 0),
                /* https://github.com/esmil/musl/blob/master/src/dirent/opendir.c */
                .flags = O_RDONLY | O_DIRECTORY | O_CLOEXEC,
                .mode = 0,
                .fd = -1,
                .ferrno = 0,
            }},
            {0},
            0,
            0,
        };
        if (LIKELY(prov_log_is_enabled())) {
            prov_log_try(op);
        }
    });
    void* post_call = ({
        if (LIKELY(prov_log_is_enabled())) {
            op.data.open.ferrno = ret == NULL ? call_errno : 0;
            op.data.open.fd = ret == NULL ? -1 : dirfd(ret);
            prov_log_record(op);
        }
    });
}
DIR * fdopendir (int fd) {
    void* pre_call = ({
        struct Op op = {
            open_op_code,
            {.open = {
                .path = create_path_lazy(fd, NULL, AT_EMPTY_PATH),
                /* https://github.com/esmil/musl/blob/master/src/dirent/opendir.c */
                .flags = O_RDONLY | O_DIRECTORY | O_CLOEXEC,
                .mode = 0,
                .fd = -1,
                .ferrno = 0,
            }},
            {0},
            0,
            0,
        };
        if (LIKELY(prov_log_is_enabled())) {
            prov_log_try(op);
        }
    });
    void* post_call = ({
        if (LIKELY(prov_log_is_enabled())) {
            op.data.open.ferrno = ret == NULL ? call_errno : 0;
            op.data.open.fd = ret == NULL ? -1 : dirfd(ret);
            prov_log_record(op);
        }
    });
}

/* TODO: interpose and sort dirent iteration */
/* https://www.gnu.org/software/libc/manual/html_node/Reading_002fClosing-Directory.html */
struct dirent * readdir (DIR *dirstream) {
    void* pre_call = ({
        int fd = dirfd(dirstream);
        struct Op op = {
            readdir_op_code,
            {.readdir = {
                .dir = create_path_lazy(fd, NULL, AT_EMPTY_PATH),
                .child = NULL,
                .all_children = false,
                .ferrno = 0,
            }},
            {0},
            0,
            0,
        };
        if (LIKELY(prov_log_is_enabled())) {
            prov_log_try(op);
        }
    });
    void* post_call = ({
        if (LIKELY(prov_log_is_enabled())) {
            if (UNLIKELY(ret == NULL)) {
                op.data.readdir.ferrno = call_errno;
            } else {
                /* Note: we will assume these dirents aer the same as openat(fd, ret->name);
                 * This is roughly, "the file-system implementation is self-consistent between readdir and openat."
                 * */
                op.data.readdir.child = arena_strndup(get_data_arena(), ret->d_name, sizeof(ret->d_name));
            }
            prov_log_record(op);
        }
    });
}
struct dirent64 * readdir64 (DIR *dirstream) {
    void* pre_call = ({
        int fd = dirfd(dirstream);
        struct Op op = {
            readdir_op_code,
            {.readdir = {
                .dir = create_path_lazy(fd, NULL, AT_EMPTY_PATH),
                .child = NULL,
                .all_children = false,
                .ferrno = 0,
            }},
            {0},
            0,
            0,
        };
        if (LIKELY(prov_log_is_enabled())) {
            prov_log_try(op);
        }
    });
    void* post_call = ({
        if (LIKELY(prov_log_is_enabled())) {
            if (UNLIKELY(ret == NULL)) {
                op.data.readdir.ferrno = call_errno;
            } else {
                /* Note: we will assume these dirents aer the same as openat(fd, ret->name);
                 * This is roughly, "the file-system implementation is self-consistent between readdir and openat."
                 * */
                op.data.readdir.child = arena_strndup(get_data_arena(), ret->d_name, sizeof(ret->d_name));
            }
            prov_log_record(op);
        }
    });
}

int readdir_r (DIR *dirstream, struct dirent *entry, struct dirent **result) {
    void* pre_call = ({
        int fd = dirfd(dirstream);
        struct Op op = {
            readdir_op_code,
            {.readdir = {
                .dir = create_path_lazy(fd, NULL, AT_EMPTY_PATH),
                .child = NULL,
                .all_children = false,
                .ferrno = 0,
            }},
            {0},
            0,
            0,
        };
        if (LIKELY(prov_log_is_enabled())) {
            prov_log_try(op);
        }
    });
    void* post_call = ({
        if (LIKELY(prov_log_is_enabled())) {
            if (UNLIKELY(*result == NULL)) {
                op.data.readdir.ferrno = call_errno;
            } else {
                /* Note: we will assume these dirents aer the same as openat(fd, ret->name);
                 * This is roughly, "the file-system implementation is self-consistent between readdir and openat."
                 * */
                op.data.readdir.child = arena_strndup(get_data_arena(), entry->d_name, sizeof(entry->d_name));
            }
            prov_log_record(op);
        }
    });
}
int readdir64_r (DIR *dirstream, struct dirent64 *entry, struct dirent64 **result) {
    void* pre_call = ({
        int fd = dirfd(dirstream);
        struct Op op = {
            readdir_op_code,
            {.readdir = {
                .dir = create_path_lazy(fd, NULL, AT_EMPTY_PATH),
                .child = NULL,
                .all_children = false,
                .ferrno = 0,
            }},
            {0},
            0,
            0,
        };
        if (LIKELY(prov_log_is_enabled())) {
            prov_log_try(op);
        }
    });
    void* post_call = ({
        if (LIKELY(prov_log_is_enabled())) {
            if (UNLIKELY(*result == NULL)) {
                op.data.readdir.ferrno = call_errno;
            } else {
                /* Note: we will assume these dirents aer the same as openat(fd, ret->name);
                 * This is roughly, "the file-system implementation is self-consistent between readdir and openat."
                 * */
                op.data.readdir.child = arena_strndup(get_data_arena(), entry->d_name, sizeof(entry->d_name));
            }
            prov_log_record(op);
        }
    });
}

int closedir (DIR *dirstream) {
    void* pre_call = ({
        int fd = dirfd(dirstream);
        struct Op op = {
            close_op_code,
            {.close = {fd, 0, create_path_lazy(fd, NULL, AT_EMPTY_PATH)}},
            {0},
            0,
            0,
        };
        if (LIKELY(prov_log_is_enabled())) {
            prov_log_try(op);
        }
    });
    void* post_call = ({
        if (LIKELY(prov_log_is_enabled())) {
            op.data.close.ferrno = ret == 0 ? 0 : call_errno;
            prov_log_record(op);
        }
    });
}

/* https://www.gnu.org/software/libc/manual/html_node/Random-Access-Directory.html */
void rewinddir (DIR *dirstream) { }
long int telldir (DIR *dirstream) { }
void seekdir (DIR *dirstream, long int pos) { }

/* https://www.gnu.org/software/libc/manual/html_node/Scanning-Directory-Content.html */
int scandir (const char *dir, struct dirent ***namelist, int (*selector) (const struct dirent *), int (*cmp) (const struct dirent **, const struct dirent **)) {
    void* pre_call = ({
        struct Op op = {
            readdir_op_code,
            {.readdir = {
                .dir = create_path_lazy(AT_FDCWD, dir, 0),
                .child = NULL,
                .all_children = true,
            }},
            {0},
            0,
            0,
        };
        if (LIKELY(prov_log_is_enabled())) {
            prov_log_try(op);
        }
    });
    void* post_call = ({
        if (LIKELY(prov_log_is_enabled())) {
            if (UNLIKELY(ret != 0)) {
                op.data.readdir.ferrno = call_errno;
            }
            prov_log_record(op);
        }
    });
}
int scandir64 (const char *dir, struct dirent64 ***namelist, int (*selector) (const struct dirent64 *), int (*cmp) (const struct dirent64 **, const struct dirent64 **)) {
    void* pre_call = ({
        struct Op op = {
            readdir_op_code,
            {.readdir = {
                .dir = create_path_lazy(AT_FDCWD, dir, 0),
                .child = NULL,
                .all_children = true,
            }},
            {0},
            0,
            0,
        };
        if (LIKELY(prov_log_is_enabled())) {
            prov_log_try(op);
        }
    });
    void* post_call = ({
        if (LIKELY(prov_log_is_enabled())) {
            if (ret != 0) {
                op.data.readdir.ferrno = call_errno;
            }
            prov_log_record(op);
        }
    });
}

/* Docs: https://www.man7.org/linux/man-pages/man3/scandir.3.html */
int scandirat(int dirfd, const char *restrict dirp,
            struct dirent ***restrict namelist,
            int (*filter)(const struct dirent *),
            int (*compar)(const struct dirent **, const struct dirent **)) {
    void* pre_call = ({
        struct Op op = {
            readdir_op_code,
            {.readdir = {
                .dir = create_path_lazy(dirfd, dirp, 0),
                .child = NULL,
                .all_children = true,
            }},
            {0},
            0,
            0,
        };
        if (LIKELY(prov_log_is_enabled())) {
            prov_log_try(op);
        }
    });
    void* post_call = ({
        if (LIKELY(prov_log_is_enabled())) {
            if (UNLIKELY(ret != 0)) {
                op.data.readdir.ferrno = call_errno;
            }
            prov_log_record(op);
        }
    });
}

/* https://www.gnu.org/software/libc/manual/html_node/Low_002dlevel-Directory-Access.html */
ssize_t getdents64 (int fd, void *buffer, size_t length) {
    void* pre_call = ({
        struct Op op = {
            readdir_op_code,
            {.readdir = {
                .dir = create_path_lazy(fd, NULL, AT_EMPTY_PATH),
                .child = NULL,
                .all_children = true,
            }},
            {0},
            0,
            0,
        };
        if (LIKELY(prov_log_is_enabled())) {
            prov_log_try(op);
        }
    });
    void* post_call = ({
        if (LIKELY(prov_log_is_enabled())) {
            if (UNLIKELY(ret == -1)) {
                op.data.readdir.ferrno = call_errno;
            }
            prov_log_record(op);
        }
    });
}

/* Docs: https://www.gnu.org/software/libc/manual/html_node/Working-with-Directory-Trees.html */
/* Need: These operations walk a directory recursively */
int ftw (const char *filename, ftw_func func, int descriptors) {
    void* pre_call = ({
        struct Op op = {
            readdir_op_code,
            {.readdir = {
                .dir = create_path_lazy(AT_FDCWD, filename, 0),
                .child = NULL,
                .all_children = true,
            }},
            {0},
            0,
            0,
        };
        if (LIKELY(prov_log_is_enabled())) {
            prov_log_try(op);
        }
    });
    void* post_call = ({
        if (LIKELY(prov_log_is_enabled())) {
            if (UNLIKELY(ret != 0)) {
                op.data.readdir.ferrno = call_errno;
            }
            prov_log_record(op);
        }
    });
}
int nftw (const char *filename, nftw_func func, int descriptors, int flag) {
    void* pre_call = ({
        struct Op op = {
            readdir_op_code,
            {.readdir = {
                .dir = create_path_lazy(AT_FDCWD, filename, 0),
                .child = NULL,
                .all_children = true,
            }},
            {0},
            0,
            0,
        };
        if (LIKELY(prov_log_is_enabled())) {
            prov_log_try(op);
        }
    });
    void* post_call = ({
        if (LIKELY(prov_log_is_enabled())) {
            if (UNLIKELY(ret != 0)) {
                op.data.readdir.ferrno = call_errno;
            }
            prov_log_record(op);
        }
    });
}
/* I can't include ftw.h on some systems because it defines fstatat as extern int on some machines. */

/* Docs: https://www.gnu.org/software/libc/manual/html_node/Hard-Links.html */
int link (const char *oldname, const char *newname) {
    void* call = ({
        int ret = linkat(AT_FDCWD, oldname, AT_FDCWD, newname, 0);
    });
}
int linkat (int oldfd, const char *oldname, int newfd, const char *newname, int flags) {
    void* pre_call = ({
        struct Op op = {
            hard_link_op_code,
            {.hard_link = {
                .old = create_path_lazy(oldfd, oldname, flags),
                .new = create_path_lazy(newfd, newname, flags),
                .ferrno = 0,
            }},
            {0},
            0,
            0,
        };
        if (LIKELY(prov_log_is_enabled())) {
            prov_log_try(op);
        }
    });
    void* post_call = ({
        if (LIKELY(prov_log_is_enabled())) {
            if (UNLIKELY(ret != 0)) {
                op.data.hard_link.ferrno = call_errno;
            }
            prov_log_record(op);
        }
    });
}

/* TODO: debug */
/* Docs: https://www.gnu.org/software/libc/manual/html_node/Symbolic-Links.html */
/* int symlink (const char *oldname, const char *newname) { */
/*     void* pre_call = ({ */
/*         struct Op op = { */
/*             symbolic_link_op_code, */
/*             {.symbolic_link = { */
/*                 .old = oldname, */
/*                 .new = create_path_lazy(AT_FDCWD, newname, 0), */
/*                 .ferrno = 0, */
/*             }}, */
/*             {0}, */
/*             0, */
/*             0, */
/*         }; */
/*         if (LIKELY(prov_log_is_enabled())) { */
/*             prov_log_try(op); */
/*         } */
/*     }); */
/*     void* post_call = ({ */
/*         if (LIKELY(prov_log_is_enabled())) { */
/*             if (UNLIKELY(ret != 0)) { */
/*                 op.data.symbolic_link.ferrno = call_errno; */
/*             } */
/*             prov_log_record(op); */
/*         } */
/*     }); */
/* } */

/* Docs: https://www.man7.org/linux/man-pages/man2/symlink.2.html */
int symlinkat(const char *target, int newdirfd, const char *linkpath) {
    void* pre_call = ({
        struct Op op = {
            symbolic_link_op_code,
            {.symbolic_link = {
                .old = target,
                .new = create_path_lazy(newdirfd, linkpath, 0),
                .ferrno = 0,
            }},
            {0},
            0,
            0,
        };
        if (LIKELY(prov_log_is_enabled())) {
            prov_log_try(op);
        }
    });
    void* post_call = ({
        if (LIKELY(prov_log_is_enabled())) {
            if (UNLIKELY(ret != 0)) {
                op.data.symbolic_link.ferrno = call_errno;
            }
            prov_log_record(op);
        }
    });
}

/* TODO */
/* Docs: https://www.gnu.org/software/libc/manual/html_node/Symbolic-Links.html */
ssize_t readlink (const char *filename, char *buffer, size_t size) {
    void* call = ({
        ssize_t ret = readlinkat(AT_FDCWD, filename, buffer, size);
    });
}
ssize_t readlinkat (int dirfd, const char *filename, char *buffer, size_t size) {
    void* pre_call = ({
        struct Op op = {
            read_link_op_code,
            {.read_link = {
                .linkpath = create_path_lazy(dirfd, filename, 0),
                .referent = NULL,
                .truncation = false,
                .recursive_dereference = false,
                .ferrno = 0,
            }},
            {0},
            0,
            0,
        };
        if (LIKELY(prov_log_is_enabled())) {
            prov_log_try(op);
        }
    });
    void* post_call = ({
        if (LIKELY(prov_log_is_enabled())) {
            if (LIKELY(ret != -1)) {
                op.data.read_link.referent = arena_strndup(get_data_arena(), buffer, ret + 1);
                ((char*)op.data.read_link.referent)[ret] = '\0';
                // If the returned value equals bufsiz, then truncation may have occurred.
                op.data.read_link.truncation = ((size_t) ret) == size;
            } else {
                op.data.read_link.ferrno = call_errno;
            }
            prov_log_record(op);
        }
    });
}
char * canonicalize_file_name (const char *name) {
    void* pre_call = ({
        struct Op op = {
            read_link_op_code,
            {.read_link = {
                .linkpath = create_path_lazy(AT_FDCWD, name, 0),
                .referent = NULL,
                .truncation = false,
                .recursive_dereference = true,
                .ferrno = 0,
            }},
            {0},
            0,
            0,
        };
        if (LIKELY(prov_log_is_enabled())) {
            prov_log_try(op);
        }
    });
    void* post_call = ({
        if (LIKELY(prov_log_is_enabled())) {
            if (LIKELY(ret)) {
                op.data.read_link.referent = arena_strndup(get_data_arena(), ret, PATH_MAX);
                op.data.read_link.truncation = false;
            } else {
                op.data.read_link.ferrno = call_errno;
            }
            prov_log_record(op);
        }
    });
}
char * realpath (const char *restrict name, char *restrict resolved) {
    void* pre_call = ({
        struct Op op = {
            read_link_op_code,
            {.read_link = {
                .linkpath = create_path_lazy(AT_FDCWD, name, 0),
                .referent = NULL,
                .truncation = false,
                .recursive_dereference = true,
                .ferrno = 0,
            }},
            {0},
            0,
            0,
        };
        if (LIKELY(prov_log_is_enabled())) {
            prov_log_try(op);
        }
    });
    void* post_call = ({
        if (LIKELY(prov_log_is_enabled())) {
            if (LIKELY(ret)) {
                op.data.read_link.referent = arena_strndup(get_data_arena(), ret, PATH_MAX);
                op.data.read_link.truncation = false;
            } else {
                op.data.read_link.ferrno = call_errno;
            }
            prov_log_record(op);
        }
    });
}

/* Docs: https://www.gnu.org/software/libc/manual/html_node/Deleting-Files.html */
int unlink (const char *filename) {
    void* call = ({
        int ret = unlinkat(AT_FDCWD, filename, 0);
    });
}
int rmdir (const char *filename) {
    void* call = ({
        int ret = remove(filename);
    });
}
int remove (const char *filename) {
    void* pre_call = ({
        struct Op op = {
            unlink_op_code,
            {.unlink = {
                .path = create_path_lazy(AT_FDCWD, filename, 0),
                .unlink_type = 2,
                .ferrno = 0,
            }},
            {0},
            0,
            0,
        };
        if (LIKELY(prov_log_is_enabled())) {
            prov_log_try(op);
        }
    });
    void* post_call = ({
        if (LIKELY(prov_log_is_enabled())) {
            if (UNLIKELY(ret == -1)) {
                op.data.unlink.ferrno = call_errno;
            }
            prov_log_record(op);
        }
    });
}

/* Docs: https://www.man7.org/linux/man-pages/man2/unlink.2.html */
int unlinkat(int dirfd, const char *pathname, int flags) {
    void* pre_call = ({
        struct Op op = {
            unlink_op_code,
            {.unlink = {
                .path = create_path_lazy(dirfd, pathname, flags),
                .unlink_type = 0,
                .ferrno = 0,
            }},
            {0},
            0,
            0,
        };
        if (LIKELY(prov_log_is_enabled())) {
            prov_log_try(op);
        }
    });
    void* post_call = ({
        if (LIKELY(prov_log_is_enabled())) {
            if (UNLIKELY(ret == -1)) {
                op.data.unlink.ferrno = call_errno;
            }
            prov_log_record(op);
        }
    });
}

/* Docs: https://www.gnu.org/software/libc/manual/html_node/Renaming-Files.html */
int rename (const char *oldname, const char *newname) {
    void* call = ({
        int ret = renameat2(AT_FDCWD, oldname, AT_FDCWD, newname, 0);
    });
}

/* Docs: https://www.man7.org/linux/man-pages/man2/rename.2.html */
int renameat(int olddirfd, const char *oldpath,
           int newdirfd, const char *newpath) {
    void* call = ({
        int ret = renameat2(olddirfd, oldpath, newdirfd, newpath, 0);
    });
}
int renameat2(int olddirfd, const char *oldpath,
            int newdirfd, const char *newpath, unsigned int flags) {
    void* pre_call = ({
        struct Op op = {
            rename_op_code,
            {.rename = {
                .src = create_path_lazy(olddirfd, oldpath, 0),
                .dst = create_path_lazy(newdirfd, newpath, 0),
                .ferrno = 0,
            }},
            {0},
            0,
            0,
        };
        if (LIKELY(prov_log_is_enabled())) {
            prov_log_try(op);
        }
    });
    void* post_call = ({
        if (LIKELY(prov_log_is_enabled())) {
            if (UNLIKELY(ret == -1)) {
                op.data.rename.ferrno = call_errno;
            }
            prov_log_record(op);
        }
    });
}

/* Docs: https://www.gnu.org/software/libc/manual/html_node/Creating-Directories.html */
int mkdir(const char* filename, mode_t mode) {
    void* call = ({
        int ret = mkdirat(AT_FDCWD, filename, mode);
    });
}

/* Docs: https://www.man7.org/linux/man-pages/man2/mkdirat.2.html */
int mkdirat(int dirfd, const char *pathname, mode_t mode) {
    void* pre_call = ({
        struct Op op = {
            mkfile_op_code,
            {.mkfile = {
                .path = null_path,
                .file_type = DirFileType,
                .flags = 0,
                .mode = mode,
                .ferrno = 0,
            }},
            {0},
            0,
            0,
        };
        prov_log_try(op);
    });
    void* post_call = ({
        if (UNLIKELY(ret == -1)) {
            op.data.mkfile.path = create_path_lazy(AT_FDCWD, pathname, 0),
            op.data.mkfile.ferrno = call_errno;
        }
        prov_log_record(op);
    });
}

/* Docs: https://www.gnu.org/software/libc/manual/html_node/Reading-Attributes.html */
int stat (const char *filename, struct stat *buf) {
    void* call = ({
        int ret = fstatat(AT_FDCWD, filename, buf, 0);
    });
}
int fstat (int filedes, struct stat *buf) {
    void* pre_call = ({
        struct Op op = {
            stat_op_code,
            {.stat = {
                .path = create_path_lazy(filedes, NULL, 0),
                .flags = 0,
                .stat_result = {0},
                .ferrno = 0,
            }},
            {0},
            0,
            0,
        };
        if (LIKELY(prov_log_is_enabled())) {
            prov_log_try(op);
        }
    });
    void* post_call = ({
        if (LIKELY(prov_log_is_enabled())) {
            if (ret != 0) {
                op.data.stat.ferrno = call_errno;
            } else {
                stat_result_from_stat(&op.data.stat.stat_result, buf);
            }
            prov_log_record(op);
        }
    });
}
int lstat (const char *filename, struct stat *buf) {
    void* call = ({
        int ret = fstatat(AT_FDCWD, filename, buf, AT_SYMLINK_NOFOLLOW);
    });
}
fn newfstatat = fstatat;
/* Docs: https://linux.die.net/man/2/fstatat */
int fstatat(int dirfd, const char * restrict pathname, struct stat * restrict buf, int flags) {
    void* pre_call = ({
        struct Op op = {
            stat_op_code,
            {.stat = {
                .path = create_path_lazy(dirfd, pathname, flags),
                .flags = flags,
                .stat_result = {0},
                .ferrno = 0,
            }},
            {0},
            0,
            0,
        };
        if (LIKELY(prov_log_is_enabled())) {
            prov_log_try(op);
        }
    });
    void* post_call = ({
        if (LIKELY(prov_log_is_enabled())) {
            if (ret != 0) {
                op.data.stat.ferrno = call_errno;
            } else {
                stat_result_from_stat(&op.data.stat.stat_result, buf);
            }
            prov_log_record(op);
        }
    });
}

/* Docs: https://www.man7.org/linux/man-pages/man2/statx.2.html */
int statx(int dirfd, const char *restrict pathname, int flags, unsigned int mask, struct statx *restrict statxbuf) {
    void* pre_call = ({
        struct Op op = {
            stat_op_code,
            {.stat = {
                .path = create_path_lazy(dirfd, pathname, flags),
                .flags = flags,
                .stat_result = {0},
                .ferrno = 0,
            }},
            {0},
            0,
            0,
        };
        if (LIKELY(prov_log_is_enabled())) {
            prov_log_try(op);
        }
    });
    void* post_call = ({
        if (LIKELY(prov_log_is_enabled())) {
            if (ret != 0) {
                op.data.stat.ferrno = call_errno;
            } else {
                stat_result_from_statx(&op.data.stat.stat_result, statxbuf);
            }
            prov_log_record(op);
        }
    });
}

/* Docs: https://www.gnu.org/software/libc/manual/html_node/File-Owner.html */
int chown (const char *filename, uid_t owner, gid_t group) {
    void* call = ({
        int ret = fchownat(AT_FDCWD, filename, owner, group, 0);
    });
}
int fchown (int filedes, uid_t owner, gid_t group) {
    void* pre_call = ({
        struct Op op = {
            update_metadata_op_code,
            {.update_metadata = {
                .path = create_path_lazy(filedes, NULL, 0),
                .flags = 0,
                .kind = MetadataOwnership,
                .value = {
                    .ownership = {
                        .uid = owner,
                        .gid = group,
                    },
                },
                .ferrno = 0,
            }},
            {0},
            0,
            0,
        };
        if (LIKELY(prov_log_is_enabled())) {
            prov_log_try(op);
        }
    });
    void* post_call = ({
        if (LIKELY(prov_log_is_enabled())) {
            if (UNLIKELY(ret != 0)) {
                op.data.readdir.ferrno = call_errno;
            }
            prov_log_record(op);
        }
    });
}

// https://www.man7.org/linux/man-pages/man2/lchown.2.html
int lchown(const char *pathname, uid_t owner, gid_t group) {
    void* call = ({
        int ret = fchownat(AT_FDCWD, pathname, owner, group, AT_SYMLINK_NOFOLLOW);
    });
}
int fchownat(int dirfd, const char *pathname, uid_t owner, gid_t group, int flags) {
    void* pre_call = ({
        struct Op op = {
            update_metadata_op_code,
            {.update_metadata = {
                .path = create_path_lazy(dirfd, pathname, flags),
                .flags = flags,
                .kind = MetadataOwnership,
                .value = {
                    .ownership = {
                        .uid = owner,
                        .gid = group,
                    },
                },
                .ferrno = 0,
            }},
            {0},
            0,
            0,
        };
        if (LIKELY(prov_log_is_enabled())) {
            prov_log_try(op);
        }
    });
    void* post_call = ({
        if (LIKELY(prov_log_is_enabled())) {
            if (UNLIKELY(ret != 0)) {
                op.data.readdir.ferrno = call_errno;
            }
            prov_log_record(op);
        }
    });
}


/* Docs: https://www.gnu.org/software/libc/manual/html_node/Setting-Permissions.html  */
int chmod (const char *filename, mode_t mode) {
    void* call = ({
        int ret = fchmodat(AT_FDCWD, filename, mode, 0);
    });
}
int fchmod (int filedes, mode_t mode) {
    void* pre_call = ({
        struct Op op = {
            update_metadata_op_code,
            {.update_metadata = {
                .path = create_path_lazy(filedes, NULL, 0),
                .flags = 0,
                .kind = MetadataMode,
                .value = {
                    .mode = mode,
                },
                .ferrno = 0,
            }},
            {0},
            0,
            0,
        };
        if (LIKELY(prov_log_is_enabled())) {
            prov_log_try(op);
        }
    });
    void* post_call = ({
        if (LIKELY(prov_log_is_enabled())) {
            if (UNLIKELY(ret != 0)) {
                op.data.readdir.ferrno = call_errno;
            }
            prov_log_record(op);
        }
    });
}

/* Docs: https://www.man7.org/linux/man-pages/man2/chmod.2.html */
int fchmodat(int dirfd, const char *pathname, mode_t mode, int flags) {
    void* pre_call = ({
        struct Op op = {
            update_metadata_op_code,
            {.update_metadata = {
                .path = create_path_lazy(dirfd, pathname, flags),
                .flags = flags,
                .kind = MetadataMode,
                .value = {
                    .mode = mode,
                },
                .ferrno = 0,
            }},
            {0},
            0,
            0,
        };
        if (LIKELY(prov_log_is_enabled())) {
            prov_log_try(op);
        }
    });
    void* post_call = ({
        if (LIKELY(prov_log_is_enabled())) {
            if (UNLIKELY(ret != 0)) {
                op.data.readdir.ferrno = call_errno;
            }
            prov_log_record(op);
        }
    });
}

/* Docs: https://www.gnu.org/software/libc/manual/html_node/Testing-File-Access.html */
int access (const char *filename, int how) {
    void* call = ({
        int ret = faccessat(AT_FDCWD, filename, how, 0);
    });
}

/* Docs: https://www.man7.org/linux/man-pages/man3/faccessat.3p.html */
int faccessat(int dirfd, const char *pathname, int mode, int flags) {
    void* pre_call = ({
        struct Op op = {
            access_op_code,
            {.access = {
                .path = create_path_lazy(dirfd, pathname, 0 /* Wrong kind of flags */),
                .mode = mode,
                .flags = flags,
                .ferrno = 0,
            }},
            {0},
            0,
            0,
        };
        if (LIKELY(prov_log_is_enabled())) {
            prov_log_try(op);
        }
    });
    void* post_call = ({
        if (LIKELY(prov_log_is_enabled())) {
            op.data.access.ferrno = ret == 0 ? 0 : call_errno;
            prov_log_record(op);
        }
    });
}

/* Docs: https://www.gnu.org/software/libc/manual/html_node/File-Times.html */
int utime (const char *filename, const struct utimbuf *times) {
    void* pre_call = ({
        struct Op op = {
            update_metadata_op_code,
            {.update_metadata = {
                .path = create_path_lazy(AT_FDCWD, filename, 0),
                .flags = 0,
                .kind = MetadataTimes,
                .value = { 0 },
                .ferrno = 0,
            }},
            {0},
            0,
            0,
        };
        if (times) {
            op.data.update_metadata.value.times.is_null = false;
            op.data.update_metadata.value.times.atime.tv_sec = times->actime;
            op.data.update_metadata.value.times.mtime.tv_sec = times->modtime;
        } else {
            op.data.update_metadata.value.times.is_null = true;
        }
        if (LIKELY(prov_log_is_enabled())) {
            prov_log_try(op);
        }
    });
    void* post_call = ({
        if (LIKELY(prov_log_is_enabled())) {
            if (ret != 0) {
                op.data.readdir.ferrno = call_errno;
            }
            prov_log_record(op);
        }
    });
}
int utimes (const char *filename, const struct timeval tvp[2]) {
    void* pre_call = ({
        struct Op op = {
            update_metadata_op_code,
            {.update_metadata = {
                .path = create_path_lazy(AT_FDCWD, filename, 0),
                .flags = 0,
                .kind = MetadataTimes,
                .value = { 0 },
                .ferrno = 0,
            }},
            {0},
            0,
            0,
        };
        if (tvp) {
            op.data.update_metadata.value.times.is_null = false;
            op.data.update_metadata.value.times.atime = tvp[0];
            op.data.update_metadata.value.times.mtime = tvp[1];
        } else {
            op.data.update_metadata.value.times.is_null = true;
        }
        if (LIKELY(prov_log_is_enabled())) {
            prov_log_try(op);
        }
    });
    void* post_call = ({
        if (LIKELY(prov_log_is_enabled())) {
            if (UNLIKELY(ret != 0)) {
                op.data.readdir.ferrno = call_errno;
            }
            prov_log_record(op);
        }
    });
}
int lutimes (const char *filename, const struct timeval tvp[2]) {
    void* pre_call = ({
        struct Op op = {
            update_metadata_op_code,
            {.update_metadata = {
                .path = create_path_lazy(AT_FDCWD, filename, AT_SYMLINK_NOFOLLOW),
                .flags = AT_SYMLINK_NOFOLLOW,
                .kind = MetadataTimes,
                .value = { 0 },
                .ferrno = 0,
            }},
            {0},
            0,
            0,
        };
        if (tvp) {
            op.data.update_metadata.value.times.is_null = false;
            op.data.update_metadata.value.times.atime = tvp[0];
            op.data.update_metadata.value.times.mtime = tvp[1];
        } else {
            op.data.update_metadata.value.times.is_null = true;
        }
        if (LIKELY(prov_log_is_enabled())) {
            prov_log_try(op);
        }
    });
    void* post_call = ({
        if (LIKELY(prov_log_is_enabled())) {
            if (UNLIKELY(ret != 0)) {
                op.data.readdir.ferrno = call_errno;
            }
            prov_log_record(op);
        }
    });
}
int futimes (int fd, const struct timeval tvp[2]) {
    void* pre_call = ({
        struct Op op = {
            update_metadata_op_code,
            {.update_metadata = {
                .path = create_path_lazy(fd, NULL, AT_EMPTY_PATH),
                .flags = AT_EMPTY_PATH,
                .kind = MetadataTimes,
                .value = { 0 },
                .ferrno = 0,
            }},
            {0},
            0,
            0,
        };
        if (tvp) {
            op.data.update_metadata.value.times.is_null = false;
            op.data.update_metadata.value.times.atime = tvp[0];
            op.data.update_metadata.value.times.mtime = tvp[1];
        } else {
            op.data.update_metadata.value.times.is_null = true;
        }
        if (LIKELY(prov_log_is_enabled())) {
            prov_log_try(op);
        }
    });
    void* post_call = ({
        if (LIKELY(prov_log_is_enabled())) {
            if (UNLIKELY(ret != 0)) {
                op.data.readdir.ferrno = call_errno;
            }
            prov_log_record(op);
        }
    });
}

/* Docs: https://www.gnu.org/software/libc/manual/html_node/File-Size.html */
int truncate (const char *filename, off_t length) { }
int ftruncate (int fd, off_t length) { }

/* Docs: https://www.gnu.org/software/libc/manual/html_node/Making-Special-Files.html */
int mknod (const char *filename, mode_t mode, dev_t dev) { }

/* Docs: https://www.gnu.org/software/libc/manual/html_node/Temporary-Files.html */
FILE * tmpfile (void) { }
fn tmpfile64 = tmpfile;
char * tmpnam (char c[__PROBE_L_tmpnam]) { }
char * tmpnam_r (char c[__PROBE_L_tmpnam]) { }
char * tempnam (const char *dir, const char *prefix) { }
char * mktemp (char *template) { }
int mkstemp (char *template) { }
char * mkdtemp (char *template) { }

/* Docs: https://www.gnu.org/software/libc/manual/html_node/Executing-a-File.html */
/* Need: We need this because exec kills all global variables, we need to dump our tables before continuing */
int execv (const char *filename, char *const argv[]) {
    void* pre_call = ({
        char * const* copied_argv = arena_copy_argv(get_data_arena(), argv, 0);
        size_t envc = 0;
        char* const* updated_env = update_env_with_probe_vars(environ, &envc);
        /* TODO: Avoid this copy */
        char * const* copied_updated_env = arena_copy_argv(get_data_arena(), updated_env, envc);
        struct Op op = {
            exec_op_code,
            {.exec = {
                .path = create_path_lazy(0, filename, 0),
                .ferrno = 0,
                .argv = copied_argv,
                .env = copied_updated_env,
            }},
            {0},
            0,
            0,
        };
        if (LIKELY(prov_log_is_enabled())) {
            prov_log_try(op);
            prov_log_record(op);
        }
        prov_log_save();
    });
    void* call = ({
        int ret = client_execvpe(filename, argv, updated_env);
    });
    void* post_call = ({
        /*
         * If exec is successful {
         *   Exec should jump to a new process.
         *   It won't return here.
         *   If the process has _any_ side-effects {
         *     construct_libprov should get called when the first side-effects occur.
         *   } else {
         *     A tree fell in the forest and nobody was around to hear it. It didn't make a sound.
         *     A process launched in the system and it never made any side-effects. We don't care about it for the sake of provenance.
         *   }
         * } else {
         *   Exec returns here.
         *   There must have been an error
         * }
         * */
        free((char**) updated_env);
        if (LIKELY(prov_log_is_enabled())) {
            ASSERTF(call_errno > 0, "exec should only return if error");
            op.data.exec.ferrno = call_errno;
            prov_log_record(op);
        }
    });
}
int execl (const char *filename, const char *arg0, ...) {
    void* pre_call = ({
        size_t argc = COUNT_NONNULL_VARARGS(arg0);
        char** argv = EXPECT_NONNULL(malloc((argc + 1) * sizeof(char*)));
        va_list ap;
        va_start(ap, arg0);
        for (size_t i = 0; i < argc; ++i) {
            argv[i] = va_arg(ap, __type_charp);
        }
        va_end(ap);
        argv[argc] = NULL;
        char * const* copied_argv = arena_copy_argv(get_data_arena(), argv, argc);
        size_t envc = 0;
        char * const* updated_env = update_env_with_probe_vars(environ, &envc);
        char * const* copied_updated_env = arena_copy_argv(get_data_arena(), updated_env, envc);
        struct Op op = {
            exec_op_code,
            {.exec = {
                .path = create_path_lazy(0, filename, 0),
                .ferrno = 0,
                .argv = copied_argv,
                .env = copied_updated_env,
            }},
            {0},
            0,
            0,
        };
        if (LIKELY(prov_log_is_enabled())) {
            prov_log_try(op);
            prov_log_record(op);
        }
        prov_log_save();
    });
    void* call = ({
        int ret = client_execvpe(filename, argv, updated_env);
    });
    void* post_call = ({
        free((char**) updated_env);
        free((char**) argv);
        if (LIKELY(prov_log_is_enabled())) {
            ASSERTF(call_errno > 0, "exec should only return if error");
            op.data.exec.ferrno = call_errno;
            prov_log_record(op);
        }
    });
}
int execve (const char *filename, char *const argv[], char *const env[]) {
    void* pre_call = ({
        char * const* copied_argv = arena_copy_argv(get_data_arena(), argv, 0);
        size_t envc = 0;
        char * const* updated_env = update_env_with_probe_vars(env, &envc);
        char * const* copied_updated_env = arena_copy_argv(get_data_arena(), updated_env, envc);
        struct Op op = {
            exec_op_code,
            {.exec = {
                .path = create_path_lazy(0, filename, 0),
                .ferrno = 0,
                .argv = copied_argv,
                .env = copied_updated_env,
            }},
            {0},
            0,
            0,
        };
        if (LIKELY(prov_log_is_enabled())) {
            prov_log_try(op);
            prov_log_record(op);
        }
        prov_log_save();
    });
    void* call = ({
        int ret = client_execvpe(filename, argv, updated_env);
    });
    void* post_call = ({
        free((char**) updated_env);
        if (LIKELY(prov_log_is_enabled())) {
            ASSERTF(call_errno > 0, "exec should only return if error");
            op.data.exec.ferrno = call_errno;
            prov_log_record(op);
        }
    });
}
int fexecve (int fd, char *const argv[], char *const env[]) {
    void* pre_call = ({
        char * const* copied_argv = arena_copy_argv(get_data_arena(), argv, 0);
        size_t envc = 0;
        char * const* updated_env = update_env_with_probe_vars(env, &envc);
        char * const* copied_updated_env = arena_copy_argv(get_data_arena(), updated_env, 0);
        struct Op op = {
            exec_op_code,
            {.exec = {
                .path = create_path_lazy(fd, NULL, AT_EMPTY_PATH),
                .ferrno = 0,
                .argv = copied_argv,
                .env = copied_updated_env,
            }},
            {0},
            0,
            0,
        };
        if (LIKELY(prov_log_is_enabled())) {
            prov_log_try(op);
            prov_log_record(op);
        }
        prov_log_save();
    });
    void* call = ({
        int ret = client_fexecve(fd, argv, updated_env);
    });
    void* post_call = ({
        free((char**) updated_env);
        if (LIKELY(prov_log_is_enabled())) {
            ASSERTF(call_errno > 0, "exec should only return if error");
            op.data.exec.ferrno = call_errno;
            prov_log_record(op);
        }
    });
}
int execle (const char *filename, const char *arg0, ...) {
    void* pre_call = ({
        size_t argc = COUNT_NONNULL_VARARGS(arg0);
        char** argv = EXPECT_NONNULL(malloc((argc + 1) * sizeof(char*)));
        va_list ap;
		va_start(ap, arg0);
        for (size_t i = 0; i < argc; ++i) {
            argv[i] = va_arg(ap, __type_charp);
        }
        argv[argc] = NULL;
        char * const* copied_argv = arena_copy_argv(get_data_arena(), argv, argc);
        char** env = va_arg(ap, __type_charpp);
        va_end(ap);
        size_t envc = 0;
        char * const* updated_env = update_env_with_probe_vars(env, &envc);
        char * const* copied_updated_env = arena_copy_argv(get_data_arena(), updated_env, envc);
        struct Op op = {
            exec_op_code,
            {.exec = {
                .path = create_path_lazy(0, filename, 0),
                .ferrno = 0,
                .argv = copied_argv,
                .env = copied_updated_env,
            }},
            {0},
            0,
            0,
        };
        if (LIKELY(prov_log_is_enabled())) {
            prov_log_try(op);
            prov_log_record(op);
        }
        prov_log_save();
        ERROR("Not implemented; I need to figure out how to update the environment.");
    });
    void* call = ({
        int ret = client_execvpe(filename, argv, updated_env);
    });
    void* post_call = ({
        free((char**)updated_env);
        free((char**)argv);
        if (LIKELY(prov_log_is_enabled())) {
            ASSERTF(call_errno > 0, "exec should only return if error");
            op.data.exec.ferrno = call_errno;
            prov_log_record(op);
        }
    });
}
int execvp (const char *filename, char *const argv[]) {
    void* pre_call = ({
        const char* bin_path;
        bool found;
        if (filename[0] != '/') {
            char* tmp_bin_path = arena_calloc(get_data_arena(), PATH_MAX + 1, sizeof(char));
            found = lookup_on_path(filename, tmp_bin_path);
            bin_path = tmp_bin_path;
        } else {
            bin_path = filename;
            found = true;
        }
        char * const* copied_argv = arena_copy_argv(get_data_arena(), argv, 0);
        size_t envc = 0;
        char * const* updated_env = update_env_with_probe_vars(environ, &envc);
        char * const* copied_updated_env = arena_copy_argv(get_data_arena(), updated_env, envc);
        struct Op op = {
            exec_op_code,
            {.exec = {
                /* maybe we could get rid of this allocation somehow
                 * i.e., construct the .path in-place
                 * */
                .path = found ? create_path_lazy(0, bin_path, 0) : null_path,
                .ferrno = 0,
                .argv = copied_argv,
                .env = copied_updated_env,
            }},
            {0},
            0,
            0,
        };
        if (LIKELY(prov_log_is_enabled())) {
            prov_log_try(op);
            prov_log_record(op);
        }
        prov_log_save();
    });
    void* call = ({
        int ret = client_execvpe(filename, argv, updated_env);
    });
    void* post_call = ({
        free((char**) updated_env);
        if (LIKELY(prov_log_is_enabled())) {
            ASSERTF(call_errno > 0, "exec should only return if error");
            op.data.exec.ferrno = call_errno;
            prov_log_record(op);
        }
    });
}
int execlp (const char *filename, const char *arg0, ...) {
    void* pre_call = ({
        const char* bin_path;
        bool found;
        if (filename[0] != '/') {
            char* tmp_bin_path = arena_calloc(get_data_arena(), PATH_MAX + 1, sizeof(char));
            found = lookup_on_path(filename, tmp_bin_path);
            bin_path = tmp_bin_path;
        } else {
            bin_path = filename;
            found = true;
        }
        size_t argc = COUNT_NONNULL_VARARGS(arg0);
        char** argv = EXPECT_NONNULL(malloc((argc + 1) * sizeof(char*)));
        va_list ap;
        va_start(ap, arg0);
        for (size_t i = 0; i < argc; ++i) {
            argv[i] = va_arg(ap, __type_charp);
        }
        argv[argc] = NULL;
        va_end(ap);
        char * const* copied_argv = arena_copy_argv(get_data_arena(), argv, argc);
        size_t envc = 0;
        char * const* updated_env = update_env_with_probe_vars(environ, &envc);
        char * const* copied_updated_env = arena_copy_argv(get_data_arena(), updated_env, envc);
        struct Op op = {
            exec_op_code,
            {.exec = {
                /* maybe we could get rid of this allocation somehow
                 * i.e., construct the .path in-place
                 * */
                .path = found ? create_path_lazy(0, bin_path, 0) : null_path,
                .ferrno = 0,
                .argv = copied_argv,
                .env = copied_updated_env,
            }},
            {0},
            0,
            0,
        };
        if (LIKELY(prov_log_is_enabled())) {
            prov_log_try(op);
            prov_log_record(op);
        }
        prov_log_save();
    });
    void* call = ({
        int ret = client_execvpe(filename, argv, updated_env);
    });
    void* post_call = ({
        free((char**) updated_env);
        free((char**) argv);
        if (LIKELY(prov_log_is_enabled())) {
            ASSERTF(call_errno > 0, "exec should only return if error");
            op.data.exec.ferrno = call_errno;
            prov_log_record(op);
        }
    });
}

/* Docs: https://linux.die.net/man/3/execvpe1 */
int execvpe(const char *filename, char *const argv[], char *const envp[]) {
    void* pre_call = ({
        const char* bin_path;
        bool found;
        if (filename[0] != '/') {
            char* tmp_bin_path = arena_calloc(get_data_arena(), PATH_MAX + 1, sizeof(char));
            found = lookup_on_path(filename, tmp_bin_path);
            bin_path = tmp_bin_path;
        } else {
            bin_path = filename;
            found = true;
        }
        char * const* copied_argv = arena_copy_argv(get_data_arena(), argv, 0);
        size_t envc = 0;
        char * const* updated_env = update_env_with_probe_vars(envp, &envc);
        char * const* copied_updated_env = arena_copy_argv(get_data_arena(), updated_env, envc);
        struct Op op = {
            exec_op_code,
            {.exec = {
                /* maybe we could get rid of this allocation somehow
                 * i.e., construct the .path in-place
                 * */
                .path = found ? create_path_lazy(0, bin_path, 0) : null_path,
                .ferrno = 0,
                .argv = copied_argv,
                .env = copied_updated_env,
            }},
            {0},
            0,
            0,
        };
        if (LIKELY(prov_log_is_enabled())) {
            prov_log_try(op);
            prov_log_record(op);
        }
        prov_log_save();
    });
    void* call = ({
        int ret = client_execvpe(filename, argv, updated_env);
    });
    void* post_call = ({
        free((char**) updated_env); // This is our own malloc from update_env_with_probe_vars, so it should be safe to free
        if (LIKELY(prov_log_is_enabled())) {
            ASSERTF(call_errno > 0, "exec should only return if error");
            op.data.exec.ferrno = call_errno;
            prov_log_record(op);
        }
    });
}


int posix_spawn(pid_t* restrict pid, const char* restrict path,
                const posix_spawn_file_actions_t* restrict file_actions,
                const posix_spawnattr_t* restrict attrp, char* const argv[restrict],
                char* const envp[restrict]) {
    void* pre_call = ({
        char * const* copied_argv = arena_copy_argv(get_data_arena(), argv, 0);
        size_t envc = 0;
        char * const* updated_env = update_env_with_probe_vars(envp, &envc);
        char * const* copied_updated_env = arena_copy_argv(get_data_arena(), updated_env, envc);

        struct Op spawn_op =
        { spawn_op_code,
          {.spawn = {
          .exec =
          {
          .path = create_path_lazy(0, path, 0),
          .ferrno = 0,
          .argv = copied_argv,
          .env = copied_updated_env,
      },
          .child_pid = 0,
          .ferrno = 0,
      }},
            {0},
            0,
            0,
        };
        if (LIKELY(prov_log_is_enabled())) {
            prov_log_try(spawn_op);
        }
    });
    void* call = ({
        int ret = client_posix_spawn(pid, path, file_actions, attrp, argv, updated_env);
    });
    void* post_call = ({
        if (UNLIKELY(ret != 0)) {
            spawn_op.data.spawn.ferrno = call_errno;
        } else {
            spawn_op.data.spawn.child_pid = *pid;
        }
        prov_log_record(spawn_op);
        free((char**) updated_env); // This is our own malloc from update_env_with_probe_vars, so it should be safe to free
    });
}

int posix_spawnp(pid_t* restrict pid, const char* restrict file,
                 const posix_spawn_file_actions_t* restrict file_actions,
                 const posix_spawnattr_t* restrict attrp, char* const argv[restrict],
                 char* const envp[restrict]) {
    void* pre_call = ({
        bool found;
        const char* bin_path;
        if (file[0] != '/') {
            char* tmp_bin_path = arena_calloc(get_data_arena(), PATH_MAX + 1, sizeof(char));
            found = lookup_on_path(file, tmp_bin_path);
            bin_path = tmp_bin_path;
        } else {
            bin_path = file;
            found = true;
        }
        char * const* copied_argv = arena_copy_argv(get_data_arena(), argv, 0);
        size_t envc = 0;
        char * const* updated_env = update_env_with_probe_vars(envp, &envc);
        char * const* copied_updated_env = arena_copy_argv(get_data_arena(), updated_env, envc);

        struct Op spawn_op =
        { spawn_op_code,
          {.spawn = {
          .exec =
          {
          .path = found ? create_path_lazy(0, bin_path, 0) : null_path,
          .ferrno = 0,
          .argv = copied_argv,
          .env = copied_updated_env,
      },
          .child_pid = 0,
          .ferrno = 0,
      }},
            {0},
            0,
            0,
        };
        if (LIKELY(prov_log_is_enabled())) {
            prov_log_try(spawn_op);
        }
    });
    void* call = ({
        int ret = client_posix_spawnp(pid, file, file_actions, attrp, argv, updated_env);
    });
    void* post_call = ({
        if (UNLIKELY(ret != 0)) {
            spawn_op.data.spawn.ferrno = call_errno;
        } else {
            spawn_op.data.spawn.child_pid = *pid;
        }
        prov_log_record(spawn_op);
        free((char**) updated_env); // This is our own malloc from update_env_with_probe_vars, so it should be safe to free
    });
}

/* Need: Fork does copy-on-write, so we want to deduplicate our structures first */
/* Docs: https://www.gnu.org/software/libc/manual/html_node/Creating-a-Process.html */
pid_t fork (void) {
    void* pre_call = ({
        struct Op op = {
            clone_op_code,
            {.clone = {
                /* As far as I can tell, fork has the same semantics as calling clone with flags == 0.
                 * I could be wrong.
                 * */
                .flags = 0,
                .run_pthread_atfork_handlers = true,
                .task_type = TASK_PID,
                .task_id = -1,
                .ferrno = 0,
            }},
            {0},
            0,
            0,
        };
        if (LIKELY(prov_log_is_enabled())) {
            prov_log_try(op);
        }
    });
    void* post_call = ({
        if (LIKELY(prov_log_is_enabled())) {
            if (UNLIKELY(ret == -1)) {
                /* Failure */
                op.data.clone.ferrno = call_errno;
                prov_log_record(op);
            } else if (ret == 0) {
                /* Success; child
                 * init_after_fork() is called implicitly due to pthread_atfork handler. */
            } else {
                /* Success; parent */
                op.data.clone.task_id = ret;
                prov_log_record(op);
            }
        }
    });
}
pid_t _Fork (void) {
     void* pre_call = ({
        struct Op op = {
            clone_op_code,
            {.clone = {
                /* As far as I can tell, fork has the same semantics as calling clone with flags == 0.
                 * I could be wrong.
                 * */
                .flags = 0,
                .run_pthread_atfork_handlers = false,
                .task_type = TASK_PID,
                .task_id = -1,
                .ferrno = 0,
            }},
            {0},
            0,
            0,
        };
        if (LIKELY(prov_log_is_enabled())) {
            prov_log_try(op);
        }
    });
    void* post_call = ({
        if (LIKELY(prov_log_is_enabled())) {
            if (UNLIKELY(ret == -1)) {
                /* Failure */
                op.data.clone.ferrno = call_errno;
                prov_log_record(op);
            } else if (ret == 0) {
                /* Success; child
                 * init_after_fork() is called implicitly due to pthread_atfork handler. */;
            } else {
                /* Success; parent */
                op.data.clone.task_id = ret;
                prov_log_record(op);
            }
        }
    });
}
pid_t vfork (void) {
    /* NOTE: I think vfork, as defined, is un-interposable.
     * THe Linux manual clearly states:
     *
     * > the behavior is undefined if the process created by vfork()...
     * > returns from the function in which vfork() was called...
     * > before successfully calling _exit(2) or one of the exec(3) family of functions.
     *
     * Suppose client code reads:
     *
     *     if (vfork()) {
     *         exec(...)
     *     }
     *
     * With interposition, we would encounter the following stack states:
     *
     *     client_code
     *     client_code > wrapped_vfork
     *     client_code > wrapped_vfork > real_vfork
     *     client_code > wrapped_vfork
     *     client_code
     *     client_code > wrapped_exec
     *     client_code > wrapped_exec > real_vfork
     *     client_code > wrapped_exec
     *
     * Without interposition, client_code calls real_vfork then real_exec.
     * But with interposition, client_code calls wrapped_vfork calls real_vfork.
     * Then wrapped_vfork must return before client code calls wrapped_exec which calls real_exec.
     * However, returning from wrapped_vfork, as I understand the Linux documentation, induces undefined behavior.
     *
     * Therefore, I will interpose vfork by translating it into a regular fork, which bears no such limitation.
     * No program will notice, since the functional guarantees of vfork are a strict subset of the functional guarantees of fork (vfork without the limitations).
     * There may be a slight performance degradation, but it should be slight.
     * */
    void* pre_call = ({
        struct Op op = {
            clone_op_code,
            {.clone = {
                .flags = 0,
                .run_pthread_atfork_handlers = true,
                .task_type = TASK_PID,
                .task_id = -1,
                .ferrno = 0,
            }},
            {0},
            0,
            0,
        };
        if (LIKELY(prov_log_is_enabled())) {
            prov_log_try(op);
        }
    });
    void* call = ({
        int ret = client_fork();
    });
    void* post_call = ({
        if (LIKELY(prov_log_is_enabled())) {
            if (UNLIKELY(ret == -1)) {
                /* Failure */
                op.data.clone.ferrno = call_errno;
                prov_log_record(op);
            } else if (ret == 0) {
                /* Success; child
                 * init_after_fork() is called implicitly due to pthread_atfork handler. */
            } else {
                /* Success; parent */
                op.data.clone.task_id = ret;
                prov_log_record(op);
            }
        }
    });
}

/* Docs: https://man7.org/linux/man-pages/man2/clone.2.html */
/* It appears the params are required now, and perhaps they are only commented out for older systems
 *
 * > In Linux 2.4 and earlier, clone() does not take arguments
 * > parent_tid, tls, and child_tid.
 *
 * Also see source code (I think): https://www.man7.org/linux/man-pages/man2/clone.2.html
 * */
int clone(
    fn_ptr_int_void_ptr fn,
    void *stack,
    int flags,
    void * arg,
    ...
) {
    void* pre_call = ({
        // Disable vfork()
        // See vfork() for reasons.
        flags = flags &~CLONE_VFORK;

        va_list ap;
        va_start(ap, arg);
        pid_t * parent_tid = va_arg(ap, __type_voidp);
        void * tls = va_arg(ap, __type_voidp);
        pid_t * child_tid = va_arg(ap, __type_voidp);
        va_end(ap);

        struct Op op = {
            clone_op_code,
            {.clone = {
                /* As far as I can tell, fork has the same semantics as calling clone with flags == 0.
                 * I could be wrong.
                 * */
                .flags = flags,
                .run_pthread_atfork_handlers = false,
                .task_type = (flags & CLONE_THREAD) ? TASK_TID : TASK_PID,
                .task_id = -1,
                .ferrno = 0,
            }},
            {0},
            0,
            0,
        };
        if (LIKELY(prov_log_is_enabled())) {
            prov_log_try(op);
            if ((flags & CLONE_THREAD) != (flags & CLONE_VM)) {
                NOT_IMPLEMENTED("I conflate cloning a new thread (resulting in a process with the same PID, new TID) with sharing the memory space. If CLONE_SIGHAND is set, then Linux asserts CLONE_THREAD == CLONE_VM; If it is not set and CLONE_THREAD != CLONE_VM, by a real application, I will consider disentangling the assumptions (required to support this combination).");
            }
        }
    });
    void* call = ({
        int ret = client_clone(fn, stack, flags, arg, parent_tid, tls, child_tid);
    });
    void* post_call = ({
        if (UNLIKELY(ret == -1)) {
            /* Failure */
            if (LIKELY(prov_log_is_enabled())) {
                op.data.clone.ferrno = call_errno;
                prov_log_record(op);
            }
        } else if (ret == 0) {
            /* Success; child. */
            if (flags & CLONE_THREAD) {
                ensure_thread_initted();
            } else {
                init_after_fork();
            }
        } else {
            /* Success; parent */
            if (LIKELY(prov_log_is_enabled())) {
                op.data.clone.task_id = ret;
                prov_log_record(op);
            }
        }
   });
}

/* Docs: https://www.gnu.org/software/libc/manual/html_node/Process-Completion.html */
pid_t waitpid (pid_t pid, int *status_ptr, int options) {
    void* call = ({
        pid_t ret = wait4(pid, status_ptr, options, NULL);
    });
}
pid_t wait (int *status_ptr) {
    void* call = ({
        pid_t ret = wait4(-1, status_ptr, 0, NULL);
    });
}
pid_t wait3 (int *status_ptr, int options, struct rusage *usage) {
    void* call = ({
        pid_t ret = wait4(-1, status_ptr, options, usage);
    });
}
pid_t wait4 (pid_t pid, int *status_ptr, int options, struct rusage *usage) {
    void* pre_call = ({
        struct Op wait_op = {
            wait_op_code,
            {.wait = {
                .task_type = TASK_TID,
                .task_id = -1,
                .options = options,
                .status = 0,
                .ferrno = 0,
            }},
            {0},
            0,
            0,
        };
        prov_log_try(wait_op);
        struct Op getrusage_op = {
            getrusage_op_code,
            {.getrusage = {
                .waitpid_arg = pid,
                .getrusage_arg = 0,
                .usage = null_usage,
                .ferrno = 0,
            }},
            {0},
            0,
            0,
        };
        if (usage) {
            prov_log_try(getrusage_op);
        }
    });
    void* post_call = ({
        if (LIKELY(prov_log_is_enabled())) {
            if (UNLIKELY(ret == -1)) {
                wait_op.data.wait.ferrno = call_errno;
                if (usage) {
                    getrusage_op.data.getrusage.ferrno = call_errno;
                }
            } else {
                wait_op.data.wait.task_id = ret;
                wait_op.data.wait.status = *status_ptr;
                if (usage) {
                    copy_rusage(&getrusage_op.data.getrusage.usage, usage);
                }
            }
            prov_log_record(wait_op);
            if (usage) {
                prov_log_record(getrusage_op);
            }
        }
   });
}

/* Docs: https://www.man7.org/linux/man-pages/man2/wait.2.html */
int waitid(idtype_t idtype, id_t id, siginfo_t *infop, int options) {
    void* pre_call = ({
        struct Op wait_op = {
            wait_op_code,
            {.wait = {
                .task_type = TASK_TID,
                .task_id = -1,
                .options = options,
                .status = 0,
                .cancelled = false,
                .ferrno = 0,
            }},
            {0},
            0,
            0,
        };
        prov_log_try(wait_op);
    });
    void* post_call = ({
        if (LIKELY(prov_log_is_enabled())) {
            if (UNLIKELY(ret == -1)) {
                wait_op.data.wait.ferrno = call_errno;
            } else {
                wait_op.data.wait.task_id = infop->si_pid;
                wait_op.data.wait.status = infop->si_status;
            }
            prov_log_record(wait_op);
        }
   });
}

/* https://www.gnu.org/software/libc/manual/html_node/ISO-C-Thread-Management.html */
int thrd_create (thrd_t *thr, thrd_start_t func, void *arg) {
    void* pre_call = ({
        struct Op op = {
            clone_op_code,
            {.clone = {
                .flags = CLONE_FILES | CLONE_FS | CLONE_IO | CLONE_PARENT | CLONE_SIGHAND | CLONE_THREAD | CLONE_VM,
                .task_type = TASK_ISO_C_THREAD,
                .task_id = -1,
                .run_pthread_atfork_handlers = false,
                .ferrno = 0,
            }},
            {0},
            0,
            0,
        };
    });
    void* call = ({
        struct ThrdHelperArg* real_arg = EXPECT_NONNULL(malloc(sizeof(struct ThrdHelperArg)));
        real_arg->func = func;
        real_arg->arg = arg;
        int ret = client_thrd_create(thr, thrd_helper, &real_arg);
    });
    void* post_call = ({
        if (UNLIKELY(ret != thrd_success)) {
            /* Failure */
            if (LIKELY(prov_log_is_enabled())) {
                op.data.clone.ferrno = call_errno;
                prov_log_record(op);
            }
        } else {
            /* Success; parent */
            if (LIKELY(prov_log_is_enabled())) {
                op.data.clone.task_id = *((int64_t*)thr);
                prov_log_record(op);
            }
        }
   });
}

int thrd_join (thrd_t thr, int *res) {
    void *pre_call = ({
        int64_t thread_id = 0;
        memcpy(&thread_id, &thr, sizeof(thrd_t)); /* Avoid type punning! */
        struct Op op = {
            wait_op_code,
            {.wait = {
                .task_type = TASK_ISO_C_THREAD,
                .task_id = thread_id,
                .options = 0,
                .status = 0,
                .ferrno = 0,
            }},
            {0},
            0,
            0,
        };
    });
    void* post_call = ({
        if (UNLIKELY(ret != thrd_success)) {
            /* Failure */
            if (LIKELY(prov_log_is_enabled())) {
                op.data.clone.ferrno = call_errno;
                prov_log_record(op);
            }
        } else {
            /* Success; parent */
            op.data.wait.status = *res;
            if (LIKELY(prov_log_is_enabled())) {
                prov_log_record(op);
            }
        }
   });
}

/* Docs: https://www.man7.org/linux/man-pages/man3/pthread_create.3.html */
int pthread_create(pthread_t *restrict thread,
                 const pthread_attr_t *restrict attr,
                 void *(*start_routine)(void *),
                 void *restrict arg) {
    void* pre_call = ({
        struct Op op = {
            clone_op_code,
            {.clone = {
                .flags = CLONE_FILES | CLONE_FS | CLONE_IO | CLONE_PARENT | CLONE_SIGHAND | CLONE_THREAD | CLONE_VM,
                .task_type = TASK_PTHREAD,
                .task_id = -1,
                .run_pthread_atfork_handlers = false,
                .ferrno = 0,
            }},
            {0},
            0,
            0,
        };
    });
    void* call = ({
        struct PthreadHelperArg* real_arg = EXPECT_NONNULL(malloc(sizeof(struct PthreadHelperArg)));
        real_arg->start_routine = start_routine;
        real_arg->pthread_id = increment_pthread_id();
        real_arg->arg = arg;
        int ret = client_pthread_create(thread, attr, pthread_helper, real_arg);
    });
    void* post_call = ({
        if (UNLIKELY(ret != 0)) {
            /* Failure */
            if (LIKELY(prov_log_is_enabled())) {
                op.data.clone.ferrno = call_errno;
                prov_log_record(op);
            }
        } else {
            /* Success; parent */
            if (LIKELY(prov_log_is_enabled())) {
                op.data.clone.task_id = *((int64_t*)thread);
                prov_log_record(op);
            }
        }
   });
}

void pthread_exit(void* inner_ret) {
    void* call = ({
        struct PthreadReturnVal* pthread_return_val = EXPECT_NONNULL(malloc(sizeof(struct PthreadReturnVal)));
        pthread_return_val->type_id = PTHREAD_RETURN_VAL_TYPE_ID;
        pthread_return_val->pthread_id = get_pthread_id();
        pthread_return_val->inner_ret = inner_ret;
        client_pthread_exit(pthread_return_val);
    });
    bool noreturn = true;
}

int pthread_join(pthread_t thread, void **pthread_return) {
    void* pre_call = ({
        void* uncasted_return = NULL;
        struct Op op = {
            wait_op_code,
            {.wait = {
                .task_type = TASK_PTHREAD,
                .task_id = 0,
                .options = 0,
                .status = 0,
                .cancelled = false,
                .ferrno = 0,
            }},
            {0},
            0,
            0,
        };
    });
    void* call = ({
        int ret = client_pthread_join(thread, &uncasted_return);
    });
    void* post_call = ({
        if (UNLIKELY(ret != 0)) {
            /* Failure */
            if (LIKELY(prov_log_is_enabled())) {
                op.data.clone.ferrno = call_errno;
                prov_log_record(op);
            }
        } else {
            /* Success; parent */
            struct PthreadReturnVal* pthread_return_val = uncasted_return;
            if (LIKELY(pthread_return_val->type_id == PTHREAD_RETURN_VAL_TYPE_ID)) {
                op.data.wait.task_id = pthread_return_val->pthread_id;
                if (pthread_return) {
                    *pthread_return = pthread_return_val->inner_ret;
                }
                free(pthread_return_val);
            } else {
                DEBUG("Somehow pthread return value was not the type I was expecting.");
                if (pthread_return) {
                    *pthread_return = uncasted_return;
                }
            }
            if (UNLIKELY(uncasted_return == PTHREAD_CANCELED)) {
                op.data.wait.cancelled = true;
            }
            if (LIKELY(prov_log_is_enabled())) {
                prov_log_record(op);
            }
        }
   });
}

int pthread_cancel(pthread_t thread) {
    void* pre_call = ({
        DEBUG("pthread_cancel messes up the tracking of pthreads. Whoever joins this, won't know which thread they are joining.");
    });
}

/* TODO: Convert these to ops */
void* mmap(void* addr, size_t length, int prot, int flags, int fd, off_t offset) {}
int munmap(void* addr, size_t length) { }

void exit (int status) {
    bool noreturn = true;
}

int pipe(int pipefd[2]) {
    void* call = ({
        int ret = pipe2(pipefd, 0);
    });
}

int pipe2(int pipefd[2], int flags) {
    void* pre_call = ({
        struct Op mkfifo_op = {
            mkfile_op_code,
            {.mkfile = {
                .path = null_path,
                .file_type = FifoFileType,
                .flags = flags,
                .mode = 0,
                .ferrno = 0,
            }},
            {0},
            0,
            0,
        };
        prov_log_try(mkfifo_op);
    });
    void* post_call = ({
        /* A successful pipe call is equivalent to two opens on a fifo file into specific FDs */
        if (UNLIKELY(ret != 0)) {
            mkfifo_op.data.mkfile.ferrno = call_errno;
            prov_log_record(mkfifo_op);
        } else {
            mkfifo_op.data.mkfile.path = create_path_lazy(pipefd[0], NULL, AT_EMPTY_PATH);
            prov_log_record(mkfifo_op);
            struct Op open_read_end_op = {
                open_op_code,
                {.open =
                     {
                         .path = create_path_lazy(pipefd[0], NULL, AT_EMPTY_PATH),
                         .flags = O_RDONLY,
                         .mode = 0,
                         .fd = pipefd[0],
                         .ferrno = 0,
                     }},
                {0},
                0,
                0,
            };
            struct Op open_write_end_op = {
                open_op_code,
                {.open = {
                    .path = create_path_lazy(pipefd[1], NULL, AT_EMPTY_PATH),
                    .flags = O_CREAT | O_TRUNC | O_WRONLY,
                    .mode = 0,
                    .fd = pipefd[1],
                    .ferrno = 0,
                }},
                {0},
                0,
                0,
            };
            prov_log_try(open_read_end_op);
            prov_log_try(open_write_end_op);
            prov_log_record(open_read_end_op);
            prov_log_record(open_write_end_op);
        }
    });
}

int mkfifo(const char* pathname, mode_t mode) {
    void* call = ({
        int ret = mkfifoat(AT_FDCWD, pathname, mode);
    });
}

int mkfifoat(int fd, const char* pathname, mode_t mode) {
    void* pre_call = ({
        struct Op mkfifo_op = {
            mkfile_op_code,
            {.mkfile = {
                .path = create_path_lazy(fd, pathname, 0),
                .file_type = FifoFileType,
                .flags = 0,
                .mode = mode,
                .ferrno = 0,
            }},
            {0},
            0,
            0,
        };
        prov_log_try(mkfifo_op);
    });
    void* post_call = ({
        if (UNLIKELY(ret != 0)) {
            mkfifo_op.data.mkfile.ferrno = call_errno;
        }
        prov_log_record(mkfifo_op);
    });
}

<<<<<<< HEAD
// functions we're not interposing, but need for libprobe functionality
char* strerror(int errnum) { }
void exit(int status) { }
=======

int mkstemp(char* template) {
    void* call = ({
        int ret = mkostemp(template, 0);
    });
}
int mkostemp(char *template, int flags) {
    void* pre_call = ({
        struct Op op = {
            open_op_code,
            {.open = {
                .path = null_path,
                .flags = O_RDWR | O_CREAT | O_EXCL | flags,
                .mode = 0,
                .fd = -1,
                .ferrno = 0,
            }},
            {0},
            0,
            0,
        };
        prov_log_try(op);
    });
    void* post_call = ({
        if (LIKELY(prov_log_is_enabled())) {
            if (LIKELY(call_errno == 0)) {
                op.data.open.path = create_path_lazy(ret, NULL, 0);
                op.data.open.fd = ret;
            } else {
                op.data.open.ferrno = call_errno;
            }
            prov_log_record(op);
        }
    });
};
int mkstemps(char *template, int suffixlen) {
    void* call = ({
        int ret = mkostemps(template, suffixlen, 0);
    });
};
int mkostemps(char *template, int suffixlen, int flags) {
    void* pre_call = ({
        struct Op op = {
            open_op_code,
            {.open = {
                .path = null_path,
                .flags = O_RDWR | O_CREAT | O_EXCL | flags,
                .mode = 0,
                .fd = -1,
                .ferrno = 0,
            }},
            {0},
            0,
            0,
        };
        prov_log_try(op);
    });
    void* post_call = ({
        if (LIKELY(prov_log_is_enabled())) {
            if (LIKELY(call_errno == 0)) {
                op.data.open.path = create_path_lazy(ret, NULL, 0);
                op.data.open.fd = ret;
            } else {
                op.data.open.ferrno = call_errno;
            }
            prov_log_record(op);
        }
    });
};
>>>>>>> 94def742

/*
TODO: getcwd, getwd, chroot
getdents
glob, glob64
shm_open, shm_unlink, memfd_create
mount, umount
ioctl
pipe
popen, pclose
mkfifo
sysconf, pathconf, fpathconf, confstr
getent?
bind
socketpair
connect
send, recv, sendto, recvfrom
getnetbyname, getnetbyaddr, setnetent, getnetent, endnetent
time, clock_gettime, clock_getres, gettimeofday
clock_settiime, ntp_gettime, ntp_adjtime, adjtime, stime, settimeofday

Already counted:
dup, dup2, dup3
link
linkat
rewinddir, telldir, seekdir
symlink, symlinkat
readlink, readlinkat
canonicalize_file_name
realpath
unlink
rmdir
remove
rename
mkdir, mkdirat
tmpfile, tmpfile64
tmpnam, tmpnam_r, tempnam
mktemp, mkstemp, mkdtemp
truncate, truncate64, ftruncate, ftruncate64
mknod

https://github.com/bminor/glibc/blob/098e449df01cd1db950030c09af667a2ee039460/io/Versions#L117
Also, cpp tests/examples/cat.c | grep open

Possible:
https://www.gnu.org/software/libc/manual/html_node/Standard-Locales.html

Think about signal handling

https://www.gnu.org/software/libc/manual/html_node/Limits-on-Resources.html
https://www.gnu.org/software/libc/manual/html_node/Semaphores.html
https://www.gnu.org/software/libc/manual/html_node/Name-Service-Switch.html
https://www.gnu.org/software/libc/manual/html_node/Users-and-Groups.html
https://www.gnu.org/software/libc/manual/html_node/System-Management.html

 */<|MERGE_RESOLUTION|>--- conflicted
+++ resolved
@@ -37,21 +37,6 @@
 typedef void* thrd_t;
 typedef void* uid_t;
 typedef void* va_list;
-<<<<<<< HEAD
-struct utimbuf;
-struct dirent;
-int __type_mode_t;
-typedef void* thrd_t;
-typedef void* thrd_start_t;
-typedef void* pthread_t;
-typedef void* pthread_attr_t;
-typedef void* pthread_key_t;
-typedef void* posix_spawn_file_actions_t;
-typedef void* posix_spawnattr_t;
-typedef void DIR;
-typedef void FILE;
-=======
->>>>>>> 94def742
 
 int __type_mode_t;
 typedef int (*fn_ptr_int_void_ptr)(void*);
@@ -185,12 +170,8 @@
         };
     });
     void* call = ({
-<<<<<<< HEAD
+        // Need explicit call because variadic arg
         int ret = client_openat(dirfd, filename, flags, mode);
-=======
-        // Need explicit call because variadic arg
-        int ret = unwrapped_openat(dirfd, filename, flags, mode);
->>>>>>> 94def742
     });
     void* post_call = ({
         if (LIKELY(prov_log_is_enabled())) {
@@ -218,18 +199,7 @@
 fn open64 = open;
 int __open_2(const char* filename, int flags) {
     void* call = ({
-<<<<<<< HEAD
-        int ret = client_open(filename, flags, mode);
-    });
-    void* post_call = ({
-        if (LIKELY(prov_log_is_enabled())) {
-            op.data.open.ferrno = UNLIKELY(ret == -1) ? call_errno : 0;
-            op.data.open.fd = ret;
-            prov_log_record(op);
-        }
-=======
         int ret = __openat_2(AT_FDCWD, filename, flags);
->>>>>>> 94def742
     });
 }
 fn __open64_2 = __open_2;
@@ -248,15 +218,6 @@
             0,
             0,
         };
-<<<<<<< HEAD
-        if (LIKELY(prov_log_is_enabled())) {
-            prov_log_try(op);
-        }
-    });
-    void* call = ({
-        int ret = client_open(filename, flags);
-=======
->>>>>>> 94def742
     });
     void* post_call = ({
         if (LIKELY(prov_log_is_enabled())) {
@@ -2781,12 +2742,6 @@
     });
 }
 
-<<<<<<< HEAD
-// functions we're not interposing, but need for libprobe functionality
-char* strerror(int errnum) { }
-void exit(int status) { }
-=======
-
 int mkstemp(char* template) {
     void* call = ({
         int ret = mkostemp(template, 0);
@@ -2855,7 +2810,6 @@
         }
     });
 };
->>>>>>> 94def742
 
 /*
 TODO: getcwd, getwd, chroot
