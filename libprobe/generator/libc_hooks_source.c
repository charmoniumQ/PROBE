--- conflicted
+++ resolved
@@ -641,74 +641,6 @@
         }
     });
 }
-<<<<<<< HEAD
-/* struct dirent64 * readdir64 (DIR *dirstream) { */
-/*     void* pre_call = ({ */
-/*         int fd = dirfd(dirstream); */
-/*         struct Op op = { */
-/*             readdir_op_code, */
-/*             {.readdir = { */
-/*                 .dir = create_path_lazy(fd, "", AT_EMPTY_PATH), */
-/*                 .child = NULL, */
-/*                 .all_children = false, */
-/*                 .ferrno = 0, */
-/*             }}, */
-/*             {0}, */
-/*             0, */
-/*             0, */
-/*         }; */
-/*         if (LIKELY(prov_log_is_enabled())) { */
-/*             prov_log_try(op); */
-/*         } */
-/*     }); */
-/*     void* post_call = ({ */
-/*         if (LIKELY(prov_log_is_enabled())) { */
-/*             if (ret == NULL) { */
-/*                 op.data.readdir.ferrno = saved_errno; */
-/*             } else { */
-/*                 /\* Note: we will assume these dirents aer the same as openat(fd, ret->name); */
-/*                  * This is roughly, "the file-system implementation is self-consistent between readdir and openat." */
-/*                  * *\/ */
-/*                 op.data.readdir.child = arena_strndup(get_data_arena(), ret->d_name, sizeof(ret->d_name)); */
-/*             } */
-/*             prov_log_record(op); */
-/*         } */
-/*     }); */
-/* } */
-/* int readdir64_r (DIR *dirstream, struct dirent64 *entry, struct dirent64 **result) { */
-/*     void* pre_call = ({ */
-/*         int fd = dirfd(dirstream); */
-/*         struct Op op = { */
-/*             readdir_op_code, */
-/*             {.readdir = { */
-/*                 .dir = create_path_lazy(fd, "", AT_EMPTY_PATH), */
-/*                 .child = NULL, */
-/*                 .all_children = false, */
-/*                 .ferrno = 0, */
-/*             }}, */
-/*             {0}, */
-/*             0, */
-/*             0, */
-/*         }; */
-/*         if (LIKELY(prov_log_is_enabled())) { */
-/*             prov_log_try(op); */
-/*         } */
-/*     }); */
-/*     void* post_call = ({ */
-/*         if (LIKELY(prov_log_is_enabled())) { */
-/*             if (*result == NULL) { */
-/*                 op.data.readdir.ferrno = saved_errno; */
-/*             } else { */
-/*                 /\* Note: we will assume these dirents aer the same as openat(fd, ret->name); */
-/*                  * This is roughly, "the file-system implementation is self-consistent between readdir and openat." */
-/*                  * *\/ */
-/*                 op.data.readdir.child = arena_strndup(get_data_arena(), entry->d_name, sizeof(entry->d_name)); */
-/*             } */
-/*             prov_log_record(op); */
-/*         } */
-/*     }); */
-/* } */
-=======
 
 int readdir_r (DIR *dirstream, struct dirent *entry, struct dirent **result) {
     void* pre_call = ({
@@ -777,7 +709,6 @@
     });
 }
 
->>>>>>> bd81ab4f
 int closedir (DIR *dirstream) {
     void* pre_call = ({
         int fd = dirfd(dirstream);
