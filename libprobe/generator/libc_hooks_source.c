/*
 * This file looks like C, but it is not read by the C compiler!
 * It is a place-holder for C code and is processed by gen_libprov.py and put into libprov_middle.c.
 * It re-uses C's grammar, so I get syntax highlighting and I can parse it into fragments of C syntax easily.
 * Rationale: In this part of the project, there are many repetitions of code automatically generated.
 * For example, for each function $foo, we define a wrapper function $foo that calls the original function client_$foo with the same arguments.
 * Just read libprov_middle.c.
 * I can more easily refactor how it works if I don't have to edit each individual instance.
 * gen_libprov.py reads the function signatures, and inside the function bodies, it looks for some specific variable declarations of the form: Type var_name = var_val;
 * We use GCC block-expressions to communicate blocks of code to gen_libprov.py: ({stmt0; stmt1; ...; }).
 */

/* Need these typedefs to make pycparser parse the functions. They won't be used in libprov_middle.c */
typedef void* DIR;
typedef void* FILE;
typedef void* bool;
typedef void* dev_t;
typedef void* fn;
typedef void* ftw_func;
typedef void* gid_t;
typedef void* id_t;
typedef void* idtype;
typedef void* idtype_t;
typedef void* int64_t;
typedef void* mode_t;
typedef void* nftw_func;
typedef void* off_t;
typedef void* pid_t;
typedef void* posix_spawn_file_actions_t;
typedef void* posix_spawnattr_t;
typedef void* pthread_attr_t;
typedef void* pthread_t;
typedef void* siginfo_t;
typedef void* size_t;
typedef void* ssize_t;
typedef void* thrd_start_t;
typedef void* thrd_t;
typedef void* uid_t;
typedef void* va_list;
<<<<<<< HEAD
struct utimbuf;
struct dirent;
int __type_mode_t;
typedef void* thrd_t;
typedef void* thrd_start_t;
typedef void* pthread_t;
typedef void* pthread_attr_t;
typedef void* pthread_key_t;
typedef void* posix_spawn_file_actions_t;
typedef void* posix_spawnattr_t;
typedef void DIR;
typedef void FILE;
=======
>>>>>>> 9ca7312d

int __type_mode_t;
typedef int (*fn_ptr_int_void_ptr)(void*);

/* Docs: https://www.gnu.org/software/libc/manual/html_node/Opening-Streams.html */
FILE * fopen (const char *filename, const char *opentype) {
    void* pre_call = ({
        struct Op op = {
            open_op_code,
            {.open = {
                .path = create_path_lazy(AT_FDCWD, filename, 0),
                .flags = fopen_to_flags(opentype),
                .mode = 0,
                .fd = -1,
                .ferrno = 0,
            }},
            {0},
            0,
            0,
        };
        prov_log_try(op);
    });
    void* post_call = ({
        if (LIKELY(prov_log_is_enabled())) {
            if (UNLIKELY(ret == NULL)) {
                op.data.open.ferrno = call_errno;
            } else {
                op.data.open.fd = fileno(ret);
            }
            prov_log_record(op);
        }
    });
}
fn fopen64 = fopen;
FILE * freopen (const char *filename, const char *opentype, FILE *stream) {
    void* pre_call = ({
        int original_fd = fileno(stream);
        struct Op open_op = {
            open_op_code,
            {.open = {
                .path = create_path_lazy(AT_FDCWD, filename, 0),
                .flags = fopen_to_flags(opentype),
                .mode = 0,
                .fd = -1,
                .ferrno = 0,
            }},
            {0},
            0,
            0,
        };
        struct Op close_op = {
            close_op_code,
            {.close = {original_fd, 0, create_path_lazy(original_fd, NULL, AT_EMPTY_PATH)}},
            {0},
            0,
            0,
        };
        if (LIKELY(prov_log_is_enabled())) {
            prov_log_try(open_op);
            prov_log_try(close_op);
        }
    });
    void* post_call = ({
        if (LIKELY(prov_log_is_enabled())) {
            if (UNLIKELY(ret == NULL)) {
                open_op.data.open.ferrno = call_errno;
                close_op.data.close.ferrno = call_errno;
            } else {
                open_op.data.open.fd = fileno(ret);
            }
            prov_log_record(open_op);
            prov_log_record(close_op);
        }
    });
}
fn freopen64 = freopen;

/* Need: In case an analysis wants to use open-to-close consistency */
/* Docs: https://www.gnu.org/software/libc/manual/html_node/Closing-Streams.html */
int fclose (FILE *stream) {
    void* pre_call = ({
        int fd = fileno(stream);
        struct Op op = {
            close_op_code,
            {.close = {fd, 0, create_path_lazy(fd, NULL, AT_EMPTY_PATH)}},
            {0},
            0,
            0,
        };
        if (LIKELY(prov_log_is_enabled())) {
            prov_log_try(op);
        }
    });
    void* post_call = ({
        if (LIKELY(prov_log_is_enabled())) {
            op.data.close.ferrno = ret == 0 ? 0 : call_errno;
            prov_log_record(op);
        }
    });
}
int fcloseall(void) {
    void* call = ({
        /* TODO: We are also technically supposed to flush the streams here. */
        closefrom(0);
        int ret = 0;
    });
}

/* Docs: https://www.man7.org/linux/man-pages/man2/openat.2.html */
int openat(int dirfd, const char *filename, int flags, ...) {
    void* pre_call = ({
        mode_t mode = 0;
        if (((flags & O_CREAT) != 0) || ((flags & O_TMPFILE) == O_TMPFILE)) {
            va_list ap;
            va_start(ap, flags);
            mode = va_arg(ap, __type_mode_t);
            va_end(ap);
        }
        struct Op op = {
            open_op_code,
            {.open = {
                .path = create_path_lazy(dirfd, filename, (flags & O_NOFOLLOW ? AT_SYMLINK_NOFOLLOW : 0)),
                .flags = flags,
                .mode = mode,
                .fd = -1,
                .ferrno = 0,
            }},
            {0},
            0,
            0,
        };
    });
    void* call = ({
<<<<<<< HEAD
=======
        // Need explicit call because variadic arg
>>>>>>> 9ca7312d
        int ret = client_openat(dirfd, filename, flags, mode);
    });
    void* post_call = ({
        if (LIKELY(prov_log_is_enabled())) {
            op.data.open.ferrno = UNLIKELY(ret == -1) ? call_errno : 0;
            op.data.open.fd = ret;
            prov_log_record(op);
        }
    });
}
fn openat64 = openat;

/* Docs: https://www.gnu.org/software/libc/manual/html_node/Opening-and-Closing-Files.html */
int open(const char* filename, int flags, ...) {
    void* call = ({
<<<<<<< HEAD
        int ret = client_open(filename, flags, mode);
    });
    void* post_call = ({
        if (LIKELY(prov_log_is_enabled())) {
            op.data.open.ferrno = UNLIKELY(ret == -1) ? call_errno : 0;
            op.data.open.fd = ret;
            prov_log_record(op);
=======
        mode_t mode = 0;
        if (((flags & O_CREAT) != 0) || ((flags & O_TMPFILE) == O_TMPFILE)) {
            va_list ap;
            va_start(ap, flags);
            mode = va_arg(ap, __type_mode_t);
            va_end(ap);
>>>>>>> 9ca7312d
        }
        int ret = openat(AT_FDCWD, filename, flags, mode);
    });
}
int __openat_2(int fd, const char* file, int flags) {
    void* pre_call = ({
        struct Op op = {
            open_op_code,
            {.open = {
                .path = create_path_lazy(fd, file, (flags & O_NOFOLLOW ? AT_SYMLINK_NOFOLLOW : 0)),
                .flags = flags,
                .mode = 0,
                .fd = -1,
                .ferrno = 0,
            }},
            {0},
            0,
            0,
        };
<<<<<<< HEAD
        if (LIKELY(prov_log_is_enabled())) {
            prov_log_try(op);
        }
    });
    void* call = ({
        int ret = client_open(filename, flags);
=======
>>>>>>> 9ca7312d
    });
    void* post_call = ({
        if (LIKELY(prov_log_is_enabled())) {
            op.data.open.ferrno = UNLIKELY(ret == -1) ? call_errno : 0;
            op.data.open.fd = ret;
            prov_log_record(op);
        }
    });
}
fn open64 = open;
int __open_2(const char* filename, int flags) {
    void* call = ({
        int ret = __openat_2(AT_FDCWD, filename, flags);
    });
}
fn __open64_2 = __open_2;
fn __openat64_2 = __openat_2;
int creat (const char *filename, mode_t mode) {
    void* call = ({
        int ret = open(filename, O_CREAT|O_WRONLY|O_TRUNC, mode);
    });
}
fn creat64 = creat;
int close (int filedes) {
    void* pre_call = ({
        struct Op op = {
            close_op_code,
            {.close = {filedes, 0, create_path_lazy(filedes, NULL, AT_EMPTY_PATH)}},
            {0},
            0,
            0,
        };
        if (LIKELY(prov_log_is_enabled())) {
            prov_log_try(op);
        }
    });
    void* post_call = ({
         if (LIKELY(prov_log_is_enabled())) {
            op.data.close.ferrno = ret == 0 ? 0 : call_errno;
            prov_log_record(op);
        }
    });
}
int close_range (unsigned int lowfd, unsigned int maxfd, int flags) {
    void* call = ({
        ASSERTF(flags == 0 || flags == CLOSE_RANGE_CLOEXEC,
                "I haven't implemented CLOSE_RANGE_UNSHARE");
        DIR* dp = EXPECT_NONNULL(client_opendir("/proc/self/fd"));
        struct dirent* dirp;
        DEBUG("close_range %d %d %d -> close", lowfd, maxfd, flags);
        while ((dirp = client_readdir(dp)) != NULL) {
            if (LIKELY('0' <= dirp->d_name[0] && dirp->d_name[0] <= '9')) {
                unsigned int fd = (unsigned int) my_atoui(dirp->d_name);
                if (lowfd <= fd && fd <= maxfd) {
                    /* Use the real (not client) close, so it gets logged as a normal close */
                    if (flags == 0) {
                        close(fd);
                    } else if (flags == CLOSE_RANGE_CLOEXEC) {
                        int fd_flags = fcntl(fd, F_GETFD);
                        fd_flags |= O_CLOEXEC;
                        fcntl(fd, F_SETFD, fd_flags);
                    }
                }
            }
        }
        client_closedir(dp);
        int ret = 0;
    });
}
void closefrom (int lowfd) {
    void* call = ({
        DIR* dp = EXPECT_NONNULL(client_opendir("/proc/self/fd"));
        struct dirent* dirp;
        DEBUG("closefrom %d -> close", lowfd);
        while ((dirp = client_readdir(dp)) != NULL) {
            if (LIKELY('0' <= dirp->d_name[0] && dirp->d_name[0] <= '9')) {
                int fd = (int) my_atoui(dirp->d_name);
                if (lowfd <= fd) {
                    /* Use the real (not client) close, so it gets logged as a normal close */
                    close(fd);
                }
            }
        }
        client_closedir(dp);
    });
}

/* Docs: https://www.gnu.org/software/libc/manual/html_node/Dup]licating-Descriptors.html */
int dup (int old) {
    void* pre_call = ({
        struct Op op = {
            dup_op_code,
            {.dup = {old, 0, 0, 0}},
            {0},
            0,
            0,
        };
        if (LIKELY(prov_log_is_enabled())) {
            prov_log_try(op);
        }
    });
    void* post_call = ({
         if (LIKELY(prov_log_is_enabled())) {
            if (UNLIKELY(ret == -1)) {
                op.data.dup.ferrno = call_errno;
            } else {
                op.data.dup.new = ret;
            }
            prov_log_record(op);
        }
    });
}
int dup2 (int old, int new) {
    void* call = ({
        int ret = dup3(old, new, 0);
    });
}

/* Docs: https://www.man7.org/linux/man-pages/man2/dup.2.html */
int dup3 (int old, int new, int flags) {
    void* pre_call = ({
        struct Op dup_op = {
            dup_op_code,
            {.dup = {old, new, flags, 0}},
            {0},
            0,
            0,
        };
        if (LIKELY(prov_log_is_enabled())) {
            prov_log_try(dup_op);
        }
    });
    void* post_call = ({
         if (LIKELY(prov_log_is_enabled())) {
             if (UNLIKELY(ret == -1)) {
                 dup_op.data.dup.ferrno = call_errno;
            }
            prov_log_record(dup_op);
        }
    });
}

/* TODO: fcntl to op */
/* Docs: https://www.gnu.org/software/libc/manual/html_node/Control-Operations.html#index-fcntl-function */
int fcntl (int filedes, int command, ...) {
    void* pre_call = ({
            /* Parse args */

            bool has_int_arg = command == F_DUPFD || command == F_DUPFD_CLOEXEC || command == F_SETFD || command == F_SETFL || command == F_SETOWN || command == F_SETSIG || command == F_SETLEASE || command == F_NOTIFY || command == F_SETPIPE_SZ || command == F_ADD_SEALS;
            bool has_ptr_arg = command == F_SETLK || command == F_SETLKW || command == F_GETLK || command == F_OFD_SETLK || command == F_OFD_SETLKW || command == F_OFD_GETLK || command == F_GETOWN_EX || command == F_SETOWN_EX || command == F_GET_RW_HINT || command == F_SET_RW_HINT || command == F_GET_FILE_RW_HINT || command == F_SET_FILE_RW_HINT;
            /* Highlander assertion: there can only be one! */
            /* But there could be zero, as in fcntl(fd, F_GETFL) */
            ASSERTF(!has_int_arg || !has_ptr_arg, "");

            int int_arg = 0;
            void* ptr_arg = NULL;
            va_list ap;
            va_start(ap, command);
            if (has_int_arg) {
                int_arg = va_arg(ap, __type_int);
            } else if (has_ptr_arg) {
                ptr_arg = va_arg(ap, __type_voidp);
            }
            va_end(ap);

            /* Set up ops */
            struct Op dup_op = {
                dup_op_code,
                {.dup = {filedes, 0, command == F_DUPFD_CLOEXEC ? O_CLOEXEC : 0, 0}},
                {0},
                0,
                0,
            };
            bool is_dup = command == F_DUPFD || command == F_DUPFD_CLOEXEC;
            if (is_dup) {
                if (LIKELY(prov_log_is_enabled())) {
                    prov_log_try(dup_op);
                }
            }
        });
    void* call = ({
        int ret;
        if (has_int_arg) {
            ret = client_fcntl(filedes, command, int_arg);
        } else if (has_ptr_arg) {
            ret = client_fcntl(filedes, command, ptr_arg);
        } else {
            ret = client_fcntl(filedes, command);
<<<<<<< HEAD
=======
        }
    });
    void* post_call = ({
        if (LIKELY(prov_log_is_enabled())) {
            if (is_dup) {
                if (UNLIKELY(ret == -1)) {
                    dup_op.data.dup.ferrno = call_errno;
                } else {
                    dup_op.data.dup.new = ret;
                }
                prov_log_record(dup_op);
            }
>>>>>>> 9ca7312d
        }
    });
}

/* Need: We need this so that opens relative to the current working directory can be resolved */
/* Docs: https://www.gnu.org/software/libc/manual/html_node/Working-Directory.html */
int chdir (const char *filename) {
    void* pre_call = ({
        struct Op op = {
            chdir_op_code,
            {.chdir = {
                .path = create_path_lazy(AT_FDCWD, filename, 0),
                .ferrno = 0
            }},
            {0},
            0,
            0,
        };
        if (LIKELY(prov_log_is_enabled())) {
            prov_log_try(op);
        }
    });
    void* post_call = ({
        if (LIKELY(prov_log_is_enabled())) {
            op.data.chdir.ferrno = ret == 0 ? 0 : call_errno;
            prov_log_record(op);
        }
    });
}
int fchdir (int filedes) {
    void* pre_call = ({
        struct Op op = {
            chdir_op_code,
            {.chdir = {
                .path = create_path_lazy(filedes, NULL, AT_EMPTY_PATH),
                .ferrno = 0
            }},
            {0},
            0,
            0,
        };
        if (LIKELY(prov_log_is_enabled())) {
            prov_log_try(op);
        }
    });
    void* post_call = ({
        if (LIKELY(prov_log_is_enabled())) {
            op.data.chdir.ferrno = ret == 0 ? 0 : call_errno;
            prov_log_record(op);
        }
    });
}

/* Docs: https://www.gnu.org/software/libc/manual/html_node/Opening-a-Directory.html */
DIR * opendir (const char *dirname) {
    void* pre_call = ({
        struct Op op = {
            open_op_code,
            {.open = {
                .path = create_path_lazy(AT_FDCWD, dirname, 0),
                /* https://github.com/esmil/musl/blob/master/src/dirent/opendir.c */
                .flags = O_RDONLY | O_DIRECTORY | O_CLOEXEC,
                .mode = 0,
                .fd = -1,
                .ferrno = 0,
            }},
            {0},
            0,
            0,
        };
        if (LIKELY(prov_log_is_enabled())) {
            prov_log_try(op);
        }
    });
    void* post_call = ({
        if (LIKELY(prov_log_is_enabled())) {
            op.data.open.ferrno = ret == NULL ? call_errno : 0;
            op.data.open.fd = ret == NULL ? -1 : dirfd(ret);
            prov_log_record(op);
        }
    });
}
DIR * fdopendir (int fd) {
    void* pre_call = ({
        struct Op op = {
            open_op_code,
            {.open = {
                .path = create_path_lazy(fd, NULL, AT_EMPTY_PATH),
                /* https://github.com/esmil/musl/blob/master/src/dirent/opendir.c */
                .flags = O_RDONLY | O_DIRECTORY | O_CLOEXEC,
                .mode = 0,
                .fd = -1,
                .ferrno = 0,
            }},
            {0},
            0,
            0,
        };
        if (LIKELY(prov_log_is_enabled())) {
            prov_log_try(op);
        }
    });
    void* post_call = ({
        if (LIKELY(prov_log_is_enabled())) {
            op.data.open.ferrno = ret == NULL ? call_errno : 0;
            op.data.open.fd = ret == NULL ? -1 : dirfd(ret);
            prov_log_record(op);
        }
    });
}

/* TODO: interpose and sort dirent iteration */
/* https://www.gnu.org/software/libc/manual/html_node/Reading_002fClosing-Directory.html */
struct dirent * readdir (DIR *dirstream) {
    void* pre_call = ({
        int fd = dirfd(dirstream);
        struct Op op = {
            readdir_op_code,
            {.readdir = {
                .dir = create_path_lazy(fd, NULL, AT_EMPTY_PATH),
                .child = NULL,
                .all_children = false,
                .ferrno = 0,
            }},
            {0},
            0,
            0,
        };
        if (LIKELY(prov_log_is_enabled())) {
            prov_log_try(op);
        }
    });
    void* post_call = ({
        if (LIKELY(prov_log_is_enabled())) {
            if (UNLIKELY(ret == NULL)) {
                op.data.readdir.ferrno = call_errno;
            } else {
                /* Note: we will assume these dirents aer the same as openat(fd, ret->name);
                 * This is roughly, "the file-system implementation is self-consistent between readdir and openat."
                 * */
                op.data.readdir.child = arena_strndup(get_data_arena(), ret->d_name, sizeof(ret->d_name));
            }
            prov_log_record(op);
        }
    });
}
struct dirent64 * readdir64 (DIR *dirstream) {
    void* pre_call = ({
        int fd = dirfd(dirstream);
        struct Op op = {
            readdir_op_code,
            {.readdir = {
                .dir = create_path_lazy(fd, NULL, AT_EMPTY_PATH),
                .child = NULL,
                .all_children = false,
                .ferrno = 0,
            }},
            {0},
            0,
            0,
        };
        if (LIKELY(prov_log_is_enabled())) {
            prov_log_try(op);
        }
    });
    void* post_call = ({
        if (LIKELY(prov_log_is_enabled())) {
            if (UNLIKELY(ret == NULL)) {
                op.data.readdir.ferrno = call_errno;
            } else {
                /* Note: we will assume these dirents aer the same as openat(fd, ret->name);
                 * This is roughly, "the file-system implementation is self-consistent between readdir and openat."
                 * */
                op.data.readdir.child = arena_strndup(get_data_arena(), ret->d_name, sizeof(ret->d_name));
            }
            prov_log_record(op);
        }
    });
}

int readdir_r (DIR *dirstream, struct dirent *entry, struct dirent **result) {
    void* pre_call = ({
        int fd = dirfd(dirstream);
        struct Op op = {
            readdir_op_code,
            {.readdir = {
                .dir = create_path_lazy(fd, NULL, AT_EMPTY_PATH),
                .child = NULL,
                .all_children = false,
                .ferrno = 0,
            }},
            {0},
            0,
            0,
        };
        if (LIKELY(prov_log_is_enabled())) {
            prov_log_try(op);
        }
    });
    void* post_call = ({
        if (LIKELY(prov_log_is_enabled())) {
            if (UNLIKELY(*result == NULL)) {
                op.data.readdir.ferrno = call_errno;
            } else {
                /* Note: we will assume these dirents aer the same as openat(fd, ret->name);
                 * This is roughly, "the file-system implementation is self-consistent between readdir and openat."
                 * */
                op.data.readdir.child = arena_strndup(get_data_arena(), entry->d_name, sizeof(entry->d_name));
            }
            prov_log_record(op);
        }
    });
}
int readdir64_r (DIR *dirstream, struct dirent64 *entry, struct dirent64 **result) {
    void* pre_call = ({
        int fd = dirfd(dirstream);
        struct Op op = {
            readdir_op_code,
            {.readdir = {
                .dir = create_path_lazy(fd, NULL, AT_EMPTY_PATH),
                .child = NULL,
                .all_children = false,
                .ferrno = 0,
            }},
            {0},
            0,
            0,
        };
        if (LIKELY(prov_log_is_enabled())) {
            prov_log_try(op);
        }
    });
    void* post_call = ({
        if (LIKELY(prov_log_is_enabled())) {
            if (UNLIKELY(*result == NULL)) {
                op.data.readdir.ferrno = call_errno;
            } else {
                /* Note: we will assume these dirents aer the same as openat(fd, ret->name);
                 * This is roughly, "the file-system implementation is self-consistent between readdir and openat."
                 * */
                op.data.readdir.child = arena_strndup(get_data_arena(), entry->d_name, sizeof(entry->d_name));
            }
            prov_log_record(op);
        }
    });
}

int closedir (DIR *dirstream) {
    void* pre_call = ({
        int fd = dirfd(dirstream);
        struct Op op = {
            close_op_code,
            {.close = {fd, 0, create_path_lazy(fd, NULL, AT_EMPTY_PATH)}},
            {0},
            0,
            0,
        };
        if (LIKELY(prov_log_is_enabled())) {
            prov_log_try(op);
        }
    });
    void* post_call = ({
        if (LIKELY(prov_log_is_enabled())) {
            op.data.close.ferrno = ret == 0 ? 0 : call_errno;
            prov_log_record(op);
        }
    });
}

/* https://www.gnu.org/software/libc/manual/html_node/Random-Access-Directory.html */
void rewinddir (DIR *dirstream) { }
long int telldir (DIR *dirstream) { }
void seekdir (DIR *dirstream, long int pos) { }

/* https://www.gnu.org/software/libc/manual/html_node/Scanning-Directory-Content.html */
int scandir (const char *dir, struct dirent ***namelist, int (*selector) (const struct dirent *), int (*cmp) (const struct dirent **, const struct dirent **)) {
    void* pre_call = ({
        struct Op op = {
            readdir_op_code,
            {.readdir = {
                .dir = create_path_lazy(AT_FDCWD, dir, 0),
                .child = NULL,
                .all_children = true,
            }},
            {0},
            0,
            0,
        };
        if (LIKELY(prov_log_is_enabled())) {
            prov_log_try(op);
        }
    });
    void* post_call = ({
        if (LIKELY(prov_log_is_enabled())) {
            if (UNLIKELY(ret != 0)) {
                op.data.readdir.ferrno = call_errno;
            }
            prov_log_record(op);
        }
    });
}
int scandir64 (const char *dir, struct dirent64 ***namelist, int (*selector) (const struct dirent64 *), int (*cmp) (const struct dirent64 **, const struct dirent64 **)) {
    void* pre_call = ({
        struct Op op = {
            readdir_op_code,
            {.readdir = {
                .dir = create_path_lazy(AT_FDCWD, dir, 0),
                .child = NULL,
                .all_children = true,
            }},
            {0},
            0,
            0,
        };
        if (LIKELY(prov_log_is_enabled())) {
            prov_log_try(op);
        }
    });
    void* post_call = ({
        if (LIKELY(prov_log_is_enabled())) {
            if (ret != 0) {
                op.data.readdir.ferrno = call_errno;
            }
            prov_log_record(op);
        }
    });
}

/* Docs: https://www.man7.org/linux/man-pages/man3/scandir.3.html */
int scandirat(int dirfd, const char *restrict dirp,
            struct dirent ***restrict namelist,
            int (*filter)(const struct dirent *),
            int (*compar)(const struct dirent **, const struct dirent **)) {
    void* pre_call = ({
        struct Op op = {
            readdir_op_code,
            {.readdir = {
                .dir = create_path_lazy(dirfd, dirp, 0),
                .child = NULL,
                .all_children = true,
            }},
            {0},
            0,
            0,
        };
        if (LIKELY(prov_log_is_enabled())) {
            prov_log_try(op);
        }
    });
    void* post_call = ({
        if (LIKELY(prov_log_is_enabled())) {
            if (UNLIKELY(ret != 0)) {
                op.data.readdir.ferrno = call_errno;
            }
            prov_log_record(op);
        }
    });
}

/* https://www.gnu.org/software/libc/manual/html_node/Low_002dlevel-Directory-Access.html */
ssize_t getdents64 (int fd, void *buffer, size_t length) {
    void* pre_call = ({
        struct Op op = {
            readdir_op_code,
            {.readdir = {
                .dir = create_path_lazy(fd, NULL, AT_EMPTY_PATH),
                .child = NULL,
                .all_children = true,
            }},
            {0},
            0,
            0,
        };
        if (LIKELY(prov_log_is_enabled())) {
            prov_log_try(op);
        }
    });
    void* post_call = ({
        if (LIKELY(prov_log_is_enabled())) {
            if (UNLIKELY(ret == -1)) {
                op.data.readdir.ferrno = call_errno;
            }
            prov_log_record(op);
        }
    });
}

/* Docs: https://www.gnu.org/software/libc/manual/html_node/Working-with-Directory-Trees.html */
/* Need: These operations walk a directory recursively */
int ftw (const char *filename, ftw_func func, int descriptors) {
    void* pre_call = ({
        struct Op op = {
            readdir_op_code,
            {.readdir = {
                .dir = create_path_lazy(AT_FDCWD, filename, 0),
                .child = NULL,
                .all_children = true,
            }},
            {0},
            0,
            0,
        };
        if (LIKELY(prov_log_is_enabled())) {
            prov_log_try(op);
        }
    });
    void* post_call = ({
        if (LIKELY(prov_log_is_enabled())) {
            if (UNLIKELY(ret != 0)) {
                op.data.readdir.ferrno = call_errno;
            }
            prov_log_record(op);
        }
    });
}
int nftw (const char *filename, nftw_func func, int descriptors, int flag) {
    void* pre_call = ({
        struct Op op = {
            readdir_op_code,
            {.readdir = {
                .dir = create_path_lazy(AT_FDCWD, filename, 0),
                .child = NULL,
                .all_children = true,
            }},
            {0},
            0,
            0,
        };
        if (LIKELY(prov_log_is_enabled())) {
            prov_log_try(op);
        }
    });
    void* post_call = ({
        if (LIKELY(prov_log_is_enabled())) {
            if (UNLIKELY(ret != 0)) {
                op.data.readdir.ferrno = call_errno;
            }
            prov_log_record(op);
        }
    });
}
/* I can't include ftw.h on some systems because it defines fstatat as extern int on some machines. */

/* Docs: https://www.gnu.org/software/libc/manual/html_node/Hard-Links.html */
int link (const char *oldname, const char *newname) {
    void* call = ({
        int ret = linkat(AT_FDCWD, oldname, AT_FDCWD, newname, 0);
    });
}
int linkat (int oldfd, const char *oldname, int newfd, const char *newname, int flags) {
    void* pre_call = ({
        struct Op op = {
            hard_link_op_code,
            {.hard_link = {
                .old = create_path_lazy(oldfd, oldname, flags),
                .new = create_path_lazy(newfd, newname, flags),
                .ferrno = 0,
            }},
            {0},
            0,
            0,
        };
        if (LIKELY(prov_log_is_enabled())) {
            prov_log_try(op);
        }
    });
    void* post_call = ({
        if (LIKELY(prov_log_is_enabled())) {
            if (UNLIKELY(ret != 0)) {
                op.data.hard_link.ferrno = call_errno;
            }
            prov_log_record(op);
        }
    });
}

/* TODO: debug */
/* Docs: https://www.gnu.org/software/libc/manual/html_node/Symbolic-Links.html */
/* int symlink (const char *oldname, const char *newname) { */
/*     void* pre_call = ({ */
/*         struct Op op = { */
/*             symbolic_link_op_code, */
/*             {.symbolic_link = { */
/*                 .old = oldname, */
/*                 .new = create_path_lazy(AT_FDCWD, newname, 0), */
/*                 .ferrno = 0, */
/*             }}, */
/*             {0}, */
/*             0, */
/*             0, */
/*         }; */
/*         if (LIKELY(prov_log_is_enabled())) { */
/*             prov_log_try(op); */
/*         } */
/*     }); */
/*     void* post_call = ({ */
/*         if (LIKELY(prov_log_is_enabled())) { */
/*             if (UNLIKELY(ret != 0)) { */
/*                 op.data.symbolic_link.ferrno = call_errno; */
/*             } */
/*             prov_log_record(op); */
/*         } */
/*     }); */
/* } */

/* Docs: https://www.man7.org/linux/man-pages/man2/symlink.2.html */
int symlinkat(const char *target, int newdirfd, const char *linkpath) {
    void* pre_call = ({
        struct Op op = {
            symbolic_link_op_code,
            {.symbolic_link = {
                .old = target,
                .new = create_path_lazy(newdirfd, linkpath, 0),
                .ferrno = 0,
            }},
            {0},
            0,
            0,
        };
        if (LIKELY(prov_log_is_enabled())) {
            prov_log_try(op);
        }
    });
    void* post_call = ({
        if (LIKELY(prov_log_is_enabled())) {
            if (UNLIKELY(ret != 0)) {
                op.data.symbolic_link.ferrno = call_errno;
            }
            prov_log_record(op);
        }
    });
}

/* TODO */
/* Docs: https://www.gnu.org/software/libc/manual/html_node/Symbolic-Links.html */
ssize_t readlink (const char *filename, char *buffer, size_t size) {
    void* call = ({
        ssize_t ret = readlinkat(AT_FDCWD, filename, buffer, size);
    });
}
ssize_t readlinkat (int dirfd, const char *filename, char *buffer, size_t size) {
    void* pre_call = ({
        struct Op op = {
            read_link_op_code,
            {.read_link = {
                .linkpath = create_path_lazy(dirfd, filename, 0),
                .referent = NULL,
                .truncation = false,
                .recursive_dereference = false,
                .ferrno = 0,
            }},
            {0},
            0,
            0,
        };
        if (LIKELY(prov_log_is_enabled())) {
            prov_log_try(op);
        }
    });
    void* post_call = ({
        if (LIKELY(prov_log_is_enabled())) {
            if (LIKELY(ret != -1)) {
                op.data.read_link.referent = arena_strndup(get_data_arena(), buffer, ret + 1);
                ((char*)op.data.read_link.referent)[ret] = '\0';
                // If the returned value equals bufsiz, then truncation may have occurred.
                op.data.read_link.truncation = ((size_t) ret) == size;
            } else {
                op.data.read_link.ferrno = call_errno;
            }
            prov_log_record(op);
        }
    });
}
char * canonicalize_file_name (const char *name) {
    void* pre_call = ({
        struct Op op = {
            read_link_op_code,
            {.read_link = {
                .linkpath = create_path_lazy(AT_FDCWD, name, 0),
                .referent = NULL,
                .truncation = false,
                .recursive_dereference = true,
                .ferrno = 0,
            }},
            {0},
            0,
            0,
        };
        if (LIKELY(prov_log_is_enabled())) {
            prov_log_try(op);
        }
    });
    void* post_call = ({
        if (LIKELY(prov_log_is_enabled())) {
            if (LIKELY(ret)) {
                op.data.read_link.referent = arena_strndup(get_data_arena(), ret, PATH_MAX);
                op.data.read_link.truncation = false;
            } else {
                op.data.read_link.ferrno = call_errno;
            }
            prov_log_record(op);
        }
    });
}
char * realpath (const char *restrict name, char *restrict resolved) {
    void* pre_call = ({
        struct Op op = {
            read_link_op_code,
            {.read_link = {
                .linkpath = create_path_lazy(AT_FDCWD, name, 0),
                .referent = NULL,
                .truncation = false,
                .recursive_dereference = true,
                .ferrno = 0,
            }},
            {0},
            0,
            0,
        };
        if (LIKELY(prov_log_is_enabled())) {
            prov_log_try(op);
        }
    });
    void* post_call = ({
        if (LIKELY(prov_log_is_enabled())) {
            if (LIKELY(ret)) {
                op.data.read_link.referent = arena_strndup(get_data_arena(), ret, PATH_MAX);
                op.data.read_link.truncation = false;
            } else {
                op.data.read_link.ferrno = call_errno;
            }
            prov_log_record(op);
        }
    });
}

/* Docs: https://www.gnu.org/software/libc/manual/html_node/Deleting-Files.html */
int unlink (const char *filename) {
    void* call = ({
        int ret = unlinkat(AT_FDCWD, filename, 0);
    });
}
int rmdir (const char *filename) {
    void* call = ({
        int ret = remove(filename);
    });
}
int remove (const char *filename) {
    void* pre_call = ({
        struct Op op = {
            unlink_op_code,
            {.unlink = {
                .path = create_path_lazy(AT_FDCWD, filename, 0),
                .unlink_type = 2,
                .ferrno = 0,
            }},
            {0},
            0,
            0,
        };
        if (LIKELY(prov_log_is_enabled())) {
            prov_log_try(op);
        }
    });
    void* post_call = ({
        if (LIKELY(prov_log_is_enabled())) {
            if (UNLIKELY(ret == -1)) {
                op.data.unlink.ferrno = call_errno;
            }
            prov_log_record(op);
        }
    });
}

/* Docs: https://www.man7.org/linux/man-pages/man2/unlink.2.html */
int unlinkat(int dirfd, const char *pathname, int flags) {
    void* pre_call = ({
        struct Op op = {
            unlink_op_code,
            {.unlink = {
                .path = create_path_lazy(dirfd, pathname, flags),
                .unlink_type = 0,
                .ferrno = 0,
            }},
            {0},
            0,
            0,
        };
        if (LIKELY(prov_log_is_enabled())) {
            prov_log_try(op);
        }
    });
    void* post_call = ({
        if (LIKELY(prov_log_is_enabled())) {
            if (UNLIKELY(ret == -1)) {
                op.data.unlink.ferrno = call_errno;
            }
            prov_log_record(op);
        }
    });
}

/* Docs: https://www.gnu.org/software/libc/manual/html_node/Renaming-Files.html */
int rename (const char *oldname, const char *newname) {
    void* call = ({
        int ret = renameat2(AT_FDCWD, oldname, AT_FDCWD, newname, 0);
    });
}

/* Docs: https://www.man7.org/linux/man-pages/man2/rename.2.html */
int renameat(int olddirfd, const char *oldpath,
           int newdirfd, const char *newpath) {
    void* call = ({
        int ret = renameat2(olddirfd, oldpath, newdirfd, newpath, 0);
    });
}
int renameat2(int olddirfd, const char *oldpath,
            int newdirfd, const char *newpath, unsigned int flags) {
    void* pre_call = ({
        struct Op op = {
            rename_op_code,
            {.rename = {
                .src = create_path_lazy(olddirfd, oldpath, 0),
                .dst = create_path_lazy(newdirfd, newpath, 0),
                .ferrno = 0,
            }},
            {0},
            0,
            0,
        };
        if (LIKELY(prov_log_is_enabled())) {
            prov_log_try(op);
        }
    });
    void* post_call = ({
        if (LIKELY(prov_log_is_enabled())) {
            if (UNLIKELY(ret == -1)) {
                op.data.rename.ferrno = call_errno;
            }
            prov_log_record(op);
        }
    });
}

/* Docs: https://www.gnu.org/software/libc/manual/html_node/Creating-Directories.html */
int mkdir(const char* filename, mode_t mode) {
    void* call = ({
        int ret = mkdirat(AT_FDCWD, filename, mode);
    });
}

/* Docs: https://www.man7.org/linux/man-pages/man2/mkdirat.2.html */
int mkdirat(int dirfd, const char *pathname, mode_t mode) {
    void* pre_call = ({
        struct Op op = {
            mkfile_op_code,
            {.mkfile = {
                .path = null_path,
                .file_type = DirFileType,
                .flags = 0,
                .mode = mode,
                .ferrno = 0,
            }},
            {0},
            0,
            0,
        };
        prov_log_try(op);
    });
    void* post_call = ({
        if (UNLIKELY(ret == -1)) {
            op.data.mkfile.path = create_path_lazy(AT_FDCWD, pathname, 0),
            op.data.mkfile.ferrno = call_errno;
        }
        prov_log_record(op);
    });
}

/* Docs: https://www.gnu.org/software/libc/manual/html_node/Reading-Attributes.html */
int stat (const char *filename, struct stat *buf) {
    void* call = ({
        int ret = fstatat(AT_FDCWD, filename, buf, 0);
    });
}
int fstat (int filedes, struct stat *buf) {
    void* pre_call = ({
        struct Op op = {
            stat_op_code,
            {.stat = {
                .path = create_path_lazy(filedes, NULL, 0),
                .flags = 0,
                .stat_result = {0},
                .ferrno = 0,
            }},
            {0},
            0,
            0,
        };
        if (LIKELY(prov_log_is_enabled())) {
            prov_log_try(op);
        }
    });
    void* post_call = ({
        if (LIKELY(prov_log_is_enabled())) {
            if (ret != 0) {
                op.data.stat.ferrno = call_errno;
            } else {
                stat_result_from_stat(&op.data.stat.stat_result, buf);
            }
            prov_log_record(op);
        }
    });
}
int lstat (const char *filename, struct stat *buf) {
    void* call = ({
        int ret = fstatat(AT_FDCWD, filename, buf, AT_SYMLINK_NOFOLLOW);
    });
}
fn newfstatat = fstatat;
/* Docs: https://linux.die.net/man/2/fstatat */
int fstatat(int dirfd, const char * restrict pathname, struct stat * restrict buf, int flags) {
    void* pre_call = ({
        struct Op op = {
            stat_op_code,
            {.stat = {
                .path = create_path_lazy(dirfd, pathname, flags),
                .flags = flags,
                .stat_result = {0},
                .ferrno = 0,
            }},
            {0},
            0,
            0,
        };
        if (LIKELY(prov_log_is_enabled())) {
            prov_log_try(op);
        }
    });
    void* post_call = ({
        if (LIKELY(prov_log_is_enabled())) {
            if (ret != 0) {
                op.data.stat.ferrno = call_errno;
            } else {
                stat_result_from_stat(&op.data.stat.stat_result, buf);
            }
            prov_log_record(op);
        }
    });
}

/* Docs: https://www.man7.org/linux/man-pages/man2/statx.2.html */
int statx(int dirfd, const char *restrict pathname, int flags, unsigned int mask, struct statx *restrict statxbuf) {
    void* pre_call = ({
        struct Op op = {
            stat_op_code,
            {.stat = {
                .path = create_path_lazy(dirfd, pathname, flags),
                .flags = flags,
                .stat_result = {0},
                .ferrno = 0,
            }},
            {0},
            0,
            0,
        };
        if (LIKELY(prov_log_is_enabled())) {
            prov_log_try(op);
        }
    });
    void* post_call = ({
        if (LIKELY(prov_log_is_enabled())) {
            if (ret != 0) {
                op.data.stat.ferrno = call_errno;
            } else {
                stat_result_from_statx(&op.data.stat.stat_result, statxbuf);
            }
            prov_log_record(op);
        }
    });
}

/* Docs: https://www.gnu.org/software/libc/manual/html_node/File-Owner.html */
int chown (const char *filename, uid_t owner, gid_t group) {
    void* call = ({
        int ret = fchownat(AT_FDCWD, filename, owner, group, 0);
    });
}
int fchown (int filedes, uid_t owner, gid_t group) {
    void* pre_call = ({
        struct Op op = {
            update_metadata_op_code,
            {.update_metadata = {
                .path = create_path_lazy(filedes, NULL, 0),
                .flags = 0,
                .kind = MetadataOwnership,
                .value = {
                    .ownership = {
                        .uid = owner,
                        .gid = group,
                    },
                },
                .ferrno = 0,
            }},
            {0},
            0,
            0,
        };
        if (LIKELY(prov_log_is_enabled())) {
            prov_log_try(op);
        }
    });
    void* post_call = ({
        if (LIKELY(prov_log_is_enabled())) {
            if (UNLIKELY(ret != 0)) {
                op.data.readdir.ferrno = call_errno;
            }
            prov_log_record(op);
        }
    });
}

// https://www.man7.org/linux/man-pages/man2/lchown.2.html
int lchown(const char *pathname, uid_t owner, gid_t group) {
    void* call = ({
        int ret = fchownat(AT_FDCWD, pathname, owner, group, AT_SYMLINK_NOFOLLOW);
    });
}
int fchownat(int dirfd, const char *pathname, uid_t owner, gid_t group, int flags) {
    void* pre_call = ({
        struct Op op = {
            update_metadata_op_code,
            {.update_metadata = {
                .path = create_path_lazy(dirfd, pathname, flags),
                .flags = flags,
                .kind = MetadataOwnership,
                .value = {
                    .ownership = {
                        .uid = owner,
                        .gid = group,
                    },
                },
                .ferrno = 0,
            }},
            {0},
            0,
            0,
        };
        if (LIKELY(prov_log_is_enabled())) {
            prov_log_try(op);
        }
    });
    void* post_call = ({
        if (LIKELY(prov_log_is_enabled())) {
            if (UNLIKELY(ret != 0)) {
                op.data.readdir.ferrno = call_errno;
            }
            prov_log_record(op);
        }
    });
}


/* Docs: https://www.gnu.org/software/libc/manual/html_node/Setting-Permissions.html  */
int chmod (const char *filename, mode_t mode) {
    void* call = ({
        int ret = fchmodat(AT_FDCWD, filename, mode, 0);
    });
}
int fchmod (int filedes, mode_t mode) {
    void* pre_call = ({
        struct Op op = {
            update_metadata_op_code,
            {.update_metadata = {
                .path = create_path_lazy(filedes, NULL, 0),
                .flags = 0,
                .kind = MetadataMode,
                .value = {
                    .mode = mode,
                },
                .ferrno = 0,
            }},
            {0},
            0,
            0,
        };
        if (LIKELY(prov_log_is_enabled())) {
            prov_log_try(op);
        }
    });
    void* post_call = ({
        if (LIKELY(prov_log_is_enabled())) {
            if (UNLIKELY(ret != 0)) {
                op.data.readdir.ferrno = call_errno;
            }
            prov_log_record(op);
        }
    });
}

/* Docs: https://www.man7.org/linux/man-pages/man2/chmod.2.html */
int fchmodat(int dirfd, const char *pathname, mode_t mode, int flags) {
    void* pre_call = ({
        struct Op op = {
            update_metadata_op_code,
            {.update_metadata = {
                .path = create_path_lazy(dirfd, pathname, flags),
                .flags = flags,
                .kind = MetadataMode,
                .value = {
                    .mode = mode,
                },
                .ferrno = 0,
            }},
            {0},
            0,
            0,
        };
        if (LIKELY(prov_log_is_enabled())) {
            prov_log_try(op);
        }
    });
    void* post_call = ({
        if (LIKELY(prov_log_is_enabled())) {
            if (UNLIKELY(ret != 0)) {
                op.data.readdir.ferrno = call_errno;
            }
            prov_log_record(op);
        }
    });
}

/* Docs: https://www.gnu.org/software/libc/manual/html_node/Testing-File-Access.html */
int access (const char *filename, int how) {
    void* call = ({
        int ret = faccessat(AT_FDCWD, filename, how, 0);
    });
}

/* Docs: https://www.man7.org/linux/man-pages/man3/faccessat.3p.html */
int faccessat(int dirfd, const char *pathname, int mode, int flags) {
    void* pre_call = ({
        struct Op op = {
            access_op_code,
            {.access = {
                .path = create_path_lazy(dirfd, pathname, 0 /* Wrong kind of flags */),
                .mode = mode,
                .flags = flags,
                .ferrno = 0,
            }},
            {0},
            0,
            0,
        };
        if (LIKELY(prov_log_is_enabled())) {
            prov_log_try(op);
        }
    });
    void* post_call = ({
        if (LIKELY(prov_log_is_enabled())) {
            op.data.access.ferrno = ret == 0 ? 0 : call_errno;
            prov_log_record(op);
        }
    });
}

/* Docs: https://www.gnu.org/software/libc/manual/html_node/File-Times.html */
int utime (const char *filename, const struct utimbuf *times) {
    void* pre_call = ({
        struct Op op = {
            update_metadata_op_code,
            {.update_metadata = {
                .path = create_path_lazy(AT_FDCWD, filename, 0),
                .flags = 0,
                .kind = MetadataTimes,
                .value = { 0 },
                .ferrno = 0,
            }},
            {0},
            0,
            0,
        };
        if (times) {
            op.data.update_metadata.value.times.is_null = false;
            op.data.update_metadata.value.times.atime.tv_sec = times->actime;
            op.data.update_metadata.value.times.mtime.tv_sec = times->modtime;
        } else {
            op.data.update_metadata.value.times.is_null = true;
        }
        if (LIKELY(prov_log_is_enabled())) {
            prov_log_try(op);
        }
    });
    void* post_call = ({
        if (LIKELY(prov_log_is_enabled())) {
            if (ret != 0) {
                op.data.readdir.ferrno = call_errno;
            }
            prov_log_record(op);
        }
    });
}
int utimes (const char *filename, const struct timeval tvp[2]) {
    void* pre_call = ({
        struct Op op = {
            update_metadata_op_code,
            {.update_metadata = {
                .path = create_path_lazy(AT_FDCWD, filename, 0),
                .flags = 0,
                .kind = MetadataTimes,
                .value = { 0 },
                .ferrno = 0,
            }},
            {0},
            0,
            0,
        };
        if (tvp) {
            op.data.update_metadata.value.times.is_null = false;
            op.data.update_metadata.value.times.atime = tvp[0];
            op.data.update_metadata.value.times.mtime = tvp[1];
        } else {
            op.data.update_metadata.value.times.is_null = true;
        }
        if (LIKELY(prov_log_is_enabled())) {
            prov_log_try(op);
        }
    });
    void* post_call = ({
        if (LIKELY(prov_log_is_enabled())) {
            if (UNLIKELY(ret != 0)) {
                op.data.readdir.ferrno = call_errno;
            }
            prov_log_record(op);
        }
    });
}
int lutimes (const char *filename, const struct timeval tvp[2]) {
    void* pre_call = ({
        struct Op op = {
            update_metadata_op_code,
            {.update_metadata = {
                .path = create_path_lazy(AT_FDCWD, filename, AT_SYMLINK_NOFOLLOW),
                .flags = AT_SYMLINK_NOFOLLOW,
                .kind = MetadataTimes,
                .value = { 0 },
                .ferrno = 0,
            }},
            {0},
            0,
            0,
        };
        if (tvp) {
            op.data.update_metadata.value.times.is_null = false;
            op.data.update_metadata.value.times.atime = tvp[0];
            op.data.update_metadata.value.times.mtime = tvp[1];
        } else {
            op.data.update_metadata.value.times.is_null = true;
        }
        if (LIKELY(prov_log_is_enabled())) {
            prov_log_try(op);
        }
    });
    void* post_call = ({
        if (LIKELY(prov_log_is_enabled())) {
            if (UNLIKELY(ret != 0)) {
                op.data.readdir.ferrno = call_errno;
            }
            prov_log_record(op);
        }
    });
}
int futimes (int fd, const struct timeval tvp[2]) {
    void* pre_call = ({
        struct Op op = {
            update_metadata_op_code,
            {.update_metadata = {
                .path = create_path_lazy(fd, NULL, AT_EMPTY_PATH),
                .flags = AT_EMPTY_PATH,
                .kind = MetadataTimes,
                .value = { 0 },
                .ferrno = 0,
            }},
            {0},
            0,
            0,
        };
        if (tvp) {
            op.data.update_metadata.value.times.is_null = false;
            op.data.update_metadata.value.times.atime = tvp[0];
            op.data.update_metadata.value.times.mtime = tvp[1];
        } else {
            op.data.update_metadata.value.times.is_null = true;
        }
        if (LIKELY(prov_log_is_enabled())) {
            prov_log_try(op);
        }
    });
    void* post_call = ({
        if (LIKELY(prov_log_is_enabled())) {
            if (UNLIKELY(ret != 0)) {
                op.data.readdir.ferrno = call_errno;
            }
            prov_log_record(op);
        }
    });
}

/* Docs: https://www.gnu.org/software/libc/manual/html_node/File-Size.html */
int truncate (const char *filename, off_t length) { }
int ftruncate (int fd, off_t length) { }

/* Docs: https://www.gnu.org/software/libc/manual/html_node/Making-Special-Files.html */
int mknod (const char *filename, mode_t mode, dev_t dev) { }

/* Docs: https://www.gnu.org/software/libc/manual/html_node/Temporary-Files.html */
FILE * tmpfile (void) { }
fn tmpfile64 = tmpfile;
char * tmpnam (char c[__PROBE_L_tmpnam]) { }
char * tmpnam_r (char c[__PROBE_L_tmpnam]) { }
char * tempnam (const char *dir, const char *prefix) { }
char * mktemp (char *template) { }
char * mkdtemp (char *template) { }

/* Docs: https://www.gnu.org/software/libc/manual/html_node/Executing-a-File.html */
/* Need: We need this because exec kills all global variables, we need to dump our tables before continuing */
int execv (const char *filename, char *const argv[]) {
    void* pre_call = ({
        char * const* copied_argv = arena_copy_argv(get_data_arena(), argv, 0);
        size_t envc = 0;
        char* const* updated_env = update_env_with_probe_vars(environ, &envc);
        /* TODO: Avoid this copy */
        char * const* copied_updated_env = arena_copy_argv(get_data_arena(), updated_env, envc);
        struct Op op = {
            exec_op_code,
            {.exec = {
                .path = create_path_lazy(0, filename, 0),
                .ferrno = 0,
                .argv = copied_argv,
                .env = copied_updated_env,
            }},
            {0},
            0,
            0,
        };
        if (LIKELY(prov_log_is_enabled())) {
            prov_log_try(op);
            prov_log_record(op);
        }
        prov_log_save();
    });
    void* call = ({
        int ret = client_execvpe(filename, argv, updated_env);
    });
    void* post_call = ({
        /*
         * If exec is successful {
         *   Exec should jump to a new process.
         *   It won't return here.
         *   If the process has _any_ side-effects {
         *     construct_libprov should get called when the first side-effects occur.
         *   } else {
         *     A tree fell in the forest and nobody was around to hear it. It didn't make a sound.
         *     A process launched in the system and it never made any side-effects. We don't care about it for the sake of provenance.
         *   }
         * } else {
         *   Exec returns here.
         *   There must have been an error
         * }
         * */
        free((char**) updated_env);
        if (LIKELY(prov_log_is_enabled())) {
            ASSERTF(call_errno > 0, "exec should only return if error");
            op.data.exec.ferrno = call_errno;
            prov_log_record(op);
        }
    });
}
int execl (const char *filename, const char *arg0, ...) {
    void* pre_call = ({
        size_t argc = COUNT_NONNULL_VARARGS(arg0);
        char** argv = EXPECT_NONNULL(malloc((argc + 1) * sizeof(char*)));
        va_list ap;
        va_start(ap, arg0);
        for (size_t i = 0; i < argc; ++i) {
            argv[i] = va_arg(ap, __type_charp);
        }
        va_end(ap);
        argv[argc] = NULL;
        char * const* copied_argv = arena_copy_argv(get_data_arena(), argv, argc);
        size_t envc = 0;
        char * const* updated_env = update_env_with_probe_vars(environ, &envc);
        char * const* copied_updated_env = arena_copy_argv(get_data_arena(), updated_env, envc);
        struct Op op = {
            exec_op_code,
            {.exec = {
                .path = create_path_lazy(0, filename, 0),
                .ferrno = 0,
                .argv = copied_argv,
                .env = copied_updated_env,
            }},
            {0},
            0,
            0,
        };
        if (LIKELY(prov_log_is_enabled())) {
            prov_log_try(op);
            prov_log_record(op);
        }
        prov_log_save();
    });
    void* call = ({
        int ret = client_execvpe(filename, argv, updated_env);
    });
    void* post_call = ({
        free((char**) updated_env);
        free((char**) argv);
        if (LIKELY(prov_log_is_enabled())) {
            ASSERTF(call_errno > 0, "exec should only return if error");
            op.data.exec.ferrno = call_errno;
            prov_log_record(op);
        }
    });
}
int execve (const char *filename, char *const argv[], char *const env[]) {
    void* pre_call = ({
        char * const* copied_argv = arena_copy_argv(get_data_arena(), argv, 0);
        size_t envc = 0;
        char * const* updated_env = update_env_with_probe_vars(env, &envc);
        char * const* copied_updated_env = arena_copy_argv(get_data_arena(), updated_env, envc);
        struct Op op = {
            exec_op_code,
            {.exec = {
                .path = create_path_lazy(0, filename, 0),
                .ferrno = 0,
                .argv = copied_argv,
                .env = copied_updated_env,
            }},
            {0},
            0,
            0,
        };
        if (LIKELY(prov_log_is_enabled())) {
            prov_log_try(op);
            prov_log_record(op);
        }
        prov_log_save();
    });
    void* call = ({
        int ret = client_execvpe(filename, argv, updated_env);
    });
    void* post_call = ({
        free((char**) updated_env);
        if (LIKELY(prov_log_is_enabled())) {
            ASSERTF(call_errno > 0, "exec should only return if error");
            op.data.exec.ferrno = call_errno;
            prov_log_record(op);
        }
    });
}
int fexecve (int fd, char *const argv[], char *const env[]) {
    void* pre_call = ({
        char * const* copied_argv = arena_copy_argv(get_data_arena(), argv, 0);
        size_t envc = 0;
        char * const* updated_env = update_env_with_probe_vars(env, &envc);
        char * const* copied_updated_env = arena_copy_argv(get_data_arena(), updated_env, 0);
        struct Op op = {
            exec_op_code,
            {.exec = {
                .path = create_path_lazy(fd, NULL, AT_EMPTY_PATH),
                .ferrno = 0,
                .argv = copied_argv,
                .env = copied_updated_env,
            }},
            {0},
            0,
            0,
        };
        if (LIKELY(prov_log_is_enabled())) {
            prov_log_try(op);
            prov_log_record(op);
        }
        prov_log_save();
    });
    void* call = ({
        int ret = client_fexecve(fd, argv, updated_env);
    });
    void* post_call = ({
        free((char**) updated_env);
        if (LIKELY(prov_log_is_enabled())) {
            ASSERTF(call_errno > 0, "exec should only return if error");
            op.data.exec.ferrno = call_errno;
            prov_log_record(op);
        }
    });
}
int execle (const char *filename, const char *arg0, ...) {
    void* pre_call = ({
        size_t argc = COUNT_NONNULL_VARARGS(arg0);
        char** argv = EXPECT_NONNULL(malloc((argc + 1) * sizeof(char*)));
        va_list ap;
		va_start(ap, arg0);
        for (size_t i = 0; i < argc; ++i) {
            argv[i] = va_arg(ap, __type_charp);
        }
        argv[argc] = NULL;
        char * const* copied_argv = arena_copy_argv(get_data_arena(), argv, argc);
        char** env = va_arg(ap, __type_charpp);
        va_end(ap);
        size_t envc = 0;
        char * const* updated_env = update_env_with_probe_vars(env, &envc);
        char * const* copied_updated_env = arena_copy_argv(get_data_arena(), updated_env, envc);
        struct Op op = {
            exec_op_code,
            {.exec = {
                .path = create_path_lazy(0, filename, 0),
                .ferrno = 0,
                .argv = copied_argv,
                .env = copied_updated_env,
            }},
            {0},
            0,
            0,
        };
        if (LIKELY(prov_log_is_enabled())) {
            prov_log_try(op);
            prov_log_record(op);
        }
        prov_log_save();
        ERROR("Not implemented; I need to figure out how to update the environment.");
    });
    void* call = ({
        int ret = client_execvpe(filename, argv, updated_env);
    });
    void* post_call = ({
        free((char**)updated_env);
        free((char**)argv);
        if (LIKELY(prov_log_is_enabled())) {
            ASSERTF(call_errno > 0, "exec should only return if error");
            op.data.exec.ferrno = call_errno;
            prov_log_record(op);
        }
    });
}
int execvp (const char *filename, char *const argv[]) {
    void* pre_call = ({
        const char* bin_path;
        bool found;
        if (filename[0] != '/') {
            char* tmp_bin_path = arena_calloc(get_data_arena(), PATH_MAX + 1, sizeof(char));
            found = lookup_on_path(filename, tmp_bin_path);
            bin_path = tmp_bin_path;
        } else {
            bin_path = filename;
            found = true;
        }
        char * const* copied_argv = arena_copy_argv(get_data_arena(), argv, 0);
        size_t envc = 0;
        char * const* updated_env = update_env_with_probe_vars(environ, &envc);
        char * const* copied_updated_env = arena_copy_argv(get_data_arena(), updated_env, envc);
        struct Op op = {
            exec_op_code,
            {.exec = {
                /* maybe we could get rid of this allocation somehow
                 * i.e., construct the .path in-place
                 * */
                .path = found ? create_path_lazy(0, bin_path, 0) : null_path,
                .ferrno = 0,
                .argv = copied_argv,
                .env = copied_updated_env,
            }},
            {0},
            0,
            0,
        };
        if (LIKELY(prov_log_is_enabled())) {
            prov_log_try(op);
            prov_log_record(op);
        }
        prov_log_save();
    });
    void* call = ({
        int ret = client_execvpe(filename, argv, updated_env);
    });
    void* post_call = ({
        free((char**) updated_env);
        if (LIKELY(prov_log_is_enabled())) {
            ASSERTF(call_errno > 0, "exec should only return if error");
            op.data.exec.ferrno = call_errno;
            prov_log_record(op);
        }
    });
}
int execlp (const char *filename, const char *arg0, ...) {
    void* pre_call = ({
        const char* bin_path;
        bool found;
        if (filename[0] != '/') {
            char* tmp_bin_path = arena_calloc(get_data_arena(), PATH_MAX + 1, sizeof(char));
            found = lookup_on_path(filename, tmp_bin_path);
            bin_path = tmp_bin_path;
        } else {
            bin_path = filename;
            found = true;
        }
        size_t argc = COUNT_NONNULL_VARARGS(arg0);
        char** argv = EXPECT_NONNULL(malloc((argc + 1) * sizeof(char*)));
        va_list ap;
        va_start(ap, arg0);
        for (size_t i = 0; i < argc; ++i) {
            argv[i] = va_arg(ap, __type_charp);
        }
        argv[argc] = NULL;
        va_end(ap);
        char * const* copied_argv = arena_copy_argv(get_data_arena(), argv, argc);
        size_t envc = 0;
        char * const* updated_env = update_env_with_probe_vars(environ, &envc);
        char * const* copied_updated_env = arena_copy_argv(get_data_arena(), updated_env, envc);
        struct Op op = {
            exec_op_code,
            {.exec = {
                /* maybe we could get rid of this allocation somehow
                 * i.e., construct the .path in-place
                 * */
                .path = found ? create_path_lazy(0, bin_path, 0) : null_path,
                .ferrno = 0,
                .argv = copied_argv,
                .env = copied_updated_env,
            }},
            {0},
            0,
            0,
        };
        if (LIKELY(prov_log_is_enabled())) {
            prov_log_try(op);
            prov_log_record(op);
        }
        prov_log_save();
    });
    void* call = ({
        int ret = client_execvpe(filename, argv, updated_env);
    });
    void* post_call = ({
        free((char**) updated_env);
        free((char**) argv);
        if (LIKELY(prov_log_is_enabled())) {
            ASSERTF(call_errno > 0, "exec should only return if error");
            op.data.exec.ferrno = call_errno;
            prov_log_record(op);
        }
    });
}

/* Docs: https://linux.die.net/man/3/execvpe1 */
int execvpe(const char *filename, char *const argv[], char *const envp[]) {
    void* pre_call = ({
        const char* bin_path;
        bool found;
        if (filename[0] != '/') {
            char* tmp_bin_path = arena_calloc(get_data_arena(), PATH_MAX + 1, sizeof(char));
            found = lookup_on_path(filename, tmp_bin_path);
            bin_path = tmp_bin_path;
        } else {
            bin_path = filename;
            found = true;
        }
        char * const* copied_argv = arena_copy_argv(get_data_arena(), argv, 0);
        size_t envc = 0;
        char * const* updated_env = update_env_with_probe_vars(envp, &envc);
        char * const* copied_updated_env = arena_copy_argv(get_data_arena(), updated_env, envc);
        struct Op op = {
            exec_op_code,
            {.exec = {
                /* maybe we could get rid of this allocation somehow
                 * i.e., construct the .path in-place
                 * */
                .path = found ? create_path_lazy(0, bin_path, 0) : null_path,
                .ferrno = 0,
                .argv = copied_argv,
                .env = copied_updated_env,
            }},
            {0},
            0,
            0,
        };
        if (LIKELY(prov_log_is_enabled())) {
            prov_log_try(op);
            prov_log_record(op);
        }
        prov_log_save();
    });
    void* call = ({
        int ret = client_execvpe(filename, argv, updated_env);
    });
    void* post_call = ({
        free((char**) updated_env); // This is our own malloc from update_env_with_probe_vars, so it should be safe to free
        if (LIKELY(prov_log_is_enabled())) {
            ASSERTF(call_errno > 0, "exec should only return if error");
            op.data.exec.ferrno = call_errno;
            prov_log_record(op);
        }
    });
}


int posix_spawn(pid_t* restrict pid, const char* restrict path,
                const posix_spawn_file_actions_t* restrict file_actions,
                const posix_spawnattr_t* restrict attrp, char* const argv[restrict],
                char* const envp[restrict]) {
    void* pre_call = ({
        char * const* copied_argv = arena_copy_argv(get_data_arena(), argv, 0);
        size_t envc = 0;
        char * const* updated_env = update_env_with_probe_vars(envp, &envc);
        char * const* copied_updated_env = arena_copy_argv(get_data_arena(), updated_env, envc);

        struct Op spawn_op =
        { spawn_op_code,
          {.spawn = {
          .exec =
          {
          .path = create_path_lazy(0, path, 0),
          .ferrno = 0,
          .argv = copied_argv,
          .env = copied_updated_env,
      },
          .child_pid = 0,
          .ferrno = 0,
      }},
            {0},
            0,
            0,
        };
        if (LIKELY(prov_log_is_enabled())) {
            prov_log_try(spawn_op);
        }
    });
    void* call = ({
        int ret = client_posix_spawn(pid, path, file_actions, attrp, argv, updated_env);
    });
    void* post_call = ({
        if (UNLIKELY(ret != 0)) {
            spawn_op.data.spawn.ferrno = call_errno;
        } else {
            spawn_op.data.spawn.child_pid = *pid;
        }
        prov_log_record(spawn_op);
        free((char**) updated_env); // This is our own malloc from update_env_with_probe_vars, so it should be safe to free
    });
}

int posix_spawnp(pid_t* restrict pid, const char* restrict file,
                 const posix_spawn_file_actions_t* restrict file_actions,
                 const posix_spawnattr_t* restrict attrp, char* const argv[restrict],
                 char* const envp[restrict]) {
    void* pre_call = ({
        bool found;
        const char* bin_path;
        if (file[0] != '/') {
            char* tmp_bin_path = arena_calloc(get_data_arena(), PATH_MAX + 1, sizeof(char));
            found = lookup_on_path(file, tmp_bin_path);
            bin_path = tmp_bin_path;
        } else {
            bin_path = file;
            found = true;
        }
        char * const* copied_argv = arena_copy_argv(get_data_arena(), argv, 0);
        size_t envc = 0;
        char * const* updated_env = update_env_with_probe_vars(envp, &envc);
        char * const* copied_updated_env = arena_copy_argv(get_data_arena(), updated_env, envc);

        struct Op spawn_op =
        { spawn_op_code,
          {.spawn = {
          .exec =
          {
          .path = found ? create_path_lazy(0, bin_path, 0) : null_path,
          .ferrno = 0,
          .argv = copied_argv,
          .env = copied_updated_env,
      },
          .child_pid = 0,
          .ferrno = 0,
      }},
            {0},
            0,
            0,
        };
        if (LIKELY(prov_log_is_enabled())) {
            prov_log_try(spawn_op);
        }
    });
    void* call = ({
        int ret = client_posix_spawnp(pid, file, file_actions, attrp, argv, updated_env);
    });
    void* post_call = ({
        if (UNLIKELY(ret != 0)) {
            spawn_op.data.spawn.ferrno = call_errno;
        } else {
            spawn_op.data.spawn.child_pid = *pid;
        }
        prov_log_record(spawn_op);
        free((char**) updated_env); // This is our own malloc from update_env_with_probe_vars, so it should be safe to free
    });
}

/* Need: Fork does copy-on-write, so we want to deduplicate our structures first */
/* Docs: https://www.gnu.org/software/libc/manual/html_node/Creating-a-Process.html */
pid_t fork (void) {
    void* pre_call = ({
        struct Op op = {
            clone_op_code,
            {.clone = {
                /* As far as I can tell, fork has the same semantics as calling clone with flags == 0.
                 * I could be wrong.
                 * */
                .flags = 0,
                .run_pthread_atfork_handlers = true,
                .task_type = TASK_PID,
                .task_id = -1,
                .ferrno = 0,
            }},
            {0},
            0,
            0,
        };
        if (LIKELY(prov_log_is_enabled())) {
            prov_log_try(op);
        }
    });
    void* post_call = ({
        if (LIKELY(prov_log_is_enabled())) {
            if (UNLIKELY(ret == -1)) {
                /* Failure */
                op.data.clone.ferrno = call_errno;
                prov_log_record(op);
            } else if (ret == 0) {
                /* Success; child
                 * init_after_fork() is called implicitly due to pthread_atfork handler. */
            } else {
                /* Success; parent */
                op.data.clone.task_id = ret;
                prov_log_record(op);
            }
        }
    });
}
pid_t _Fork (void) {
     void* pre_call = ({
        struct Op op = {
            clone_op_code,
            {.clone = {
                /* As far as I can tell, fork has the same semantics as calling clone with flags == 0.
                 * I could be wrong.
                 * */
                .flags = 0,
                .run_pthread_atfork_handlers = false,
                .task_type = TASK_PID,
                .task_id = -1,
                .ferrno = 0,
            }},
            {0},
            0,
            0,
        };
        if (LIKELY(prov_log_is_enabled())) {
            prov_log_try(op);
        }
    });
    void* post_call = ({
        if (LIKELY(prov_log_is_enabled())) {
            if (UNLIKELY(ret == -1)) {
                /* Failure */
                op.data.clone.ferrno = call_errno;
                prov_log_record(op);
            } else if (ret == 0) {
                /* Success; child
                 * init_after_fork() is called implicitly due to pthread_atfork handler. */;
            } else {
                /* Success; parent */
                op.data.clone.task_id = ret;
                prov_log_record(op);
            }
        }
    });
}
pid_t vfork (void) {
    /* NOTE: I think vfork, as defined, is un-interposable.
     * THe Linux manual clearly states:
     *
     * > the behavior is undefined if the process created by vfork()...
     * > returns from the function in which vfork() was called...
     * > before successfully calling _exit(2) or one of the exec(3) family of functions.
     *
     * Suppose client code reads:
     *
     *     if (vfork()) {
     *         exec(...)
     *     }
     *
     * With interposition, we would encounter the following stack states:
     *
     *     client_code
     *     client_code > wrapped_vfork
     *     client_code > wrapped_vfork > real_vfork
     *     client_code > wrapped_vfork
     *     client_code
     *     client_code > wrapped_exec
     *     client_code > wrapped_exec > real_vfork
     *     client_code > wrapped_exec
     *
     * Without interposition, client_code calls real_vfork then real_exec.
     * But with interposition, client_code calls wrapped_vfork calls real_vfork.
     * Then wrapped_vfork must return before client code calls wrapped_exec which calls real_exec.
     * However, returning from wrapped_vfork, as I understand the Linux documentation, induces undefined behavior.
     *
     * Therefore, I will interpose vfork by translating it into a regular fork, which bears no such limitation.
     * No program will notice, since the functional guarantees of vfork are a strict subset of the functional guarantees of fork (vfork without the limitations).
     * There may be a slight performance degradation, but it should be slight.
     * */
    void* pre_call = ({
        struct Op op = {
            clone_op_code,
            {.clone = {
                .flags = 0,
                .run_pthread_atfork_handlers = true,
                .task_type = TASK_PID,
                .task_id = -1,
                .ferrno = 0,
            }},
            {0},
            0,
            0,
        };
        if (LIKELY(prov_log_is_enabled())) {
            prov_log_try(op);
        }
    });
    void* call = ({
        int ret = client_fork();
    });
    void* post_call = ({
        if (LIKELY(prov_log_is_enabled())) {
            if (UNLIKELY(ret == -1)) {
                /* Failure */
                op.data.clone.ferrno = call_errno;
                prov_log_record(op);
            } else if (ret == 0) {
                /* Success; child
                 * init_after_fork() is called implicitly due to pthread_atfork handler. */
            } else {
                /* Success; parent */
                op.data.clone.task_id = ret;
                prov_log_record(op);
            }
        }
    });
}

/* Docs: https://man7.org/linux/man-pages/man2/clone.2.html */
/* It appears the params are required now, and perhaps they are only commented out for older systems
 *
 * > In Linux 2.4 and earlier, clone() does not take arguments
 * > parent_tid, tls, and child_tid.
 *
 * Also see source code (I think): https://www.man7.org/linux/man-pages/man2/clone.2.html
 * */
int clone(
    fn_ptr_int_void_ptr fn,
    void *stack,
    int flags,
    void * arg,
    ...
) {
    void* pre_call = ({
        // Disable vfork()
        // See vfork() for reasons.
        flags = flags &~CLONE_VFORK;

        va_list ap;
        va_start(ap, arg);
        pid_t * parent_tid = va_arg(ap, __type_voidp);
        void * tls = va_arg(ap, __type_voidp);
        pid_t * child_tid = va_arg(ap, __type_voidp);
        va_end(ap);

        struct Op op = {
            clone_op_code,
            {.clone = {
                /* As far as I can tell, fork has the same semantics as calling clone with flags == 0.
                 * I could be wrong.
                 * */
                .flags = flags,
                .run_pthread_atfork_handlers = false,
                .task_type = (flags & CLONE_THREAD) ? TASK_TID : TASK_PID,
                .task_id = -1,
                .ferrno = 0,
            }},
            {0},
            0,
            0,
        };
        if (LIKELY(prov_log_is_enabled())) {
            prov_log_try(op);
            if ((flags & CLONE_THREAD) != (flags & CLONE_VM)) {
                NOT_IMPLEMENTED("I conflate cloning a new thread (resulting in a process with the same PID, new TID) with sharing the memory space. If CLONE_SIGHAND is set, then Linux asserts CLONE_THREAD == CLONE_VM; If it is not set and CLONE_THREAD != CLONE_VM, by a real application, I will consider disentangling the assumptions (required to support this combination).");
            }
        }
    });
    void* call = ({
        int ret = client_clone(fn, stack, flags, arg, parent_tid, tls, child_tid);
    });
    void* post_call = ({
        if (UNLIKELY(ret == -1)) {
            /* Failure */
            if (LIKELY(prov_log_is_enabled())) {
                op.data.clone.ferrno = call_errno;
                prov_log_record(op);
            }
        } else if (ret == 0) {
            /* Success; child. */
            if (flags & CLONE_THREAD) {
                ensure_thread_initted();
            } else {
                init_after_fork();
            }
        } else {
            /* Success; parent */
            if (LIKELY(prov_log_is_enabled())) {
                op.data.clone.task_id = ret;
                prov_log_record(op);
            }
        }
   });
}

/* Docs: https://www.gnu.org/software/libc/manual/html_node/Process-Completion.html */
pid_t waitpid (pid_t pid, int *status_ptr, int options) {
    void* call = ({
        pid_t ret = wait4(pid, status_ptr, options, NULL);
    });
}
pid_t wait (int *status_ptr) {
    void* call = ({
        pid_t ret = wait4(-1, status_ptr, 0, NULL);
    });
}
pid_t wait3 (int *status_ptr, int options, struct rusage *usage) {
    void* call = ({
        pid_t ret = wait4(-1, status_ptr, options, usage);
    });
}
pid_t wait4 (pid_t pid, int *status_ptr, int options, struct rusage *usage) {
    void* pre_call = ({
        struct Op wait_op = {
            wait_op_code,
            {.wait = {
                .task_type = TASK_TID,
                .task_id = -1,
                .options = options,
                .status = 0,
                .ferrno = 0,
            }},
            {0},
            0,
            0,
        };
        prov_log_try(wait_op);
        struct Op getrusage_op = {
            getrusage_op_code,
            {.getrusage = {
                .waitpid_arg = pid,
                .getrusage_arg = 0,
                .usage = null_usage,
                .ferrno = 0,
            }},
            {0},
            0,
            0,
        };
        if (usage) {
            prov_log_try(getrusage_op);
        }
    });
    void* post_call = ({
        if (LIKELY(prov_log_is_enabled())) {
            if (UNLIKELY(ret == -1)) {
                wait_op.data.wait.ferrno = call_errno;
                if (usage) {
                    getrusage_op.data.getrusage.ferrno = call_errno;
                }
            } else {
                wait_op.data.wait.task_id = ret;
                wait_op.data.wait.status = *status_ptr;
                if (usage) {
                    copy_rusage(&getrusage_op.data.getrusage.usage, usage);
                }
            }
            prov_log_record(wait_op);
            if (usage) {
                prov_log_record(getrusage_op);
            }
        }
   });
}

/* Docs: https://www.man7.org/linux/man-pages/man2/wait.2.html */
int waitid(idtype_t idtype, id_t id, siginfo_t *infop, int options) {
    void* pre_call = ({
        struct Op wait_op = {
            wait_op_code,
            {.wait = {
                .task_type = TASK_TID,
                .task_id = -1,
                .options = options,
                .status = 0,
                .cancelled = false,
                .ferrno = 0,
            }},
            {0},
            0,
            0,
        };
        prov_log_try(wait_op);
    });
    void* post_call = ({
        if (LIKELY(prov_log_is_enabled())) {
            if (UNLIKELY(ret == -1)) {
                wait_op.data.wait.ferrno = call_errno;
            } else {
                wait_op.data.wait.task_id = infop->si_pid;
                wait_op.data.wait.status = infop->si_status;
            }
            prov_log_record(wait_op);
        }
   });
}

/* https://www.gnu.org/software/libc/manual/html_node/ISO-C-Thread-Management.html */
int thrd_create (thrd_t *thr, thrd_start_t func, void *arg) {
    void* pre_call = ({
        struct Op op = {
            clone_op_code,
            {.clone = {
                .flags = CLONE_FILES | CLONE_FS | CLONE_IO | CLONE_PARENT | CLONE_SIGHAND | CLONE_THREAD | CLONE_VM,
                .task_type = TASK_ISO_C_THREAD,
                .task_id = -1,
                .run_pthread_atfork_handlers = false,
                .ferrno = 0,
            }},
            {0},
            0,
            0,
        };
    });
    void* call = ({
        struct ThrdHelperArg* real_arg = EXPECT_NONNULL(malloc(sizeof(struct ThrdHelperArg)));
        real_arg->func = func;
        real_arg->arg = arg;
        int ret = client_thrd_create(thr, thrd_helper, &real_arg);
    });
    void* post_call = ({
        if (UNLIKELY(ret != thrd_success)) {
            /* Failure */
            if (LIKELY(prov_log_is_enabled())) {
                op.data.clone.ferrno = call_errno;
                prov_log_record(op);
            }
        } else {
            /* Success; parent */
            if (LIKELY(prov_log_is_enabled())) {
                op.data.clone.task_id = *((int64_t*)thr);
                prov_log_record(op);
            }
        }
   });
}

int thrd_join (thrd_t thr, int *res) {
    void *pre_call = ({
        int64_t thread_id = 0;
        probe_libc_memcpy(&thread_id, &thr, sizeof(thrd_t)); /* Avoid type punning! */
        struct Op op = {
            wait_op_code,
            {.wait = {
                .task_type = TASK_ISO_C_THREAD,
                .task_id = thread_id,
                .options = 0,
                .status = 0,
                .ferrno = 0,
            }},
            {0},
            0,
            0,
        };
    });
    void* post_call = ({
        if (UNLIKELY(ret != thrd_success)) {
            /* Failure */
            if (LIKELY(prov_log_is_enabled())) {
                op.data.clone.ferrno = call_errno;
                prov_log_record(op);
            }
        } else {
            /* Success; parent */
            op.data.wait.status = *res;
            if (LIKELY(prov_log_is_enabled())) {
                prov_log_record(op);
            }
        }
   });
}

/* Docs: https://www.man7.org/linux/man-pages/man3/pthread_create.3.html */
int pthread_create(pthread_t *restrict thread,
                 const pthread_attr_t *restrict attr,
                 void *(*start_routine)(void *),
                 void *restrict arg) {
    void* pre_call = ({
        struct Op op = {
            clone_op_code,
            {.clone = {
                .flags = CLONE_FILES | CLONE_FS | CLONE_IO | CLONE_PARENT | CLONE_SIGHAND | CLONE_THREAD | CLONE_VM,
                .task_type = TASK_PTHREAD,
                .task_id = -1,
                .run_pthread_atfork_handlers = false,
                .ferrno = 0,
            }},
            {0},
            0,
            0,
        };
    });
    void* call = ({
        struct PthreadHelperArg* real_arg = EXPECT_NONNULL(malloc(sizeof(struct PthreadHelperArg)));
        real_arg->start_routine = start_routine;
        real_arg->pthread_id = increment_pthread_id();
        real_arg->arg = arg;
        int ret = client_pthread_create(thread, attr, pthread_helper, real_arg);
    });
    void* post_call = ({
        if (UNLIKELY(ret != 0)) {
            /* Failure */
            if (LIKELY(prov_log_is_enabled())) {
                op.data.clone.ferrno = call_errno;
                prov_log_record(op);
            }
        } else {
            /* Success; parent */
            if (LIKELY(prov_log_is_enabled())) {
                op.data.clone.task_id = *((int64_t*)thread);
                prov_log_record(op);
            }
        }
   });
}

void pthread_exit(void* inner_ret) {
    void* call = ({
        struct PthreadReturnVal* pthread_return_val = EXPECT_NONNULL(malloc(sizeof(struct PthreadReturnVal)));
        pthread_return_val->type_id = PTHREAD_RETURN_VAL_TYPE_ID;
        pthread_return_val->pthread_id = get_pthread_id();
        pthread_return_val->inner_ret = inner_ret;
        client_pthread_exit(pthread_return_val);
    });
    bool noreturn = true;
}

int pthread_join(pthread_t thread, void **pthread_return) {
    void* pre_call = ({
        void* uncasted_return = NULL;
        struct Op op = {
            wait_op_code,
            {.wait = {
                .task_type = TASK_PTHREAD,
                .task_id = 0,
                .options = 0,
                .status = 0,
                .cancelled = false,
                .ferrno = 0,
            }},
            {0},
            0,
            0,
        };
    });
    void* call = ({
        int ret = client_pthread_join(thread, &uncasted_return);
    });
    void* post_call = ({
        if (UNLIKELY(ret != 0)) {
            /* Failure */
            if (LIKELY(prov_log_is_enabled())) {
                op.data.clone.ferrno = call_errno;
                prov_log_record(op);
            }
        } else {
            /* Success; parent */
            struct PthreadReturnVal* pthread_return_val = uncasted_return;
            if (LIKELY(pthread_return_val->type_id == PTHREAD_RETURN_VAL_TYPE_ID)) {
                op.data.wait.task_id = pthread_return_val->pthread_id;
                if (pthread_return) {
                    *pthread_return = pthread_return_val->inner_ret;
                }
                free(pthread_return_val);
            } else {
                DEBUG("Somehow pthread return value was not the type I was expecting.");
                if (pthread_return) {
                    *pthread_return = uncasted_return;
                }
            }
            if (UNLIKELY(uncasted_return == PTHREAD_CANCELED)) {
                op.data.wait.cancelled = true;
            }
            if (LIKELY(prov_log_is_enabled())) {
                prov_log_record(op);
            }
        }
   });
}

int pthread_cancel(pthread_t thread) {
    void* pre_call = ({
        DEBUG("pthread_cancel messes up the tracking of pthreads. Whoever joins this, won't know which thread they are joining.");
    });
}

/* TODO: Convert these to ops */
void* mmap(void* addr, size_t length, int prot, int flags, int fd, off_t offset) {}
int munmap(void* addr, size_t length) { }

void exit (int status) {
    bool noreturn = true;
}

int pipe(int pipefd[2]) {
    void* call = ({
        int ret = pipe2(pipefd, 0);
    });
}

int pipe2(int pipefd[2], int flags) {
    void* pre_call = ({
        struct Op mkfifo_op = {
            mkfile_op_code,
            {.mkfile = {
                .path = null_path,
                .file_type = FifoFileType,
                .flags = flags,
                .mode = 0,
                .ferrno = 0,
            }},
            {0},
            0,
            0,
        };
        prov_log_try(mkfifo_op);
    });
    void* post_call = ({
        /* A successful pipe call is equivalent to two opens on a fifo file into specific FDs */
        if (UNLIKELY(ret != 0)) {
            mkfifo_op.data.mkfile.ferrno = call_errno;
            prov_log_record(mkfifo_op);
        } else {
            mkfifo_op.data.mkfile.path = create_path_lazy(pipefd[0], NULL, AT_EMPTY_PATH);
            prov_log_record(mkfifo_op);
            struct Op open_read_end_op = {
                open_op_code,
                {.open =
                     {
                         .path = create_path_lazy(pipefd[0], NULL, AT_EMPTY_PATH),
                         .flags = O_RDONLY,
                         .mode = 0,
                         .fd = pipefd[0],
                         .ferrno = 0,
                     }},
                {0},
                0,
                0,
            };
            struct Op open_write_end_op = {
                open_op_code,
                {.open = {
                    .path = create_path_lazy(pipefd[1], NULL, AT_EMPTY_PATH),
                    .flags = O_CREAT | O_TRUNC | O_WRONLY,
                    .mode = 0,
                    .fd = pipefd[1],
                    .ferrno = 0,
                }},
                {0},
                0,
                0,
            };
            prov_log_try(open_read_end_op);
            prov_log_try(open_write_end_op);
            prov_log_record(open_read_end_op);
            prov_log_record(open_write_end_op);
        }
    });
}

int mkfifo(const char* pathname, mode_t mode) {
    void* call = ({
        int ret = mkfifoat(AT_FDCWD, pathname, mode);
    });
}

int mkfifoat(int fd, const char* pathname, mode_t mode) {
    void* pre_call = ({
        struct Op mkfifo_op = {
            mkfile_op_code,
            {.mkfile = {
                .path = create_path_lazy(fd, pathname, 0),
                .file_type = FifoFileType,
                .flags = 0,
                .mode = mode,
                .ferrno = 0,
            }},
            {0},
            0,
            0,
        };
        prov_log_try(mkfifo_op);
    });
    void* post_call = ({
        if (UNLIKELY(ret != 0)) {
            mkfifo_op.data.mkfile.ferrno = call_errno;
        }
        prov_log_record(mkfifo_op);
    });
}

// functions we're not interposing, but need for libprobe functionality
char* strerror(int errnum) { }
void exit(int status) { }

<<<<<<< HEAD
=======
int mkstemp(char* template) {
    void* call = ({
        int ret = mkostemp(template, 0);
    });
}
int mkostemp(char *template, int flags) {
    void* pre_call = ({
        struct Op op = {
            open_op_code,
            {.open = {
                .path = null_path,
                .flags = O_RDWR | O_CREAT | O_EXCL | flags,
                .mode = 0,
                .fd = -1,
                .ferrno = 0,
            }},
            {0},
            0,
            0,
        };
        prov_log_try(op);
    });
    void* post_call = ({
        if (LIKELY(prov_log_is_enabled())) {
            if (LIKELY(call_errno == 0)) {
                op.data.open.path = create_path_lazy(ret, NULL, 0);
                op.data.open.fd = ret;
            } else {
                op.data.open.ferrno = call_errno;
            }
            prov_log_record(op);
        }
    });
};
int mkstemps(char *template, int suffixlen) {
    void* call = ({
        int ret = mkostemps(template, suffixlen, 0);
    });
};
int mkostemps(char *template, int suffixlen, int flags) {
    void* pre_call = ({
        struct Op op = {
            open_op_code,
            {.open = {
                .path = null_path,
                .flags = O_RDWR | O_CREAT | O_EXCL | flags,
                .mode = 0,
                .fd = -1,
                .ferrno = 0,
            }},
            {0},
            0,
            0,
        };
        prov_log_try(op);
    });
    void* post_call = ({
        if (LIKELY(prov_log_is_enabled())) {
            if (LIKELY(call_errno == 0)) {
                op.data.open.path = create_path_lazy(ret, NULL, 0);
                op.data.open.fd = ret;
            } else {
                op.data.open.ferrno = call_errno;
            }
            prov_log_record(op);
        }
    });
};

>>>>>>> 9ca7312d
/*
TODO: getcwd, getwd, chroot
getdents
glob, glob64
shm_open, shm_unlink, memfd_create
mount, umount
ioctl
pipe
popen, pclose
mkfifo
sysconf, pathconf, fpathconf, confstr
getent?
bind
socketpair
connect
send, recv, sendto, recvfrom
getnetbyname, getnetbyaddr, setnetent, getnetent, endnetent
time, clock_gettime, clock_getres, gettimeofday
clock_settiime, ntp_gettime, ntp_adjtime, adjtime, stime, settimeofday

Already counted:
dup, dup2, dup3
link
linkat
rewinddir, telldir, seekdir
symlink, symlinkat
readlink, readlinkat
canonicalize_file_name
realpath
unlink
rmdir
remove
rename
mkdir, mkdirat
tmpfile, tmpfile64
tmpnam, tmpnam_r, tempnam
mktemp, mkstemp, mkdtemp
truncate, truncate64, ftruncate, ftruncate64
mknod

https://github.com/bminor/glibc/blob/098e449df01cd1db950030c09af667a2ee039460/io/Versions#L117
Also, cpp tests/examples/cat.c | grep open

Possible:
https://www.gnu.org/software/libc/manual/html_node/Standard-Locales.html

Think about signal handling

https://www.gnu.org/software/libc/manual/html_node/Limits-on-Resources.html
https://www.gnu.org/software/libc/manual/html_node/Semaphores.html
https://www.gnu.org/software/libc/manual/html_node/Name-Service-Switch.html
https://www.gnu.org/software/libc/manual/html_node/Users-and-Groups.html
https://www.gnu.org/software/libc/manual/html_node/System-Management.html

 */<|MERGE_RESOLUTION|>--- conflicted
+++ resolved
@@ -37,21 +37,6 @@
 typedef void* thrd_t;
 typedef void* uid_t;
 typedef void* va_list;
-<<<<<<< HEAD
-struct utimbuf;
-struct dirent;
-int __type_mode_t;
-typedef void* thrd_t;
-typedef void* thrd_start_t;
-typedef void* pthread_t;
-typedef void* pthread_attr_t;
-typedef void* pthread_key_t;
-typedef void* posix_spawn_file_actions_t;
-typedef void* posix_spawnattr_t;
-typedef void DIR;
-typedef void FILE;
-=======
->>>>>>> 9ca7312d
 
 int __type_mode_t;
 typedef int (*fn_ptr_int_void_ptr)(void*);
@@ -185,10 +170,7 @@
         };
     });
     void* call = ({
-<<<<<<< HEAD
-=======
         // Need explicit call because variadic arg
->>>>>>> 9ca7312d
         int ret = client_openat(dirfd, filename, flags, mode);
     });
     void* post_call = ({
@@ -204,22 +186,12 @@
 /* Docs: https://www.gnu.org/software/libc/manual/html_node/Opening-and-Closing-Files.html */
 int open(const char* filename, int flags, ...) {
     void* call = ({
-<<<<<<< HEAD
-        int ret = client_open(filename, flags, mode);
-    });
-    void* post_call = ({
-        if (LIKELY(prov_log_is_enabled())) {
-            op.data.open.ferrno = UNLIKELY(ret == -1) ? call_errno : 0;
-            op.data.open.fd = ret;
-            prov_log_record(op);
-=======
         mode_t mode = 0;
         if (((flags & O_CREAT) != 0) || ((flags & O_TMPFILE) == O_TMPFILE)) {
             va_list ap;
             va_start(ap, flags);
             mode = va_arg(ap, __type_mode_t);
             va_end(ap);
->>>>>>> 9ca7312d
         }
         int ret = openat(AT_FDCWD, filename, flags, mode);
     });
@@ -239,15 +211,6 @@
             0,
             0,
         };
-<<<<<<< HEAD
-        if (LIKELY(prov_log_is_enabled())) {
-            prov_log_try(op);
-        }
-    });
-    void* call = ({
-        int ret = client_open(filename, flags);
-=======
->>>>>>> 9ca7312d
     });
     void* post_call = ({
         if (LIKELY(prov_log_is_enabled())) {
@@ -436,8 +399,6 @@
             ret = client_fcntl(filedes, command, ptr_arg);
         } else {
             ret = client_fcntl(filedes, command);
-<<<<<<< HEAD
-=======
         }
     });
     void* post_call = ({
@@ -450,7 +411,6 @@
                 }
                 prov_log_record(dup_op);
             }
->>>>>>> 9ca7312d
         }
     });
 }
@@ -2785,8 +2745,6 @@
 char* strerror(int errnum) { }
 void exit(int status) { }
 
-<<<<<<< HEAD
-=======
 int mkstemp(char* template) {
     void* call = ({
         int ret = mkostemp(template, 0);
@@ -2856,7 +2814,6 @@
     });
 };
 
->>>>>>> 9ca7312d
 /*
 TODO: getcwd, getwd, chroot
 getdents
