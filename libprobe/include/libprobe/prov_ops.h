--- conflicted
+++ resolved
@@ -66,10 +66,6 @@
     struct Path stdin;
     struct Path stdout;
     struct Path stderr;
-<<<<<<< HEAD
-    struct Path tty;
-=======
->>>>>>> 58abfa7f
 };
 
 struct InitThreadOp {
