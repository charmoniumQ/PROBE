#define _GNU_SOURCE

#include "arena.h"

<<<<<<< HEAD
=======
#include <fcntl.h>    // for AT_FDCWD, O_CREAT, O_RDWR
#include <stdbool.h>  // for bool, false, true
#include <stddef.h>   // for size_t, NULL
#include <stdint.h>   // for uintptr_t
#include <stdio.h>    // for snprintf
#include <stdlib.h>   // for free, malloc
#include <string.h>   // for memcpy, strnlen
#include <sys/mman.h> // for msync, munmap, MAP_FAILED, MS_SYNC, MAP_SHARED, PROT_READ
#include <unistd.h>   // for getpagesize
// IWYU pragma: no_include "bits/mman-linux.h"          for MS_SYNC, MAP_SHARED, PROT_READ

#include "../generated/libc_hooks.h" // for unwrapped_close, unwrapped_ftru...
#include "debug_logging.h"           // for EXPECT, ASSERTF, EXPECT_NONNULL
#include "util.h"                    // for ceil_log2, MAX

>>>>>>> fda52a31
/* TODO: Interpose munmap. See global_state.c, ../generator/libc_hooks_source.c */
#define unwrapped_munmap munmap

struct Arena {
    size_t instantiation;
    void* base_address;
    uintptr_t capacity;
    uintptr_t used;
};

/* ArenaListElem is a linked-list of arrays of Arenas.
 * The size of the array is ARENA_LIST_BLOCK_SIZE.
 * Making this larger requires more memory, but makes there be fewer linked-list allocations. */
#define ARENA_LIST_BLOCK_SIZE 64
struct ArenaListElem {
    struct Arena* arena_list[ARENA_LIST_BLOCK_SIZE];
    /* We store next list elem so that a value of 0 with an uninitialized arena_list represnts a valid ArenaListElem */
    size_t next_free_slot;
    struct ArenaListElem* prev;
};

static inline size_t __arena_align(size_t offset, size_t alignment) {
    ASSERTF(!(alignment == 0) && !(alignment & (alignment - 1)), "Alignment must be a power of 2");
    return (offset + alignment - 1) & ~(alignment - 1);
}

#define ARENA_CURRENT arena_dir->__tail->arena_list[arena_dir->__tail->next_free_slot - 1]

static inline void arena_reinstantiate(struct ArenaDir* arena_dir, size_t min_capacity) {
    size_t capacity =
        1 << MAX(ceil_log2(getpagesize()), ceil_log2(min_capacity + sizeof(struct Arena)));

    /* Create a new mmap */
    snprintf(arena_dir->__dir_buffer + arena_dir->__dir_len,
             arena_dir->__dir_buffer_max - arena_dir->__dir_len, "%016lx.dat",
             arena_dir->__next_instantiation);
    int fd = unwrapped_openat(AT_FDCWD, arena_dir->__dir_buffer, O_RDWR | O_CREAT, 0666);
    ASSERTF(fd > 0, "returned_fd=%d (%s)", fd, arena_dir->__dir_buffer);

    EXPECT(== 0, unwrapped_ftruncate(fd, capacity));

    void* base_address = unwrapped_mmap(NULL, capacity, PROT_READ | PROT_WRITE, MAP_SHARED, fd, 0);
    ASSERTF(base_address != MAP_FAILED, "");
    /* mmap here corresponds to munmap in either arena_destroy or arena_uninstantiate_all_but_last */

    EXPECT(== 0, unwrapped_close(fd));

    if (arena_dir->__tail->next_free_slot == ARENA_LIST_BLOCK_SIZE) {
        /* No more free slots in this block, as we've reached block size.
         * We need to allocate a new linked-list node
         * */
        struct ArenaListElem* old_tail = arena_dir->__tail;
        arena_dir->__tail = EXPECT_NONNULL(malloc(sizeof(struct ArenaListElem)));
        /* This malloc is undone by a free in arena_dir_destroy */

        /* We are about to use slot 0, so the next free slot would be 1 */
        arena_dir->__tail->next_free_slot = 1;
        arena_dir->__tail->prev = old_tail;
    } else {
        /* Mark this slot as used */
        arena_dir->__tail->next_free_slot++;
    }

    /* Either way, we just have to assign a new slot in the current linked-list node. */
    ARENA_CURRENT = base_address;

    /* struct Arena has to be the first thing in the Arena, which does take up some size */
    /* This stuff shows up in the Arena file */
    ARENA_CURRENT->instantiation = arena_dir->__next_instantiation;
    ARENA_CURRENT->base_address = base_address;
    ARENA_CURRENT->capacity = capacity;
    ARENA_CURRENT->used = sizeof(struct Arena);

    DEBUG("arena_calloc: instantiation=%ld, base_address=%p, used=%ld, capacity=%ld",
          ARENA_CURRENT->instantiation, ARENA_CURRENT->base_address, ARENA_CURRENT->used,
          ARENA_CURRENT->capacity);

    /* Update for next instantiation */
    arena_dir->__next_instantiation++;
}

void* arena_calloc(struct ArenaDir* arena_dir, size_t type_count, size_t type_size) {
    size_t padding = __arena_align(ARENA_CURRENT->used, _Alignof(void*)) - ARENA_CURRENT->used;
    if (ARENA_CURRENT->used + padding + type_count * type_size > ARENA_CURRENT->capacity) {
        /* Current arena is too small for this allocation;
         * Let's allocate a new one. */
        arena_reinstantiate(
            arena_dir, MAX(ARENA_CURRENT->capacity, type_count * type_size + sizeof(struct Arena)));
        padding = 0;
        ASSERTF(ARENA_CURRENT->used + padding + type_count * type_size <= ARENA_CURRENT->capacity,
                "Capacity calculation is wrong (%ld + %ld + %ld * %ld should be <= %ld)",
                ARENA_CURRENT->used, padding, type_count, type_size, ARENA_CURRENT->capacity);
    }

    void* ret = ARENA_CURRENT->base_address + ARENA_CURRENT->used + padding;
    ARENA_CURRENT->used = ARENA_CURRENT->used + padding + type_count * type_size;
    ((char*)ret)[0] = '\0'; /* Test memory is valid */
    return ret;
}

void* arena_strndup(struct ArenaDir* arena, const char* string, size_t max_size) {
    size_t length = strnlen(string, max_size);
    char* dst = EXPECT_NONNULL(arena_calloc(arena, length + 1, sizeof(char)));
    memcpy(dst, string, length + 1);
    return dst;
}

void arena_create(struct ArenaDir* arena_dir, char* dir_buffer, size_t dir_len,
                  size_t dir_buffer_max, size_t arena_capacity) {
    EXPECT(== 0, unwrapped_mkdirat(AT_FDCWD, dir_buffer, 0777));
    struct ArenaListElem* tail = EXPECT_NONNULL(malloc(sizeof(struct ArenaListElem)));
    /* malloc here corresponds to free in arena_destroy */

    tail->next_free_slot = 0;
    tail->prev = NULL;
    arena_dir->__dir_buffer = dir_buffer;
    arena_dir->__dir_len = dir_len;
    arena_dir->__dir_buffer_max = dir_buffer_max;
    arena_dir->__tail = tail;
    arena_dir->__next_instantiation = 0;
    arena_reinstantiate(arena_dir, arena_capacity);
}

/*
 * - msync is required, from [a previous issue](https://github.com/charmoniumQ/PROBE/pull/84) as well.
 *
 *  > Without use of this call, there is no guarantee that changes are
 *    written back before munmap(2) is called. --- [man msync](https://www.man7.org/linux/man-pages/man2/msync.2.html)
 */

void arena_destroy(struct ArenaDir* arena_dir) {
    struct ArenaListElem* current = arena_dir->__tail;
    while (current) {
        for (size_t i = 0; i < current->next_free_slot; ++i) {
            struct Arena* arena = current->arena_list[i];
            if (arena != NULL) {
                EXPECT(== 0, msync(arena->base_address, arena->capacity, MS_SYNC));
                EXPECT(== 0, unwrapped_munmap(arena->base_address, arena->capacity));
                arena = NULL;
            }
        }
        struct ArenaListElem* old_current = current;
        current = current->prev;
        free(old_current);
    }
    arena_dir->__tail = NULL;
    arena_dir->__next_instantiation = 0;
}

void arena_drop_after_fork(struct ArenaDir* arena_dir) {
    struct ArenaListElem* current = arena_dir->__tail;
    while (current) {
        for (size_t i = 0; i < current->next_free_slot; ++i) {
            struct Arena* arena = current->arena_list[i];
            if (arena != NULL) {
                // munmap but no mysnc
                EXPECT(== 0, unwrapped_munmap(arena->base_address, arena->capacity));
                current->arena_list[i] = NULL;
            }
        }
        struct ArenaListElem* old_current = current;
        current = current->prev;
        free(old_current);
    }
    arena_dir->__tail = NULL;
    arena_dir->__next_instantiation = 0;
}

void arena_sync(struct ArenaDir* arena_dir) {
    struct ArenaListElem* current = arena_dir->__tail;
    while (current) {
        for (size_t i = 0; i < current->next_free_slot; ++i) {
            struct Arena* arena = current->arena_list[i];
            if (arena != NULL) {
                // msync but no mmunmap
                EXPECT(== 0, msync(arena->base_address, arena->capacity, MS_SYNC));
            }
        }
        current = current->prev;
    }
}

void arena_uninstantiate_all_but_last(struct ArenaDir* arena_dir) {
    struct ArenaListElem* current = arena_dir->__tail;
    bool is_tail = true;
    while (current) {
        for (size_t i = 0; i + ((size_t)is_tail) < current->next_free_slot; ++i) {
            struct Arena* arena = current->arena_list[i];
            if (arena != NULL) {
                EXPECT(== 0, msync(arena->base_address, arena->capacity, MS_SYNC));
                EXPECT(== 0, unwrapped_munmap(arena->base_address, arena->capacity));
                current->arena_list[i] = NULL;
            }
        }
        if (!is_tail) {
            /* Setting to zero means it gets skipped next time we try to uninstantiate */
            current->next_free_slot = 0;
        }
        is_tail = false;
        current = current->prev;
    }
}

bool arena_is_initialized(struct ArenaDir* arena_dir) {
    ASSERTF((arena_dir->__next_instantiation == 0) == (arena_dir->__tail == NULL),
            "is_initialized signals disagree %ld %p", arena_dir->__next_instantiation,
            arena_dir->__tail);
    return arena_dir->__tail != NULL;
}<|MERGE_RESOLUTION|>--- conflicted
+++ resolved
@@ -2,8 +2,6 @@
 
 #include "arena.h"
 
-<<<<<<< HEAD
-=======
 #include <fcntl.h>    // for AT_FDCWD, O_CREAT, O_RDWR
 #include <stdbool.h>  // for bool, false, true
 #include <stddef.h>   // for size_t, NULL
@@ -19,7 +17,6 @@
 #include "debug_logging.h"           // for EXPECT, ASSERTF, EXPECT_NONNULL
 #include "util.h"                    // for ceil_log2, MAX
 
->>>>>>> fda52a31
 /* TODO: Interpose munmap. See global_state.c, ../generator/libc_hooks_source.c */
 #define unwrapped_munmap munmap
 
