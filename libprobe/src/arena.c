--- conflicted
+++ resolved
@@ -49,7 +49,7 @@
     snprintf(arena_dir->__dir_buffer + arena_dir->__dir_len,
              arena_dir->__dir_buffer_max - arena_dir->__dir_len, "%016ld.dat",
              arena_dir->__next_instantiation);
-<<<<<<< HEAD
+
     result_int fd = probe_libc_openat(AT_FDCWD, arena_dir->__dir_buffer, O_RDWR | O_CREAT, 0666);
     // FIXME: check in optimized too
     ASSERTF(fd.error == 0, "openat error=%d (%s)", fd.error, arena_dir->__dir_buffer);
@@ -61,18 +61,6 @@
         probe_libc_mmap(NULL, capacity, PROT_READ | PROT_WRITE, MAP_SHARED, fd.value);
     ASSERTF(base_address.error == 0, "");
     EXPECT(== 0, client_close(fd.value));
-=======
-    int fd = client_openat(AT_FDCWD, arena_dir->__dir_buffer, O_RDWR | O_CREAT, 0666);
-    ASSERTF(fd > 0, "returned_fd=%d (%s)", fd, arena_dir->__dir_buffer);
-
-    EXPECT(== 0, client_ftruncate(fd, capacity));
-
-    void* base_address = client_mmap(NULL, capacity, PROT_READ | PROT_WRITE, MAP_SHARED, fd, 0);
-    ASSERTF(base_address != MAP_FAILED, "");
-    /* mmap here corresponds to munmap in either arena_destroy or arena_uninstantiate_all_but_last */
-
-    EXPECT(== 0, client_close(fd));
->>>>>>> 9ca7312d
 
     if (arena_dir->__tail->next_free_slot == ARENA_LIST_BLOCK_SIZE) {
         /* No more free slots in this block, as we've reached block size.
@@ -159,13 +147,8 @@
         for (size_t i = 0; i < current->next_free_slot; ++i) {
             struct Arena* arena = current->arena_list[i];
             if (arena != NULL) {
-<<<<<<< HEAD
                 EXPECT(== 0, probe_libc_msync(arena->base_address, arena->capacity, MS_SYNC));
                 EXPECT(== 0, probe_libc_munmap(arena->base_address, arena->capacity));
-=======
-                EXPECT(== 0, msync(arena->base_address, arena->capacity, MS_SYNC));
-                EXPECT(== 0, client_munmap(arena->base_address, arena->capacity));
->>>>>>> 9ca7312d
                 arena = NULL;
             }
         }
@@ -183,13 +166,8 @@
         for (size_t i = 0; i < current->next_free_slot; ++i) {
             struct Arena* arena = current->arena_list[i];
             if (arena != NULL) {
-<<<<<<< HEAD
                 // munmap but no msync
                 EXPECT(== 0, probe_libc_munmap(arena->base_address, arena->capacity));
-=======
-                // munmap but no mysnc
-                EXPECT(== 0, client_munmap(arena->base_address, arena->capacity));
->>>>>>> 9ca7312d
                 current->arena_list[i] = NULL;
             }
         }
@@ -222,13 +200,8 @@
         for (size_t i = 0; i + ((size_t)is_tail) < current->next_free_slot; ++i) {
             struct Arena* arena = current->arena_list[i];
             if (arena != NULL) {
-<<<<<<< HEAD
                 EXPECT(== 0, probe_libc_msync(arena->base_address, arena->capacity, MS_SYNC));
                 EXPECT(== 0, probe_libc_munmap(arena->base_address, arena->capacity));
-=======
-                EXPECT(== 0, msync(arena->base_address, arena->capacity, MS_SYNC));
-                EXPECT(== 0, client_munmap(arena->base_address, arena->capacity));
->>>>>>> 9ca7312d
                 current->arena_list[i] = NULL;
             }
         }
