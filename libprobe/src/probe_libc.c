--- conflicted
+++ resolved
@@ -4,10 +4,7 @@
 
 #include <errno.h>       // IWYU pragma: keep for ENOENT, ENOMEM¸ EWOULDBLOCK
 #include <fcntl.h>       // for O_RDONLY, O_CLOEXEC
-<<<<<<< HEAD
-=======
 #include <features.h>    // for __GLIBC_MINOR__, __GLIBC__
->>>>>>> 057fb5ce
 #include <limits.h>      // IWYU pragma: keep for SSIZE_MAX
 #include <linux/prctl.h> // for PR_*
 #include <stddef.h>      // for size_t, NULL
@@ -22,15 +19,12 @@
 // IWYU pragma: no_include "elf.h" for AT_NULL, AT_PAGESZS
 // IWYU pragma: no_include "bits/posix1_lim.h" for SSIZE_MAX
 
-<<<<<<< HEAD
-=======
 #if !defined(__GLIBC__) || __GLIBC_MINOR__ <= 34
 #define PR_GET_AUXV 0x41555856
 // cpp -E <(echo -e '#include <linux/prctl.h>\nPR_GET_AUXV') | tail --lines=1
 // See ./PROBE/docs/old-glibc.md
 #endif
 
->>>>>>> 057fb5ce
 #include "../src/debug_logging.h" // for DEBUG, ERROR
 #ifndef UNIT_TESTS
 #include "../generated/libc_hooks.h" // for client_exit, client_strerror
