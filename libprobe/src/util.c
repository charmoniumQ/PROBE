--- conflicted
+++ resolved
@@ -71,19 +71,11 @@
             char path[1024];
             if (strcmp(entry->d_name, ".") == 0 || strcmp(entry->d_name, "..") == 0)
                 continue;
-<<<<<<< HEAD
-            snprintf(path, sizeof(path), "%s/%s", name, entry->d_name);
-            LOG("%*s%s/", indent, "", entry->d_name);
-            list_dir(path, indent + 2);
-        } else {
-            LOG("%*s%s", indent, "", entry->d_name);
-=======
             CHECK_SNPRINTF(path, ((int)sizeof(path)), "%s/%s", name, entry->d_name);
             LOG("%*s%s/", indent, "", entry->d_name);
             list_dir(path, indent + 2);
         } else {
             LOG("%*s%s\n", indent, "", entry->d_name);
->>>>>>> fda52a31
         }
     }
     unwrapped_closedir(dir);
