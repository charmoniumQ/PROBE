#define _GNU_SOURCE

<<<<<<< HEAD
#include "../generated/libc_hooks.h"
#include <fcntl.h>
#include <limits.h>
#include <string.h>

#include "../generated/bindings.h"
#include "arena.h"
#include "debug_logging.h"
#include "global_state.h"
#include "inode_table.h"
#include "prov_utils.h"
#include "util.h"

=======
>>>>>>> fda52a31
#include "prov_buffer.h"

#include <fcntl.h>   // for AT_FDCWD, O_RDWR, O_CREAT
#include <limits.h>  // IWYU pragma: keep for PATH_MAX
#include <pthread.h> // for pthread_self
#include <sched.h>   // for CLONE_VFORK
#include <stdbool.h> // for bool, true
#include <stdio.h>   // for fprintf, stderr
#include <string.h>  // for memcpy, size_t
#include <threads.h> // for thrd_current
#include <time.h>    // IWYU pragma: keep for timespec, clock_gettime
#include <unistd.h>  // for F_OK
// IWYU pragma: no_include "bits/time.h"    for CLOCK_MONOTONIC
// IWYU pragma: no_include "linux/limits.h" for PATH_MAX

#include "../generated/libc_hooks.h"      // for unwrapped_faccessat
#include "../include/libprobe/prov_ops.h" // for Op, Path, OpCode, Op::(ano...
#include "arena.h"                        // for arena_sync, arena_calloc
#include "debug_logging.h"                // for DEBUG, ASSERTF, DEBUG_LOG
#include "global_state.h"                 // for get_copied_or_overwritten_...
#include "inode_table.h"                  // for inode_table_put_if_not_exists
#include "prov_utils.h"                   // for op_to_human_readable, op_t...
#include "util.h"                         // for copy_file

void prov_log_save() {
    /* TODO: ensure we call Arena save in atexit, pthread_cleanup_push */
    DEBUG("prov log save");
    arena_sync(get_op_arena());
    arena_sync(get_data_arena());
}

static inline bool is_read_op(struct Op op) {
    return (op.op_code == open_op_code &&
            (op.data.open.flags & O_RDONLY || op.data.open.flags & O_RDWR)) ||
           op.op_code == exec_op_code || op.op_code == readdir_op_code ||
           op.op_code == read_link_op_code;
}

static inline bool is_mutate_op(struct Op op) {
    return op.op_code == open_op_code &&
           (op.data.open.flags & O_WRONLY || op.data.open.flags & O_RDWR);
}

static inline bool is_replace_op(struct Op op) {
    /* TODO: Double check flags here */
    return op.op_code == open_op_code &&
           (op.data.open.flags & O_TRUNC || op.data.open.flags & O_CREAT);
}

static int copy_to_store(const struct Path* path) {
    struct FixedPath* store_path = get_mut_probe_dir();
    store_path->bytes[store_path->len] = '/';
    path_to_id_string(path, store_path->bytes + store_path->len + 1);
    /*
    ** We take precautions to avoid calling copy(f) if copy(f) is already called in the same process.
    ** But it may have been already called in a different process!
    ** Especially coreutils used in every script.
     */
    int access = unwrapped_faccessat(AT_FDCWD, store_path->bytes, F_OK, 0);
    if (access == 0) {
        DEBUG("Already exists %s %ld", path->path, path->inode);
        return 0;
    } else {
        DEBUG("Copying %s %ld", path->path, path->inode);
        return copy_file(path->dirfd_minus_at_fdcwd + AT_FDCWD, path->path, AT_FDCWD,
                         store_path->bytes, path->size);
    }
}

/*
 * Call this to indicate that the process is about to do some op.
 * The values of the op that are not known before executing the call
 * (e.g., fd for open is not known before-hand)
 * just put something random in there.
 * We promise not to read those fields in this function.
 */
void prov_log_try(struct Op op) {
    ASSERTF(FIRST_OP_CODE < op.op_code && op.op_code < LAST_OP_CODE, "%d", op.op_code);
    if (op.op_code == clone_op_code && op.data.clone.flags & CLONE_VFORK) {
        DEBUG("I don't know if CLONE_VFORK actually works. See libc_hooks_source.c for vfork()");
    }
    if (op.op_code == exec_op_code) {
        prov_log_record(op);
    }

    for (char i = 0; i < 2; ++i) {
        const struct Path* path = (i == 0) ? op_to_path(&op) : op_to_second_path(&op);
        enum CopyFiles mode = get_copy_files_mode();
        if ((mode == CopyFiles_Lazily || mode == CopyFiles_Eagerly) && path->path &&
            path->stat_valid) {
            if (mode == CopyFiles_Lazily) {
                if (is_read_op(op)) {
                    DEBUG("Reading %s %ld", path->path, path->inode);
                    inode_table_put_if_not_exists(get_read_inodes(), path);
                } else if (is_mutate_op(op)) {
                    if (inode_table_put_if_not_exists(get_copied_or_overwritten_inodes(), path)) {
                        DEBUG("Mutating, but not copying %s %ld since it is copied already or "
                              "overwritten",
                              path->path, path->inode);
                    } else {
                        DEBUG("Mutating, therefore copying %s %ld", path->path, path->inode);
                        if (copy_to_store(path) != 0) {
                            DEBUG("Copying failed");
                        }
                    }
                } else if (is_replace_op(op)) {
                    if (inode_table_contains(get_read_inodes(), path)) {
                        if (inode_table_put_if_not_exists(get_copied_or_overwritten_inodes(),
                                                          path)) {
                            DEBUG("Mutating, but not copying %s %ld since it is copied already or "
                                  "overwritten",
                                  path->path, path->inode);
                        } else {
                            DEBUG("Replace after read %s %ld", path->path, path->inode);
                            if (copy_to_store(path) != 0) {
                                DEBUG("Copying failed");
                            }
                        }
                    } else {
                        DEBUG("Mutating, but not copying %s %ld since it was never read",
                              path->path, path->inode);
                    }
                }
            } else if (is_read_op(op) || is_mutate_op(op)) {
                ASSERTF(mode == CopyFiles_Eagerly, "");
                if (inode_table_put_if_not_exists(get_copied_or_overwritten_inodes(), path)) {
                    DEBUG("Not copying %s %ld because already did", path->path, path->inode);
                } else {
                    copy_to_store(path);
                }
            }
        }
    }
}

/*
 * Call this to indicate that the process did something (successful or not).
 */
void prov_log_record(struct Op op) {
    // TODO: construct op in op arena place instead of copying into arena.
    ASSERTF(FIRST_OP_CODE < op.op_code && op.op_code < LAST_OP_CODE, "%d", op.op_code);
#ifdef DEBUG_LOG
    char str[PATH_MAX * 2];
    op_to_human_readable(str, PATH_MAX * 2, &op);
    DEBUG("recording op: %s", str);
    if (op.op_code == exec_op_code) {
        DEBUG("Exec:");
        /*
        for (size_t idx = 0; idx < op.data.exec.envc; ++idx) {
            fprintf(stderr, "'%s'\n", op.data.exec.env[idx]);
        }
        */
        fprintf(stderr, "'%s' ", op.data.exec.path.path);
        for (size_t idx = 0; idx < op.data.exec.argc; ++idx) {
            fprintf(stderr, "'%s' ", op.data.exec.argv[idx]);
        }
        fprintf(stderr, "\n");
    }
#endif

    if (op.time.tv_sec == 0 && op.time.tv_nsec == 0) {
        EXPECT(== 0, clock_gettime(CLOCK_MONOTONIC, &op.time));
    }
    if (op.pthread_id == 0) {
        op.pthread_id = pthread_self();
    }
    if (op.iso_c_thread_id == 0) {
        op.iso_c_thread_id = thrd_current();
    }

    /* TODO: we currently log ops by constructing them on the stack and copying them into the arena.
     * Ideally, we would construct them in the arena (no copy necessary).
     * */
    struct Op* dest = arena_calloc(get_op_arena(), 1, sizeof(struct Op));
    memcpy(dest, &op, sizeof(struct Op));

    /* TODO: Special handling of ops that affect process state */

    /* Freeing up virtual memory space is good in theory,
     * but it causes errors when decoding.
     * Since freeing means that the virtual address can be reused by mmap.
     * We can only safely free the op arena.
     * If the system runs low on memory, I think Linux will page out the infrequently used mmapped regions,
     * which is what we want. */
    /* arena_uninstantiate_all_but_last(get_data_arena()); */
    arena_uninstantiate_all_but_last(get_op_arena());
}

bool prov_log_is_enabled() { return true; }<|MERGE_RESOLUTION|>--- conflicted
+++ resolved
@@ -1,21 +1,5 @@
 #define _GNU_SOURCE
 
-<<<<<<< HEAD
-#include "../generated/libc_hooks.h"
-#include <fcntl.h>
-#include <limits.h>
-#include <string.h>
-
-#include "../generated/bindings.h"
-#include "arena.h"
-#include "debug_logging.h"
-#include "global_state.h"
-#include "inode_table.h"
-#include "prov_utils.h"
-#include "util.h"
-
-=======
->>>>>>> fda52a31
 #include "prov_buffer.h"
 
 #include <fcntl.h>   // for AT_FDCWD, O_RDWR, O_CREAT
@@ -31,6 +15,7 @@
 // IWYU pragma: no_include "bits/time.h"    for CLOCK_MONOTONIC
 // IWYU pragma: no_include "linux/limits.h" for PATH_MAX
 
+#include "../generated/bindings.h"        // for CopyFiles
 #include "../generated/libc_hooks.h"      // for unwrapped_faccessat
 #include "../include/libprobe/prov_ops.h" // for Op, Path, OpCode, Op::(ano...
 #include "arena.h"                        // for arena_sync, arena_calloc
