#define _GNU_SOURCE

#include "prov_buffer.h"

#include <fcntl.h>    // for AT_FDCWD, O_RDWR, O_CREAT
#include <limits.h>   // IWYU pragma: keep for PATH_MAX
#include <sched.h>    // for CLONE_VFORK
#include <stdbool.h>  // for bool, true
#include <stdio.h>    // for fprintf, stderr
#include <sys/stat.h> // for S_IFMT, S_IFCHR, S_IFDIR
#include <threads.h>  // for thrd_current
#include <time.h>     // IWYU pragma: keep for timespec, clock_gettime
#include <unistd.h>   // for F_OK
// IWYU pragma: no_include "bits/time.h"    for CLOCK_MONOTONIC
// IWYU pragma: no_include "linux/limits.h" for PATH_MAX

#include "../generated/bindings.h"        // for CopyFiles
<<<<<<< HEAD
=======
#include "../generated/libc_hooks.h"      // for client_thrd_current
>>>>>>> 057fb5ce
#include "../include/libprobe/prov_ops.h" // for Op, Path, OpCode, Op::(ano...
#include "arena.h"                        // for arena_sync, arena_calloc
#include "debug_logging.h"                // for DEBUG, ASSERTF, DEBUG_LOG
#include "global_state.h"                 // for get_copied_or_overwritten_...
#include "inode_table.h"                  // for inode_table_put_if_not_exists
#include "probe_libc.h"                   // for probe_libc_memcpy, probe_copy_file
#include "prov_utils.h"                   // for op_to_human_readable, op_t...

void prov_log_save() {
    /* TODO: ensure we call Arena save in atexit, pthread_cleanup_push */
    DEBUG("prov log save");
    arena_sync(get_op_arena());
    arena_sync(get_data_arena());
}

enum Access {
    READ_ACCESS,
    TRUNCATE_WRITE_ACCESS,
    WRITE_ACCESS,
    READ_WRITE_ACCESS,
    UNKNOWN_ACCESS,
};

static int copy_to_store(const struct Path* path) {
    static thread_local struct FixedPath store_path;
    static thread_local bool initialized = false;
    if (!initialized) {
        store_path = *get_probe_dir();
        initialized = true;
    }
    store_path.bytes[store_path.len] = '/';
    path_to_id_string(path, store_path.bytes + store_path.len + 1);
    /*
    ** We take precautions to avoid calling copy(f) if copy(f) is already called in the same process.
    ** But it may have been already called in a different process!
    ** Especially coreutils used in every script.
     */
    result access = probe_libc_faccessat(AT_FDCWD, store_path.bytes, F_OK);
    if (access == 0) {
        DEBUG("Already exists %s %ld", path->path, path->inode);
        return 0;
    } else if ((path->mode & S_IFMT) == S_IFDIR) {
        DEBUG("Copying directory %s %ld", path->path, path->inode);
        // TODO: implement this
        // We need to copy the inode metadata (not actual contents) linked in this directory
        return 0;
    } else if ((path->mode & S_IFMT) == S_IFREG) {
        DEBUG("Copying regular file %s %ld", path->path, path->inode);
        return (int)probe_copy_file(path->dirfd_minus_at_fdcwd + AT_FDCWD, path->path, AT_FDCWD,
                                    store_path.bytes, path->size);
    } else if ((path->mode & S_IFMT) == S_IFCHR) {
        DEBUG("Copying block device file %s %ld", path->path, path->inode);
        // TODO
        return 0;
    } else {
        ERROR("Not sure how to copy special file %s %ld %d", path->path, path->inode,
              path->mode & S_IFMT);
        return 0;
    }
}

static void maybe_copy_to_store(enum Access access, struct Path* path) {
    enum CopyFiles mode = get_copy_files_mode();
    if ((mode == CopyFiles_Lazily || mode == CopyFiles_Eagerly) && path->path && path->stat_valid) {
        if (mode == CopyFiles_Lazily) {
            if (access == READ_ACCESS) {
                DEBUG("Reading %s %ld", path->path, path->inode);
                inode_table_put_if_not_exists(get_read_inodes(), path);
            } else if (access == READ_WRITE_ACCESS || access == WRITE_ACCESS) {
                if (inode_table_put_if_not_exists(get_copied_or_overwritten_inodes(), path)) {
                    DEBUG("Mutating, but not copying %s %ld since it is copied already or "
                          "overwritten",
                          path->path, path->inode);
                } else {
                    DEBUG("Mutating, therefore copying %s %ld", path->path, path->inode);
                    if (copy_to_store(path) != 0) {
                        WARNING("Copying failed");
                    }
                }
            } else if (access == TRUNCATE_WRITE_ACCESS) {
                if (inode_table_contains(get_read_inodes(), path)) {
                    if (inode_table_put_if_not_exists(get_copied_or_overwritten_inodes(), path)) {
                        DEBUG("Mutating, but not copying %s %ld since it is copied already or "
                              "overwritten",
                              path->path, path->inode);
                    } else {
                        DEBUG("Replace after read %s %ld", path->path, path->inode);
                        if (copy_to_store(path) != 0) {
                            WARNING("Copying failed");
                        }
                    }
                } else {
                    DEBUG("Mutating, but not copying %s %ld since it was never read", path->path,
                          path->inode);
                }
            }
        } else if (access == READ_ACCESS || access == READ_WRITE_ACCESS || access == WRITE_ACCESS) {
            ASSERTF(mode == CopyFiles_Eagerly, "");
            if (inode_table_put_if_not_exists(get_copied_or_overwritten_inodes(), path)) {
                DEBUG("Not copying %s %ld because already did", path->path, path->inode);
            } else {
                if (copy_to_store(path) != 0) {
                    WARNING("Copying failed");
                }
            }
        }
    }
}

/*
 * Call this to indicate that the process is about to do some op.
 * The values of the op that are not known before executing the call
 * (e.g., fd for open is not known before-hand)
 * just put something random in there.
 * We promise not to read those fields in this function.
 */
void prov_log_try(struct Op op) {
    ASSERTF(FIRST_OP_CODE < op.op_code && op.op_code < LAST_OP_CODE, "%d", op.op_code);

    if (op.op_code == clone_op_code && op.data.clone.flags & CLONE_VFORK) {
        DEBUG("I don't know if CLONE_VFORK actually works. See libc_hooks_source.c for vfork()");
    }

    /* Think about copying files if necessary */
    switch (op.op_code) {
    case open_op_code: {
        enum Access access = UNKNOWN_ACCESS;
        if ((op.data.open.flags & O_ACCMODE) == O_RDONLY) {
            access = READ_ACCESS;
        } else if (op.data.open.flags & (O_TRUNC | O_CREAT)) {
            access = TRUNCATE_WRITE_ACCESS;
        } else if ((op.data.open.flags & O_ACCMODE) == O_WRONLY) {
            access = WRITE_ACCESS;
        } else if ((op.data.open.flags & O_ACCMODE) == O_RDWR) {
            access = READ_WRITE_ACCESS;
        } else {
            ASSERTF(false, "unreachable code, %s %d", op.data.open.path.path,
                    op.data.open.flags & O_ACCMODE);
        }
        maybe_copy_to_store(access, &op.data.open.path);
        break;
    }
    case exec_op_code: {
        maybe_copy_to_store(READ_ACCESS, &op.data.exec.path);
        break;
    }
    case spawn_op_code: {
        maybe_copy_to_store(READ_ACCESS, &op.data.spawn.exec.path);
        break;
    }
    default:
        break;
    }
}

/*
 * Call this to indicate that the process did something (successful or not).
 */
void prov_log_record(struct Op op) {
    // TODO: construct op in op arena place instead of copying into arena.
    ASSERTF(FIRST_OP_CODE < op.op_code && op.op_code < LAST_OP_CODE, "%d", op.op_code);
#ifdef DEBUG_LOG
    char str[PATH_MAX * 2];
    op_to_human_readable(str, PATH_MAX * 2, &op);
    if (op.op_code != readdir_op_code) {
        DEBUG("recording op: %s", str);
    }
    if (op.op_code == init_exec_epoch_op_code) {
        DEBUG("Init exec:");
        for (size_t idx = 0; op.data.init_exec_epoch.argv[idx]; ++idx) {
            fprintf(stderr, "'%s' ", op.data.init_exec_epoch.argv[idx]);
        }
        fprintf(stderr, "\n");
    } else if (op.op_code == exec_op_code) {
        DEBUG("Exec:");
        fprintf(stderr, "'%s' ", op.data.exec.path.path);
        for (size_t idx = 0; op.data.exec.argv[idx]; ++idx) {
            fprintf(stderr, "'%s' ", op.data.exec.argv[idx]);
        }
        fprintf(stderr, "\n");
    }
#endif

    // TODO: Time the performance of this
    //if (op.time.tv_sec == 0 && op.time.tv_nsec == 0) {
    //    EXPECT(== 0, clock_gettime(CLOCK_MONOTONIC, &op.time));
    //}
    if (op.pthread_id == 0) {
        op.pthread_id = get_pthread_id();
    }
    if (op.iso_c_thread_id == 0) {
        op.iso_c_thread_id = client_thrd_current ? client_thrd_current() : 0;
    }

    /* TODO: we currently log ops by constructing them on the stack and copying them into the arena.
     * Ideally, we would construct them in the arena (no copy necessary).
     * */
    struct Op* dest = arena_calloc(get_op_arena(), 1, sizeof(struct Op));
    probe_libc_memcpy(dest, &op, sizeof(struct Op));

    /* TODO: Special handling of ops that affect process state */

    /* Freeing up virtual memory space is good in theory,
     * but it causes errors when decoding.
     * Since freeing means that the virtual address can be reused by mmap.
     * We can only safely free the op arena.
     * If the system runs low on memory, I think Linux will page out the infrequently used mmapped regions,
     * which is what we want. */
    /* arena_uninstantiate_all_but_last(get_data_arena()); */
    arena_uninstantiate_all_but_last(get_op_arena());
}

bool prov_log_is_enabled() { return true; }<|MERGE_RESOLUTION|>--- conflicted
+++ resolved
@@ -15,10 +15,7 @@
 // IWYU pragma: no_include "linux/limits.h" for PATH_MAX
 
 #include "../generated/bindings.h"        // for CopyFiles
-<<<<<<< HEAD
-=======
 #include "../generated/libc_hooks.h"      // for client_thrd_current
->>>>>>> 057fb5ce
 #include "../include/libprobe/prov_ops.h" // for Op, Path, OpCode, Op::(ano...
 #include "arena.h"                        // for arena_sync, arena_calloc
 #include "debug_logging.h"                // for DEBUG, ASSERTF, DEBUG_LOG
