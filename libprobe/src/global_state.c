--- conflicted
+++ resolved
@@ -1,36 +1,16 @@
 #define _GNU_SOURCE
-
-<<<<<<< HEAD
-#include "../generated/libc_hooks.h"
-#include <limits.h>
-#include <stdlib.h>
-#include <string.h>
-#include <sys/mman.h>
-#include <unistd.h>
-
-#include "../generated/bindings.h"
-#include "arena.h"
-#include "env.h"
-#include "inode_table.h"
-#include "prov_buffer.h"
-#include "prov_utils.h"
-#include "util.h"
-
 #include "global_state.h"
 
-=======
-#include "global_state.h"
-
-#include <errno.h>     // for errno
 #include <fcntl.h>     // for AT_FDCWD, O_CREAT, O_PATH, O_RD...
 #include <limits.h>    // IWYU pragma: keep for PATH_MAX
 #include <pthread.h>   // for pthread_mutex_t
 #include <stdbool.h>   // for true, bool, false
-#include <stdlib.h>    // for malloc, strtoul
 #include <string.h>    // for memcpy, NULL, size_t, strnlen
+#include <sys/mman.h>  // for mmap, PROT_*, MAP_*
 #include <sys/stat.h>  // IWYU pragma: keep for STATX_BASIC_STATS, statx
 #include <sys/types.h> // for pid_t
 #include <unistd.h>    // for getpid, gettid, confstr, _CS_PATH
+// IWYU pragma: no_include "bits/mman-linux.h"    for PROT_*
 // IWYU pragma: no_include "bits/pthreadtypes.h"  for pthread_mutex_t
 // IWYU pragma: no_include "linux/limits.h"       for PATH_MAX
 // IWYU pragma: no_include "linux/stat.h"         for STATX_BASIC_STATS, statx
@@ -44,9 +24,6 @@
 #include "prov_utils.h"              // for do_init_ops
 #include "util.h"                    // for CHECK_SNPRINTF, list_dir, UNLIKELY
 
-#define PRIVATE_ENV_VAR_PREFIX "PROBE_"
-
->>>>>>> fda52a31
 // getpid/gettid is kind of expensive (40ns per syscall)
 // but worth it for debug case
 static const pid_t pid_initial = -1;
