#define _GNU_SOURCE
#include "global_state.h"

#include <fcntl.h>     // for AT_FDCWD, O_CREAT, O_PATH, O_RD...
#include <limits.h>    // IWYU pragma: keep for PATH_MAX
#include <pthread.h>   // for pthread_mutex_t
#include <stdbool.h>   // for true, bool, false
#include <string.h>    // for memcpy, NULL, size_t, strnlen
#include <sys/mman.h>  // for mmap, PROT_*, MAP_*
#include <sys/stat.h>  // IWYU pragma: keep for STATX_BASIC_STATS, statx
#include <sys/types.h> // for pid_t
#include <unistd.h>    // for getpid, gettid, confstr, _CS_PATH
// IWYU pragma: no_include "bits/mman-linux.h"    for PROT_*
// IWYU pragma: no_include "bits/pthreadtypes.h"  for pthread_mutex_t
// IWYU pragma: no_include "linux/limits.h"       for PATH_MAX
// IWYU pragma: no_include "linux/stat.h"         for STATX_BASIC_STATS, statx

#include "../generated/bindings.h"   // for FixedPath, ProcessContext, PIDS...
#include "../generated/libc_hooks.h" // for unwrapped_mkdirat, unwrapped_close
#include "arena.h"                   // for arena_is_initialized, arena_create
#include "debug_logging.h"           // for ASSERTF, EXPECT, DEBUG, ERROR
#include "env.h"                     // for getenv_copy
#include "inode_table.h"             // for inode_table_init, inode_table_i...
#include "prov_utils.h"              // for do_init_ops
#include "util.h"                    // for CHECK_SNPRINTF, list_dir, UNLIKELY

// getpid/gettid is kind of expensive (40ns per syscall)
// but worth it for debug case
static const pid_t pid_initial = -1;
static pid_t pid = pid_initial;
pid_t get_pid() { return EXPECT(== getpid(), pid); }
static inline void init_pid() { pid = EXPECT(!= pid_initial, getpid()); }
pid_t get_pid_safe() {
#ifdef NDEBUG
    return pid;
#else
    return getpid();
#endif
}

static const pid_t tid_initial = -1;
static __thread pid_t tid = tid_initial;
pid_t get_tid() { return EXPECT(== gettid(), tid); }
static inline void init_tid() { tid = EXPECT(!= tid_initial, gettid()); }
pid_t get_tid_safe() {
#ifdef NDEBUG
    return tid;
#else
    return gettid();
#endif
}

static inline void* open_and_mmap(const char* path, bool writable, size_t size) {
    DEBUG("mapping path = \"%s\"; size=%ld; writable=%d", path, size, writable);
    int fd = unwrapped_openat(AT_FDCWD, path, (writable ? (O_RDWR | O_CREAT) : O_RDONLY), 0777);
    if (UNLIKELY(fd == -1)) {
        ERROR("Could not open process_tree in parent's dir at %s", path);
    }
    if (writable) {
        EXPECT(== 0, unwrapped_ftruncate(fd, size));
    }
    void* ret = EXPECT_NONNULL(unwrapped_mmap(
        NULL, size, (writable ? (PROT_READ | PROT_WRITE) : PROT_READ), MAP_SHARED, fd, 0));
    ASSERTF(ret != MAP_FAILED, "mmap did not succeed");
    EXPECT(== 0, unwrapped_close(fd));
    DEBUG("ret = %p", ret);
    return ret;
}

// Use a macro so we get the location of the callee in the dbeug log
#define checked_mkdir(path)                                                                        \
    ({                                                                                             \
        DEBUG("mkdir %s", path);                                                                   \
        int mkdir_ret = unwrapped_mkdirat(AT_FDCWD, path, 0777);                                   \
        if (mkdir_ret == -1) {                                                                     \
            list_dir(path, 2);                                                                     \
            ERROR("Could not mkdir directory %s", path);                                           \
        }                                                                                          \
    })

#ifdef NDEBUG
#define check_fixed_path(path)
#else
#define check_fixed_path(path)                                                                     \
    ({                                                                                             \
        ASSERTF(path->len > 2, "{\"%s\", %d}", path->bytes, path->len);                            \
        ASSERTF(path->bytes[0] == '/', "{\"%s\", %d}", path->bytes, path->len);                    \
        ASSERTF(path->bytes[path->len - 1] != '\0', "{\"%s\", %d}", path->bytes, path->len);       \
        ASSERTF(path->bytes[path->len] == '\0', "{\"%s\", %d}", path->bytes, path->len);           \
    })
#endif

static struct FixedPath __probe_dir = {0};
static inline void init_probe_dir() {
    const char* __probe_private_dir_env_val = getenv_copy(PROBE_DIR_VAR);
    if (UNLIKELY(!__probe_private_dir_env_val)) {
        ERROR("env " PROBE_DIR_VAR " is not set");
    }
    size_t probe_dir_len = strnlen(__probe_private_dir_env_val, PATH_MAX);
    memcpy(&__probe_dir.bytes, __probe_private_dir_env_val, probe_dir_len);
    __probe_dir.len = probe_dir_len;
    check_fixed_path((&__probe_dir));
}
const struct FixedPath* get_probe_dir() {
    check_fixed_path((&__probe_dir));
    return &__probe_dir;
}
static __thread struct FixedPath __probe_dir_thread;
void init_mut_probe_dir() {
    check_fixed_path((&__probe_dir));
    memcpy(__probe_dir_thread.bytes, __probe_dir.bytes, __probe_dir.len + 1 /* copy the \0 byte */);
    __probe_dir_thread.len = __probe_dir.len;
    check_fixed_path((&__probe_dir_thread));
}
struct FixedPath* get_mut_probe_dir() {
    check_fixed_path((&__probe_dir_thread));
    return &__probe_dir_thread;
}

<<<<<<< HEAD
    DEBUG("probe_dir = \"%s\"", __probe_dir);

    int pids_dirfd = mkdir_and_descend(probe_dirfd, "pids", 0, is_proc_root(), false);
=======
static struct InodeTable read_inodes;
static struct InodeTable copied_or_overwritten_inodes;
static struct ProcessContext* __process = NULL;
static const struct ProcessTreeContext* __process_tree = NULL;
static inline void init_process_obj() {
    const struct FixedPath* probe_dir = get_probe_dir();
    char path_buf[PATH_MAX] = {0};
    memcpy(path_buf, probe_dir->bytes, probe_dir->len);

    /* Set up process tree context
     * Note that sizeof("abc") already includes 1 extra for the null byte. */
    memcpy(path_buf + probe_dir->len, "/" PROCESS_TREE_CONTEXT_FILE "\0",
           (sizeof(PROCESS_TREE_CONTEXT_FILE) + 1));
    __process_tree = open_and_mmap(path_buf, false, sizeof(struct ProcessTreeContext));

    /* Set up process context */
    CHECK_SNPRINTF(path_buf + probe_dir->len, (int)(PATH_MAX - probe_dir->len),
                   "/" CONTEXT_SUBDIR "/%d", pid);
    __process = open_and_mmap(path_buf, true, sizeof(struct ProcessContext));
    if (__process->epoch_no == 0) {
        /* mkdir process dirs */
        CHECK_SNPRINTF(path_buf + probe_dir->len, (int)(PATH_MAX - probe_dir->len),
                       "/" PIDS_SUBDIR "/%d", pid);
        checked_mkdir(path_buf);
    }
    __process->epoch_no += 1;

    /* mkdir epoch */
    CHECK_SNPRINTF(path_buf + probe_dir->len, (int)(PATH_MAX - probe_dir->len),
                   "/" PIDS_SUBDIR "/%d/%d", pid, __process->epoch_no - 1);
    checked_mkdir(path_buf);
>>>>>>> 5a8ae7e8

    inode_table_init(&read_inodes);
    inode_table_init(&copied_or_overwritten_inodes);
}
static inline const struct ProcessContext* get_process() { return EXPECT_NONNULL(__process); }
static inline const struct ProcessTreeContext* get_process_tree() {
    ASSERTF(__process_tree != NULL, "");
    return __process_tree;
}
const struct FixedPath* get_libprobe_path() { return &get_process_tree()->libprobe_path; }
enum CopyFiles get_copy_files_mode() { return get_process_tree()->copy_files; }

struct InodeTable* get_read_inodes() {
    ASSERTF(inode_table_is_init(&read_inodes), "");
    return &read_inodes;
}
struct InodeTable* get_copied_or_overwritten_inodes() {
    ASSERTF(inode_table_is_init(&copied_or_overwritten_inodes), "");
    return &copied_or_overwritten_inodes;
}

int get_exec_epoch_safe() {
    if (__process) {
        return __process->epoch_no - 1;
    } else {
        return -1;
    }
}
int get_exec_epoch() { return get_process()->epoch_no - 1; }

static __thread struct FixedPath __ops_path = {0};
static __thread struct FixedPath __data_path = {0};
static __thread struct ArenaDir __ops_arena = {0};
static __thread struct ArenaDir __data_arena = {0};
static const size_t prov_log_arena_size = 64 * 1024;
static inline void init_log_arena() {
    const struct ProcessContext* process = get_process();
    const struct FixedPath* probe_dir = get_probe_dir();
    pid_t pid = get_pid();
    pid_t tid = get_tid();
    __ops_path.len = CHECK_SNPRINTF(__ops_path.bytes, PATH_MAX, "%s/" PIDS_SUBDIR "/%d/%d/%d",
                                    probe_dir->bytes, pid, process->epoch_no - 1, tid);
    check_fixed_path((&__ops_path));
    checked_mkdir(__ops_path.bytes);
    __ops_path.len =
        CHECK_SNPRINTF(__ops_path.bytes, PATH_MAX, "%s/" PIDS_SUBDIR "/%d/%d/%d/" OPS_SUBDIR "/",
                       probe_dir->bytes, pid, process->epoch_no - 1, tid);
    check_fixed_path((&__ops_path));
    __data_path.len =
        CHECK_SNPRINTF(__data_path.bytes, PATH_MAX, "%s/" PIDS_SUBDIR "/%d/%d/%d/" DATA_SUBDIR "/",
                       probe_dir->bytes, pid, process->epoch_no - 1, tid);
    check_fixed_path((&__data_path));
    DEBUG("ops_path = \"%s\"", __ops_path.bytes);
    arena_create(&__ops_arena, __ops_path.bytes, __ops_path.len, PATH_MAX, prov_log_arena_size);
    arena_create(&__data_arena, __data_path.bytes, __data_path.len, PATH_MAX, prov_log_arena_size);
    ASSERTF(arena_is_initialized(&__ops_arena), "");
    ASSERTF(arena_is_initialized(&__data_arena), "");
}
struct ArenaDir* get_op_arena() {
    ASSERTF(arena_is_initialized(&__ops_arena), "init_log_arena() not called");
    return &__ops_arena;
}
struct ArenaDir* get_data_arena() {
    ASSERTF(arena_is_initialized(&__data_arena), "init_log_arena() not called");
    return &__data_arena;
}

/*
 * echo '#include <stdio.h>\n#include <unistd.h>\nint main() {printf("%ld\\n", confstr(_CS_PATH, NULL, 0)); return 0;}' | gcc -x c - && ./a.out && rm a.out
 */
static struct FixedPath __default_path;
static inline void init_default_path() {
    __default_path.len = EXPECT(!= 0, confstr(_CS_PATH, __default_path.bytes, PATH_MAX));
}
const char* get_default_path() {
    ASSERTF(__default_path.bytes[0] != '\0', "");
    return __default_path.bytes;
}

/*******************************************************/

/*
 * Aggregate functions;
 * These functions call the init_* functions above */

static inline void check_function_pointers() {
#ifndef NDEBUG
    /* We use these unwrapped_ function pointers in our code.
     * The rest of the unwrapped_ function pointers are only used if the application (tracee) calls the corresponding libc (without unwrapped_ prefix) function.
     * */
    ASSERTF(unwrapped_close, "");
    ASSERTF(unwrapped_execvpe, "");
    ASSERTF(unwrapped_faccessat, "");
    ASSERTF(unwrapped_fcntl, "");
    ASSERTF(unwrapped_fexecve, "");
    ASSERTF(unwrapped_fork, "");
    ASSERTF(unwrapped_ftruncate, "");
    ASSERTF(unwrapped_mkdirat, "");
    ASSERTF(unwrapped_mmap, "");
    /* TODO: Interpose munmap. See arena.c, ../generator/libc_hooks_source.c */
    /* ASSERTF(unwrapped_munmap, ""); */
    ASSERTF(unwrapped_openat, "");
    ASSERTF(unwrapped_statx, "");

    // assert that function pointers are callable
    struct statx buf;
    EXPECT(== 0, unwrapped_statx(AT_FDCWD, ".", 0, STATX_BASIC_STATS, &buf));
    int fd = EXPECT(> 0, unwrapped_openat(AT_FDCWD, ".", O_PATH));
    EXPECT(== 0, unwrapped_close(fd));
#endif
}

/*
 * After a fork, the process will _appear_ to be initialized, but not be truly initialized.
 * E.g., exec_epoch will be wrong.
 * Therefore, we will reset all the things and call init again.
 */
void init_after_fork() {
    pid_t real_pid = getpid();
    if (UNLIKELY(pid != real_pid)) {
        DEBUG("Re-initializing process");
        // New TID/PID to detect
        tid = tid_initial;
        init_tid();
        pid = real_pid;

        // Fork copies RAM; function pointers should already be initted
        // init_function_pointers();
        check_function_pointers();

        // probe dir hasn't moved, and we already got a copy of it
        // init_probe_dir();

        // But we need to get the _current_ PID process object
        init_process_obj();

        // Default path should already be fine
        //init_default_path();

        /*
         * We don't know if CLONE_FILES was set.
         * We will conservatively assume it is (NOT safe to call arena_destroy)
         * But we assume we have a new memory space, we should clear the mem-mappings.
         * */
        arena_drop_after_fork(&__ops_arena);
        arena_drop_after_fork(&__data_arena);
        init_log_arena();
        init_mut_probe_dir();

        do_init_ops(true);
    }
}

int epoch_inited = 0;
__thread bool thread_inited = false;
pthread_mutex_t epoch_init_lock = PTHREAD_MUTEX_INITIALIZER;

void ensure_initted() {
    bool was_epoch_inited = false;
    if (UNLIKELY(!thread_inited)) {
        init_tid();
        DEBUG("Initializing thread; acquiring mutex");
        // Init TID before trying to init probe_dir
        // Also, it will get included in logs
        EXPECT(== 0, pthread_mutex_lock(&epoch_init_lock));
        if (UNLIKELY(!epoch_inited)) {
            DEBUG("Initializing process");
            was_epoch_inited = true;
            init_pid();               // PID required in probe_dir; also for logs
            init_function_pointers(); // function pointers required in init_probe_dir
            check_function_pointers();
            init_probe_dir();
            init_process_obj();
            init_default_path();
            EXPECT(== 0, pthread_atfork(NULL, NULL, &init_after_fork));
            epoch_inited = true;
        }
        EXPECT(== 0, pthread_mutex_unlock(&epoch_init_lock));
        DEBUG("Released mutex");
        // log arena required in every thread
        // Before do_init_ops
        init_log_arena();
        init_mut_probe_dir();
        thread_inited = true;
        do_init_ops(was_epoch_inited);
    }
}<|MERGE_RESOLUTION|>--- conflicted
+++ resolved
@@ -71,7 +71,7 @@
 #define checked_mkdir(path)                                                                        \
     ({                                                                                             \
         DEBUG("mkdir %s", path);                                                                   \
-        int mkdir_ret = unwrapped_mkdirat(AT_FDCWD, path, 0777);                                   \
+        int mkdir_ret = unwrapped_mkdirat(AT_FDCWD, path, 0777);                                     \
         if (mkdir_ret == -1) {                                                                     \
             list_dir(path, 2);                                                                     \
             ERROR("Could not mkdir directory %s", path);                                           \
@@ -117,11 +117,6 @@
     return &__probe_dir_thread;
 }
 
-<<<<<<< HEAD
-    DEBUG("probe_dir = \"%s\"", __probe_dir);
-
-    int pids_dirfd = mkdir_and_descend(probe_dirfd, "pids", 0, is_proc_root(), false);
-=======
 static struct InodeTable read_inodes;
 static struct InodeTable copied_or_overwritten_inodes;
 static struct ProcessContext* __process = NULL;
@@ -153,7 +148,6 @@
     CHECK_SNPRINTF(path_buf + probe_dir->len, (int)(PATH_MAX - probe_dir->len),
                    "/" PIDS_SUBDIR "/%d/%d", pid, __process->epoch_no - 1);
     checked_mkdir(path_buf);
->>>>>>> 5a8ae7e8
 
     inode_table_init(&read_inodes);
     inode_table_init(&copied_or_overwritten_inodes);
