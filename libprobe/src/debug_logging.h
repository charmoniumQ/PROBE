#pragma once

#define _GNU_SOURCE

<<<<<<< HEAD
#include <errno.h> // for errno
#include <stdio.h> // for fprintf, stderr

#include "global_state.h" // for get_exec_epoch_safe, get_pid_safe, get_tid...
#include "probe_libc.h"   // IWYU pragma: keep for strerror_with_backup
=======
#include <errno.h>  // for errno
#include <stdio.h>  // for fprintf, stderr
#include <string.h> // for strerror, strndup

#include "global_state.h" // for get_exec_epoch_safe, get_pid_safe, get_tid...
#include "probe_libc.h"   // IWYU pragma: keep
>>>>>>> 9ca7312d

#ifndef NDEBUG
#define DEBUG_LOG 1
#else
#endif

#ifndef SOURCE_VERSION
#define SOURCE_VERSION ""
#endif

#define LOG(str, ...)                                                                              \
    fprintf(stderr, "" SOURCE_VERSION " %d.%d.%d " __FILE__ ":%d:%s(): " str "\n", get_pid_safe(), \
            get_exec_epoch_safe(), get_tid_safe(), __LINE__, __func__, ##__VA_ARGS__)

#ifdef DEBUG_LOG
#define DEBUG(str, ...) LOG("DEBUG " str, ##__VA_ARGS__)
#else
#define DEBUG(...)
#endif

#define WARNING(str, ...) LOG("WARNING " str " (errno=%d)", ##__VA_ARGS__, errno)

<<<<<<< HEAD
/* TODO: replace assert with ASSERTF because ASSERTF calls client_exit() */
#define ERROR(str, ...)                                                                            \
    ({                                                                                             \
        LOG("ERROR " str " (errno=%d)", ##__VA_ARGS__, errno);                                     \
=======
#define ERROR(str, ...)                                                                            \
    ({                                                                                             \
        LOG("ERROR " str " (%s)", ##__VA_ARGS__, strerror_with_backup(errno));                     \
>>>>>>> 9ca7312d
        exit_with_backup(103);                                                                     \
    })

/* TODO: Replace EXPECT, ASSERTF, NOT_IMPLEMENTED with explicit error handling: { ERR(...); return -1; } */
#ifndef NDEBUG
#define ASSERTF(cond, str, ...)                                                                    \
    ({                                                                                             \
        if (__builtin_expect(!(cond), 0)) {                                                        \
            ERROR("Assertion " #cond " failed: " str, ##__VA_ARGS__);                              \
        }                                                                                          \
    })
/* TODO: rewrite this as (const_val, binary_op, expr) */
#define EXPECT(cond, expr)                                                                         \
    ({                                                                                             \
        errno = 0;                                                                                 \
        ssize_t ret = (expr);                                                                      \
        ASSERTF((ret cond), "Expected " #expr #cond ", but " #expr " == %ld", ret);                \
        ret;                                                                                       \
    })
#define EXPECT_NONNULL(expr)                                                                       \
    ({                                                                                             \
        errno = 0;                                                                                 \
        void* ret = (expr);                                                                        \
        ASSERTF(ret, "Expected non-null pointer from " #expr);                                     \
        ret;                                                                                       \
    })
#else
#define ASSERTF(...)
#define EXPECT(cond, expr) expr
#define EXPECT_NONNULL(expr) expr
#endif

#define NOT_IMPLEMENTED(str, ...) ERROR("Not implemented: " str, ##__VA_ARGS__)

__attribute__((unused)) static inline void __mark_as_used__debug_logging_h() {
    fprintf(stderr, "hi");
    get_pid();
    exit_with_backup(1);
}<|MERGE_RESOLUTION|>--- conflicted
+++ resolved
@@ -2,20 +2,11 @@
 
 #define _GNU_SOURCE
 
-<<<<<<< HEAD
 #include <errno.h> // for errno
 #include <stdio.h> // for fprintf, stderr
 
 #include "global_state.h" // for get_exec_epoch_safe, get_pid_safe, get_tid...
 #include "probe_libc.h"   // IWYU pragma: keep for strerror_with_backup
-=======
-#include <errno.h>  // for errno
-#include <stdio.h>  // for fprintf, stderr
-#include <string.h> // for strerror, strndup
-
-#include "global_state.h" // for get_exec_epoch_safe, get_pid_safe, get_tid...
-#include "probe_libc.h"   // IWYU pragma: keep
->>>>>>> 9ca7312d
 
 #ifndef NDEBUG
 #define DEBUG_LOG 1
@@ -38,16 +29,9 @@
 
 #define WARNING(str, ...) LOG("WARNING " str " (errno=%d)", ##__VA_ARGS__, errno)
 
-<<<<<<< HEAD
-/* TODO: replace assert with ASSERTF because ASSERTF calls client_exit() */
-#define ERROR(str, ...)                                                                            \
-    ({                                                                                             \
-        LOG("ERROR " str " (errno=%d)", ##__VA_ARGS__, errno);                                     \
-=======
 #define ERROR(str, ...)                                                                            \
     ({                                                                                             \
         LOG("ERROR " str " (%s)", ##__VA_ARGS__, strerror_with_backup(errno));                     \
->>>>>>> 9ca7312d
         exit_with_backup(103);                                                                     \
     })
 
