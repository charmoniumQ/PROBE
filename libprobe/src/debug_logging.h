#pragma once

#define _GNU_SOURCE

#include "../generated/libc_hooks.h" // IWYU pragma: keep for unwrapped_exit
#include "global_state.h"            // for get_exec_epoch_safe, get_pid_safe, get_tid...
#include <errno.h>                   // for errno
#include <stdio.h>                   // for fprintf, stderr
#include <stdlib.h>                  // for exit, free
#include <string.h>                  // for strerror, strndup


#ifndef NDEBUG
#define DEBUG_LOG 1
#else
#endif

#ifndef SOURCE_VERSION
#define SOURCE_VERSION ""
#endif

#define LOG(str, ...)                                                                              \
    fprintf(stderr, "" SOURCE_VERSION " %d.%d.%d " __FILE__ ":%d:%s(): " str "\n", get_pid_safe(), \
            get_exec_epoch_safe(), get_tid_safe(), __LINE__, __func__, ##__VA_ARGS__)

#ifdef DEBUG_LOG
#define DEBUG(str, ...) LOG("DEBUG " str, ##__VA_ARGS__)
#else
#define DEBUG(...)
#endif

#define WARNING(str, ...) LOG("WARNING " str " (errno=%d)", ##__VA_ARGS__, errno)

/* TODO: replace assert with ASSERTF because ASSERTF calls unwrapped_exit() */
#define ERROR(str, ...)                                                                            \
    ({                                                                                             \
<<<<<<< HEAD
        char* errno_str = strndup(strerror_with_backup(errno), 4096);                              \
        LOG("ERROR " str " (errno=%d %s)", ##__VA_ARGS__, errno, errno_str);                       \
        exit_with_backup(103);                                                                     \
=======
        LOG("ERROR " str " (errno=%d)", ##__VA_ARGS__, errno);                                     \
        /* TODO: check if unwrapped_exit == NULL and if so warn and syscall diectly */             \
        unwrapped_exit(103);                                                                       \
        __builtin_unreachable();                                                                   \
>>>>>>> ad1397b8
    })

/* TODO: Replace EXPECT, ASSERTF, NOT_IMPLEMENTED with explicit error handling: { ERR(...); return -1; } */
#ifndef NDEBUG
#define ASSERTF(cond, str, ...)                                                                    \
    ({                                                                                             \
        if (__builtin_expect(!(cond), 0)) {                                                        \
            ERROR("Assertion " #cond " failed: " str, ##__VA_ARGS__);                              \
        }                                                                                          \
    })
/* TODO: rewrite this as (const_val, binary_op, expr) */
#define EXPECT(cond, expr)                                                                         \
    ({                                                                                             \
        errno = 0;                                                                                 \
        ssize_t ret = (expr);                                                                      \
        ASSERTF((ret cond), "Expected " #expr #cond ", but " #expr " == %ld", ret);                \
        ret;                                                                                       \
    })
#define EXPECT_NONNULL(expr)                                                                       \
    ({                                                                                             \
        errno = 0;                                                                                 \
        void* ret = (expr);                                                                        \
        ASSERTF(ret, "Expected non-null pointer from " #expr);                                     \
        ret;                                                                                       \
    })
#else
#define ASSERTF(...)
#define EXPECT(cond, expr) expr
#define EXPECT_NONNULL(expr) expr
#endif

#define NOT_IMPLEMENTED(str, ...) ERROR("Not implemented: " str, ##__VA_ARGS__)

__attribute__((unused)) static inline void __mark_as_used__debug_logging_h() {
    fprintf(stderr, "hi");
    strndup("hi", 3);
    get_pid();
    exit(1);
}<|MERGE_RESOLUTION|>--- conflicted
+++ resolved
@@ -34,16 +34,9 @@
 /* TODO: replace assert with ASSERTF because ASSERTF calls unwrapped_exit() */
 #define ERROR(str, ...)                                                                            \
     ({                                                                                             \
-<<<<<<< HEAD
         char* errno_str = strndup(strerror_with_backup(errno), 4096);                              \
         LOG("ERROR " str " (errno=%d %s)", ##__VA_ARGS__, errno, errno_str);                       \
         exit_with_backup(103);                                                                     \
-=======
-        LOG("ERROR " str " (errno=%d)", ##__VA_ARGS__, errno);                                     \
-        /* TODO: check if unwrapped_exit == NULL and if so warn and syscall diectly */             \
-        unwrapped_exit(103);                                                                       \
-        __builtin_unreachable();                                                                   \
->>>>>>> ad1397b8
     })
 
 /* TODO: Replace EXPECT, ASSERTF, NOT_IMPLEMENTED with explicit error handling: { ERR(...); return -1; } */
