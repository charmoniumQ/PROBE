#pragma once

#define _GNU_SOURCE

<<<<<<< HEAD
#include <limits.h>
#include <stdbool.h>
#include <stddef.h>

#include "../generated/bindings.h"

struct ArenaListElem;
=======
#include <stdbool.h> // for bool
#include <stddef.h>  // for size_t
>>>>>>> fda52a31

struct ArenaDir {
    char* __dir_buffer;
    size_t __dir_len;
    size_t __dir_buffer_max;
    struct ArenaListElem* __tail;
    size_t __next_instantiation;
};

__attribute__((visibility("hidden"))) void* arena_calloc(struct ArenaDir* arena_dir,
                                                         size_t type_count, size_t type_size)
    __attribute__((nonnull, returns_nonnull /*, malloc */));

__attribute__((visibility("hidden"))) void* arena_strndup(struct ArenaDir* arena,
                                                          const char* string, size_t max_size)
    __attribute__((nonnull, returns_nonnull /*, malloc */));

/* A note on malloc attribute:
 *
 * > Attribute malloc indicates that a function is malloc-like, i.e., that the pointer P returned by the function cannot alias any other pointer valid when the function returns...
 * >
 * > --- [GCC Manual 6.4.1 Common Function Attributes](https://gcc.gnu.org/onlinedocs/gcc/Common-Function-Attributes.html)
 *
 * Sounds applicable, right?
 *
 * Nope. If we never read from the pointer returned by calloc, GCC can optimize out stores to that pointer.
 *
 * Implicitly, the pointer *is* read when the mmap gets synced and closed, despite not having a direct "use" of the pointer returned by arena_calloc.
 * */

__attribute__((visibility("hidden"))) void
arena_create(struct ArenaDir* arena_dir, char* dir_buffer, size_t dir_len, size_t dir_buffer_max,
             size_t arena_capacity) __attribute__((nonnull));

/*
 * Client MUST call arena_destroy or arena_sync for the changes to be saved
 */

__attribute__((visibility("hidden"))) void arena_destroy(struct ArenaDir* arena_dir)
    __attribute__((nonnull));

/*
 * After a fork, we have a copy of the memory, so the arena_dir will be valid and initialized.
 * If CLONE_FILES was not set, we can just call arena_destroy, (incl. munmap() and close()).
 * However, if CLONE_FILES is set, arena_destroy will interfere with the arena in the parent.
 * Therefore, we should NOT close those file descriptors.
 * But we should free the virtual memory mappings for the child.
 * */
__attribute__((visibility("hidden"))) void arena_drop_after_fork(struct ArenaDir* arena_dir)
    __attribute__((nonnull));

__attribute__((visibility("hidden"))) void arena_sync(struct ArenaDir* arena_dir)
    __attribute__((nonnull));

__attribute__((visibility("hidden"))) void
arena_uninstantiate_all_but_last(struct ArenaDir* arena_dir) __attribute__((nonnull));

__attribute__((visibility("hidden"))) bool arena_is_initialized(struct ArenaDir* arena_dir)
    __attribute__((nonnull));

__attribute__((visibility("hidden"))) bool prov_log_is_enabled();<|MERGE_RESOLUTION|>--- conflicted
+++ resolved
@@ -2,18 +2,8 @@
 
 #define _GNU_SOURCE
 
-<<<<<<< HEAD
-#include <limits.h>
-#include <stdbool.h>
-#include <stddef.h>
-
-#include "../generated/bindings.h"
-
-struct ArenaListElem;
-=======
 #include <stdbool.h> // for bool
 #include <stddef.h>  // for size_t
->>>>>>> fda52a31
 
 struct ArenaDir {
     char* __dir_buffer;
