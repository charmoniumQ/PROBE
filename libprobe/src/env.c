--- conflicted
+++ resolved
@@ -158,12 +158,8 @@
         ptr += length + 1;
     }
 
-<<<<<<< HEAD
-    ASSERTF(!*ptr, "");
-=======
     ptr -= 1;
     ASSERTF(!*ptr, "'%s'", ptr);
->>>>>>> 057fb5ce
     argv_copy[argc] = NULL;
 
     return argv_copy;
