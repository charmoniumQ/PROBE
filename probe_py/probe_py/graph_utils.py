--- conflicted
+++ resolved
@@ -99,11 +99,7 @@
     if name_mapper is None:
         name_mapper = typing.cast(
             typing.Callable[[_Node], str],
-<<<<<<< HEAD
-            lambda node: graph.nodes[node].get("id", str(node)),
-=======
             lambda node: graph.nodes(data=True)[node].get("id", str(node)),
->>>>>>> da9e2084
         )
     graph2 = map_nodes(name_mapper, graph)
     pydot_graph = networkx.drawing.nx_pydot.to_pydot(graph2)
@@ -380,13 +376,9 @@
                     self.dag_tc.add_edge(descendant_of_source, descendant_of_target)
 
 
-<<<<<<< HEAD
-def get_faces(planar_graph: networkx.PlanarEmbedding[_Node]) -> frozenset[tuple[_Node, ...]]:
-=======
 def get_faces(
-        planar_graph: networkx.PlanarEmbedding[_Node], # type: ignore
+        planar_graph: networkx.PlanarEmbedding[_Node],
 ) -> frozenset[tuple[_Node, ...]]:
->>>>>>> da9e2084
     faces = set()
     covered_half_edges = set()
     for half_edge in planar_graph.edges():
@@ -485,11 +477,7 @@
 ) -> typing.Iterable[_Node]:
     """Topological sort that breaks ties by depth first, and then by lowest child score."""
     queue = util.PriorityQueue[_Node, tuple[int, int]](
-<<<<<<< HEAD
-        (node, (typing.cast(int, dag.in_degree(node)), 0))
-=======
         (node, (dag.in_degree(node), 0))
->>>>>>> da9e2084
         for node in dag.nodes()
     )
     counter = 0
