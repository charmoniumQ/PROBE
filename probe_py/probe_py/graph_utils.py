from __future__ import annotations
import abc
import collections
import dataclasses
import datetime
import itertools
import typing
import pathlib
import random
import networkx
import pydot
from . import util


_Node = typing.TypeVar("_Node")


_CoNode = typing.TypeVar("_CoNode", covariant=True)


@dataclasses.dataclass(frozen=True)
class Segment(typing.Generic[_CoNode]):
    dag_tc: ReachabilityOracle[_CoNode]
    upper_bound: frozenset[_CoNode]
    lower_bound: frozenset[_CoNode]

    def __post_init__(self) -> None:
        assert self.upper_bound
        assert self.lower_bound
        assert self.dag_tc.is_antichain(self.upper_bound), \
            f"{self.upper_bound} is not an antichain"
        assert self.dag_tc.is_antichain(self.lower_bound), \
            f"{self.lower_bound} is not an antichain"
        unbounded = self.dag_tc.non_ancestors(self.upper_bound, self.lower_bound)
        assert not unbounded, \
            f"{unbounded} in self.upper_bound is not an ancestor of any any in {self.lower_bound=}"
        unbounded = self.dag_tc.non_descendants(self.lower_bound, self.upper_bound)
        assert not unbounded, \
            f"{unbounded} in self.lower_bound is not a descendant of any in {self.upper_bound=}"

    def nodes(self) -> collections.abc.Iterable[_CoNode]:
        return self.dag_tc.nodes_between(self.upper_bound, self.lower_bound)

    def overlaps(self, other: Segment[_CoNode]) -> bool:
        assert self.dag_tc is other.dag_tc
        return bool(frozenset(self.nodes()) & frozenset(other.nodes()))

    @staticmethod
    def union(segments: typing.Sequence[Segment[_CoNode]]) -> Segment[_CoNode]:
        assert segments
        dag_tc = segments[0].dag_tc
        assert all(segment.dag_tc is dag_tc for segment in segments)
        upper_bound = dag_tc.get_uppermost(frozenset(
            node
            for segment in segments
            for node in segment.upper_bound
        ))
        lower_bound = dag_tc.get_bottommost(frozenset(
            node
            for segment in segments
            for node in segment.lower_bound
        ))
        return Segment(dag_tc, frozenset(upper_bound), frozenset(lower_bound))


_Node2 = typing.TypeVar("_Node2")


def hasse_diagram(
        elements: typing.Iterable[_Node],
        leq: typing.Callable[[_Node, _Node], bool],
) -> networkx.DiGraph[_Node]:
    dag: networkx.DiGraph[_Node] = networkx.DiGraph()
    dag.add_nodes_from(elements)
    for e0, e1 in itertools.permutations(elements, 2):
        if leq(e0, e1):
            dag.add_edge(e0, e1)
    assert networkx.is_directed_acyclic_graph(dag)
    return dag


def map_nodes(
        function: typing.Callable[[_Node], _Node2],
        graph: networkx.DiGraph[_Node],
        check: bool = True,
) -> networkx.DiGraph[_Node2]:
    dct = {node: function(node) for node in graph.nodes()}
    assert util.all_unique(dct.values()), util.duplicates(dct.values())
    ret = networkx.relabel_nodes(graph, dct)
<<<<<<< HEAD
    return typing.cast(networkx.DiGraph[_Node2], ret)
=======
    return ret # type: ignore
>>>>>>> a40df1fd


def serialize_graph(
        graph: networkx.DiGraph[_Node],
        output: pathlib.Path,
        name_mapper: typing.Callable[[_Node], str] | None = None,
        cluster_labels: collections.abc.Mapping[str, str] = {},
) -> None:
    if name_mapper is None:
        name_mapper = typing.cast(
            typing.Callable[[_Node], str],
            lambda node: graph.nodes(data=True)[node].get("id", str(node)),
        )
    graph2 = map_nodes(name_mapper, graph)
    pydot_graph = networkx.drawing.nx_pydot.to_pydot(graph2)

    pydot_graph.set("rankdir", "TB")

    clusters = dict[str, pydot.Subgraph]()
    for node in pydot_graph.get_nodes():
        cluster_name = node.get("cluster")
        if cluster_name:
            if cluster_name not in clusters:
                cluster_subgraph = pydot.Subgraph(
                    f"cluster_{cluster_name}",
                    label=cluster_labels.get(cluster_name, cluster_name),
                )
                pydot_graph.add_subgraph(cluster_subgraph)
            else:
                cluster_subgraph = clusters[cluster_name]
            cluster_subgraph.add_node(node)

    pydot_graph.write(str(output), "raw")


def add_self_loops(
        digraph: networkx.DiGraph[_Node],
        copy: bool,
) -> networkx.DiGraph[_Node]:
    if copy:
        digraph = digraph.copy()
    for node in digraph.nodes():
        digraph.add_edge(node, node)
    return digraph


def replace(digraph: networkx.DiGraph[_Node], old: _Node, new: _Node) -> None:
    for pred in list(digraph.predecessors(old)):
        if pred != old:
            digraph.remove_edge(pred, old)
            digraph.add_edge(pred, new)

    for succ in list(digraph.successors(old)):
        if succ != old:
            digraph.remove_edge(old, succ)
            digraph.add_edge(new, succ)

    if digraph.has_edge(old, old):
        digraph.add_edge(new, new)

    digraph.remove_node(old)


def bfs_with_pruning(
        digraph: networkx.DiGraph[_Node],
        start: _Node,
        left_to_right: bool = False
) -> typing.Generator[_Node | None, bool | None, None]:
    """BFS but send False to prune this branch

        traversal = bfs_with_pruning
        for node in traversal:
            # work on node
            traversal.send(condition) # send True to descend or False to prune
    """
    queue = [start]
    while queue:
        node = queue.pop()
        # When we yield, we do the body of the client's for-loop with "node"
        # Until they do bfs.send(...)
        # At which point we resume
        continue_with_children = yield node
        # Now we resumed.
        # When we yield this time, the caller's bfs.send(...) returns "None"
        should_be_none = yield None
        # Now the for-loop has wrapped around and we are back here.
        assert should_be_none is None
        if continue_with_children:
            children = list(digraph.successors(node))
            if left_to_right:
                children = children[::-1]
            queue.extend(children)


def get_sources(dag: networkx.DiGraph[_Node]) -> list[_Node]:
    return [
        node
        for node in dag.nodes()
        if dag.in_degree(node) == 0
    ]


def get_sinks(dag: networkx.DiGraph[_Node]) -> list[_Node]:
    return [
        node
        for node in dag.nodes()
        if dag.out_degree(node) == 0
    ]


def randomly_sample_edges(inp: networkx.DiGraph[_Node], factor: float, seed: int = 0) -> networkx.DiGraph[_Node]:
    out: networkx.DiGraph[_Node] = networkx.DiGraph()
    rng = random.Random(seed)
    inp_edges = list(inp.edges(data=True))
    for src, dst, data in rng.sample(inp_edges, round(len(inp_edges) * factor)):
        out.add_edge(src, dst, **data)
    return out


class ReachabilityOracle(abc.ABC, typing.Generic[_Node]):
    """
    This datastructure answers reachability queries, is A reachable from B in dag.

    If you had only 1 reachability query, it would be best to DFS the graph from B, looking for A.
    DFS might have to traverse the whole graph and touch every edge, O(V+E).
    In fact, when A is _not_ a descendant of B (but we don't know that yet), if B is high up, then DFS approaches its worst case.
    Let's say you have N queries, resulting in O(N(V+E)) to complete all queries.

    If N gets to be larger than V, you're better off pre-computing reachability ahead of time.
    Because DFS tells you "all of the Bs descendent from A", we need to do DFS for each node as a source, resulting in, O(V(V+E)).
    This is conveniently implemented as [`networkx.transitive_closure`][source code].

    [source code]: https://networkx.org/documentation/stable/_modules/networkx/algorithms/dag.html#transitive_closure

    However, if V is on the order of 10^4 (E must be at least V for a connected graph), then V^2 could be terribly slow.
    There are more efficient datastructures for answering N queries, often involving some kind of preprocessing.
    This class encapsulate the preprocessing datastructure, and offers a method to answer reachability.
    """

    @staticmethod
    @abc.abstractmethod
    def create(dag: networkx.DiGraph[_Node]) -> ReachabilityOracle[_Node]:
        ...

    @abc.abstractmethod
    def is_reachable(self, u: _Node, v: _Node) -> bool:
        pass

    @abc.abstractmethod
    def nodes_between(
            self,
            upper_bounds: collections.abc.Iterable[_Node],
            lower_bounds: collections.abc.Iterable[_Node],
    ) -> collections.abc.Iterable[_Node]:
        ...

    @abc.abstractmethod
    def add_edge(self, u: _Node, v: _Node) -> None:
        """Keep datastructure up-to-date"""

    def is_antichain(self, nodes: collections.abc.Iterable[_Node]) -> bool:
        return all(
            not self.is_reachable(node0, node1)
            for node0, node1 in itertools.combinations(nodes, 2)
        )

    def sorted(self, nodes: collections.abc.Iterable[_Node]) -> collections.abc.Sequence[_Node]:
        dag: networkx.DiGraph[_Node] = networkx.DiGraph()
        dag.add_nodes_from(nodes)
        dag.add_edges_from([
            (source, target)
            for source in nodes
            for target in nodes
            if self.is_reachable(source, target)
            and source != target
        ])
        return list(networkx.topological_sort(dag))

    def get_uppermost(self, nodes: collections.abc.Iterable[_Node]) -> frozenset[_Node]:
        uppermost_nodes = set[_Node]()
        covered_nodes = set[_Node]()
        sorted_nodes = self.sorted(nodes)
        for i, candidate in enumerate(sorted_nodes):
            if candidate not in covered_nodes:
                uppermost_nodes.add(candidate)
                covered_nodes.update(
                    descendant
                    for descendant in sorted_nodes[i+1:]
                    if self.is_reachable(candidate, descendant)
                )
        assert all(
            any(
                uppermost_node == node or self.is_reachable(uppermost_node, node)
                for uppermost_node in uppermost_nodes)
            for node in nodes
        )
        assert not any(
            self.is_reachable(a, b)
            for a in uppermost_nodes
            for b in uppermost_nodes
        )
        return frozenset(uppermost_nodes)

    def get_bottommost(self, nodes: collections.abc.Iterable[_Node]) -> frozenset[_Node]:
        bottom_nodes = set[_Node]()
        covered_nodes = set[_Node]()
        sorted_nodes = self.sorted(nodes)[::-1]
        for i, candidate in enumerate(sorted_nodes):
            if candidate not in covered_nodes:
                bottom_nodes.add(candidate)
                covered_nodes.update(
                    ancestor
                    for ancestor in sorted_nodes[i+1:]
                    if self.is_reachable(ancestor, candidate)
                )
        assert all(
            any(
                bottom_node == node or self.is_reachable(node, bottom_node)
                for bottom_node in bottom_nodes
            )
            for node in nodes
        )
        assert not any(
            self.is_reachable(a, b)
            for a in bottom_nodes
            for b in bottom_nodes
        )
        return frozenset(bottom_nodes)

    def non_ancestors(
            self,
            candidates: collections.abc.Iterable[_Node],
            lower_bounds: collections.abc.Iterable[_Node],
    ) -> collections.abc.Iterable[_Node]:
        return frozenset({
            candidate
            for candidate in candidates
            if not any(
                    self.is_reachable(candidate, lower_bound)
                    for lower_bound in lower_bounds
            )
        })

    def non_descendants(
            self,
            candidates: collections.abc.Iterable[_Node],
            upper_bounds: collections.abc.Iterable[_Node],
    ) -> collections.abc.Iterable[_Node]:
        return frozenset({
            candidate
            for candidate in candidates
            if not any(
                    self.is_reachable(upper_bound, candidate)
                    for upper_bound in upper_bounds
            )
        })


@dataclasses.dataclass(frozen=True)
class PrecomputedReachabilityOracle(ReachabilityOracle[_Node]):
    dag_tc: networkx.DiGraph[_Node]

    @staticmethod
    def create(dag: networkx.DiGraph[_Node]) -> PrecomputedReachabilityOracle[_Node]:
        start = datetime.datetime.now()
        print("Computing transitive closure")
        ret = typing.cast(networkx.DiGraph[_Node], networkx.transitive_closure(dag))
        duration = datetime.datetime.now() - start
        print(f"Done computing in {duration.total_seconds():.1f}sec")
        return PrecomputedReachabilityOracle(ret)

    def is_reachable(self, u: _Node, v: _Node) -> bool:
        return v in self.dag_tc.successors(u)

    def nodes_between(
            self,
            upper_bounds: collections.abc.Iterable[_Node],
            lower_bounds: collections.abc.Iterable[_Node],
    ) -> collections.abc.Iterable[_Node]:
        raise NotImplementedError()

    def add_edge(self, source: _Node, target: _Node) -> None:
        if target not in self.dag_tc.successors(source):
            for descendant_of_source in [*self.dag_tc.successors(source), source]:
                for descendant_of_target in [*self.dag_tc.successors(target), target]:
                    self.dag_tc.add_edge(descendant_of_source, descendant_of_target)


def get_faces(
        planar_graph: networkx.PlanarEmbedding[_Node],
) -> frozenset[tuple[_Node, ...]]:
    faces = set()
    covered_half_edges = set()
    for half_edge in planar_graph.edges():
        if half_edge not in covered_half_edges:
            covered_half_edges.add(half_edge)
            face = planar_graph.traverse_face(*half_edge)
            faces.add(tuple(face))
            if len(face) > 1:
                for a, b in [*zip(face[:-1], face[1:]), (face[-1], face[0])]:
                    covered_half_edges.add((a, b))
    return frozenset(faces)


def add_edge_without_cycle(
        dag: networkx.DiGraph[_Node],
        source: _Node,
        target: _Node,
        reachability_oracle: ReachabilityOracle[_Node] | None = None,
) -> collections.abc.Sequence[tuple[_Node, _Node]]:
    """
    Add an edge from source to the earliest descendants of target without creating a cycle.

    Consider the graph:

    0 -> 10, 20, 30;
    10 -> 11;
    20 -> 21;
    30 -> 31;

    If we add the edge 31 -> 0, that would create a cycle.
    So we look at the children of 0.
    We add the edge 31 -> 10.
    We add the edge 31 -> 20.
    We don't add 31 -> 30, because that would create a cycle.
    We recurse into 31's aunts and uncles, add edges to them, etc.
    """

    if reachability_oracle is None:
        assert networkx.is_directed_acyclic_graph(dag)
        reachability_oracle = PrecomputedReachabilityOracle.create(dag)

    if reachability_oracle.is_reachable(source, target):
        # No cycle would be made anyway.
        # Easy.
        return [(source, target)]
    else:
        edges = []
        # Start from target
        # See if each descendant can be used as a proxy for target.
        # I.e., source -> proxy_target.
        # If not, we will have to recurse into its children until a suitable target is found or the original source is found.
        bfs = bfs_with_pruning(dag, target)
        for proxy_target in bfs:
            assert proxy_target is not None
            if reachability_oracle.is_reachable(proxy_target, source):
                # Upstream of source
                # An edge here would create a cycle.
                # We will recurse into the children to find a suitable proxy target.
                bfs.send(True)
            elif reachability_oracle.is_reachable(source, proxy_target) or proxy_target == source:
                # Downstream of target (or equal to target).
                # Time to stop.
                bfs.send(False)
            else:
<<<<<<< HEAD
                # Neither upstpream nor downstream.
                # We can put an edge here and quit.
                edges.append((source, proxy_target))
                bfs.send(False)
        # checking:
        dag2 = dag.copy()
        dag2.add_edges_from(edges)
        assert networkx.is_directed_acyclic_graph(dag2)
        return edges


def splice_out_nodes(
        input_dag: networkx.DiGraph[_Node],
        should_splice: typing.Callable[[_Node], bool],
) -> networkx.DiGraph[_Node]:
    output_dag = input_dag.copy()
    for node in list(input_dag.nodes()):
        if should_splice(node):
            output_dag.add_edges_from([
                (predecessor, successor)
                for predecessor in output_dag.predecessors(node)
                for successor in output_dag.predecessors(node)
                if predecessor != node and successor != node
            ])
            output_dag.remove_node(node)
    return output_dag


def topological_sort_depth_first(
        dag: networkx.DiGraph[_Node],
        score_children: typing.Callable[[_Node, _Node], int] = lambda _parent, _child: 0,
) -> typing.Iterable[_Node]:
    """Topological sort that breaks ties by depth first, and then by lowest child score."""
    queue = util.PriorityQueue[_Node, tuple[int, int]](
        (node, (dag.in_degree(node), 0))
        for node in dag.nodes()
    )
    counter = 0
    while queue:
        (in_degree, tie_breaker), node = queue.pop()
        if in_degree == 0:
            yield node
            # Since we handled the parent, we essentially removed it from the graph
            # decrementing the in-degree of its children by one.
            # To make it be depth first, we make it "win" all ties, among currently existing entries.
            for child in sorted(dag.successors(node), key=lambda child: score_children(node, child)):
                in_degree, tie_breaker = queue[child]
                queue[child] = (in_degree - 1, -counter)
        else:
            raise RuntimeError(f"Cycle exists and includes {node}")
        counter += 1
=======
                # Not already precomputed
                # Recurse into successors
                # But only those in range
                successors_in_range = {
                    successor
                    for successor in successors(node)
                    if in_range(self._rank[successor])
                }
                noncomputed_successors_in_range = {
                    successor
                    for successor in successors_in_range
                    if successor not in descendants[successor][1] or not in_range(descendants[successor][0])
                }
                if noncomputed_successors_in_range:
                    for successor in noncomputed_successors_in_range:
                        stack.append([*path, successor])
                else:
                    descendants[node] = (
                        rank,
                        set.union(*(descendants[successor][1] for successor in successors_in_range)) if successors_in_range else set(),
                    )

        return frozenset(descendants[node][1])


def dag_transitive_closure(dag: networkx.DiGraph[_Node]) -> networkx.DiGraph[_Node]:
    tc: networkx.DiGraph[_Node] = networkx.DiGraph()
    node_order = list(networkx.topological_sort(dag))[::-1]
    for src in tqdm.tqdm(node_order, desc="TC"):
        tc.add_node(src)
        for child in dag.successors(src):
            tc.add_edge(src, child)
            for grandchild in dag.successors(child):
                tc.add_edge(src, grandchild)
    return tc


class GraphvizAttributes(typing.TypedDict):
    label: str
    labelfontsize: int
    color: str
    shape: str


class GraphvizNodeAttributes(typing.TypedDict):
    label: str
    labelfontsize: int
    color: str
    style: str


class GraphvizEdgeAttributes(typing.TypedDict):
    label: str
    shape: str
    color: str
    style: str
    labelfontsize: int
>>>>>>> a40df1fd
<|MERGE_RESOLUTION|>--- conflicted
+++ resolved
@@ -87,11 +87,7 @@
     dct = {node: function(node) for node in graph.nodes()}
     assert util.all_unique(dct.values()), util.duplicates(dct.values())
     ret = networkx.relabel_nodes(graph, dct)
-<<<<<<< HEAD
-    return typing.cast(networkx.DiGraph[_Node2], ret)
-=======
     return ret # type: ignore
->>>>>>> a40df1fd
 
 
 def serialize_graph(
@@ -447,7 +443,6 @@
                 # Time to stop.
                 bfs.send(False)
             else:
-<<<<<<< HEAD
                 # Neither upstpream nor downstream.
                 # We can put an edge here and quit.
                 edges.append((source, proxy_target))
@@ -499,30 +494,6 @@
         else:
             raise RuntimeError(f"Cycle exists and includes {node}")
         counter += 1
-=======
-                # Not already precomputed
-                # Recurse into successors
-                # But only those in range
-                successors_in_range = {
-                    successor
-                    for successor in successors(node)
-                    if in_range(self._rank[successor])
-                }
-                noncomputed_successors_in_range = {
-                    successor
-                    for successor in successors_in_range
-                    if successor not in descendants[successor][1] or not in_range(descendants[successor][0])
-                }
-                if noncomputed_successors_in_range:
-                    for successor in noncomputed_successors_in_range:
-                        stack.append([*path, successor])
-                else:
-                    descendants[node] = (
-                        rank,
-                        set.union(*(descendants[successor][1] for successor in successors_in_range)) if successors_in_range else set(),
-                    )
-
-        return frozenset(descendants[node][1])
 
 
 def dag_transitive_closure(dag: networkx.DiGraph[_Node]) -> networkx.DiGraph[_Node]:
@@ -556,5 +527,4 @@
     shape: str
     color: str
     style: str
-    labelfontsize: int
->>>>>>> a40df1fd
+    labelfontsize: int