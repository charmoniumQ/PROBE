--- conflicted
+++ resolved
@@ -9,6 +9,7 @@
 import random
 import networkx
 import pydot
+import tqdm
 from . import util
 
 
@@ -97,10 +98,8 @@
         cluster_labels: collections.abc.Mapping[str, str] = {},
 ) -> None:
     if name_mapper is None:
-        name_mapper = typing.cast(
-            typing.Callable[[_Node], str],
-            lambda node: graph.nodes(data=True)[node].get("id", str(node)),
-        )
+        def name_mapper(node: _Node) -> str:
+            return str(graph.nodes(data=True)[node].get("id", node))
     graph2 = map_nodes(name_mapper, graph)
     pydot_graph = networkx.drawing.nx_pydot.to_pydot(graph2)
 
@@ -377,7 +376,7 @@
 
 
 def get_faces(
-        planar_graph: networkx.PlanarEmbedding[_Node], # type: ignore
+        planar_graph: networkx.PlanarEmbedding[_Node],
 ) -> frozenset[tuple[_Node, ...]]:
     faces = set()
     covered_half_edges = set()
@@ -443,30 +442,15 @@
                 # Time to stop.
                 bfs.send(False)
             else:
-<<<<<<< HEAD
-                # Not already precomputed
-                # Recurse into successors
-                # But only those in range
-                successors_in_range = {
-                    successor
-                    for successor in successors(node)
-                    if in_range(self._rank[successor])
-                }
-                noncomputed_successors_in_range = {
-                    successor
-                    for successor in successors_in_range
-                    if successor not in descendants[successor][1] or not in_range(descendants[successor][0])
-                }
-                if noncomputed_successors_in_range:
-                    for successor in noncomputed_successors_in_range:
-                        stack.append([*path, successor])
-                else:
-                    descendants[node] = (
-                        rank,
-                        set.union(*(descendants[successor][1] for successor in successors_in_range)) if successors_in_range else set(),
-                    )
-
-        return frozenset(descendants[node][1])
+                # Neither upstpream nor downstream.
+                # We can put an edge here and quit.
+                edges.append((source, proxy_target))
+                bfs.send(False)
+        # checking:
+        dag2 = dag.copy()
+        dag2.add_edges_from(edges)
+        assert networkx.is_directed_acyclic_graph(dag2)
+        return edges
 
 
 def dag_transitive_closure(dag: networkx.DiGraph[_Node]) -> networkx.DiGraph[_Node]:
@@ -501,16 +485,6 @@
     color: str
     style: str
     labelfontsize: int
-=======
-                # Neither upstpream nor downstream.
-                # We can put an edge here and quit.
-                edges.append((source, proxy_target))
-                bfs.send(False)
-        # checking:
-        dag2 = dag.copy()
-        dag2.add_edges_from(edges)
-        assert networkx.is_directed_acyclic_graph(dag2)
-        return edges
 
 
 def splice_out_nodes(
@@ -536,7 +510,8 @@
 ) -> typing.Iterable[_Node]:
     """Topological sort that breaks ties by depth first, and then by lowest child score."""
     queue = util.PriorityQueue[_Node, tuple[int, int]](
-        (node, (dag.in_degree(node), 0))
+        (node, (dag.in_degree(node), 0)) # type: ignore
+        # FIXME: get rid of type ignoring
         for node in dag.nodes()
     )
     counter = 0
@@ -552,5 +527,4 @@
                 queue[child] = (in_degree - 1, -counter)
         else:
             raise RuntimeError(f"Cycle exists and includes {node}")
-        counter += 1
->>>>>>> da9e2084
+        counter += 1