from __future__ import annotations
import abc
import collections
import dataclasses
import functools
import itertools
import typing
import pathlib
<<<<<<< HEAD
import frozendict
=======
>>>>>>> b35c8e82
import networkx
import pydot
import tqdm
from . import util


_Node = typing.TypeVar("_Node")
_Node2 = typing.TypeVar("_Node2")
_T_co = typing.TypeVar("_T_co", covariant=True)
<<<<<<< HEAD
_V_co = typing.TypeVar("_V_co", covariant=True)
FrozenDict: typing.TypeAlias = frozendict.frozendict[_T_co, _V_co]
=======
>>>>>>> b35c8e82
EdgeData = typing.Mapping[str, typing.Any]
It: typing.TypeAlias = collections.abc.Iterable[_T_co]


@dataclasses.dataclass(frozen=True)
class Interval(typing.Generic[_Node]):
<<<<<<< HEAD
=======
    dag_tc: ReachabilityOracle[_Node]
>>>>>>> b35c8e82
    upper_bound: frozenset[_Node]
    lower_bound: frozenset[_Node]

    def __post_init__(self) -> None:
        assert self.upper_bound
        assert self.lower_bound
        # assert self.dag_tc.is_antichain(self.upper_bound), \
        #     f"{self.upper_bound} is not an antichain"
        # assert self.dag_tc.is_antichain(self.lower_bound), \
        #     f"{self.lower_bound} is not an antichain"
        # unbounded = self.dag_tc.non_ancestors(self.upper_bound, self.lower_bound)
        # assert not unbounded, \
        #     f"{unbounded} in self.upper_bound is not an ancestor of any any in {self.lower_bound=}"
        # unbounded = self.dag_tc.non_descendants(self.lower_bound, self.upper_bound)
        # assert not unbounded, \
        #     f"{unbounded} in self.lower_bound is not a descendant of any in {self.upper_bound=}"

    @staticmethod
<<<<<<< HEAD
    def singleton(_dag_tc: ReachabilityOracle[_Node], node: _Node) -> Interval[_Node]:
        return Interval(frozenset({node}), frozenset({node}))
=======
    def singleton(dag_tc: ReachabilityOracle[_Node], node: _Node) -> Interval[_Node]:
        return Interval(dag_tc, frozenset({node}), frozenset({node}))
>>>>>>> b35c8e82

    def __bool__(self) -> bool:
        "Whether the interval is non-empty"
        return bool(self.upper_bound)

    @staticmethod
<<<<<<< HEAD
    def union(dag_tc: ReachabilityOracle[_Node], *intervals: Interval[_Node]) -> Interval[_Node]:
        assert intervals
=======
    def union(*intervals: Interval[_Node]) -> Interval[_Node]:
        assert intervals
        dag_tc = intervals[0].dag_tc
        assert all(interval.dag_tc is dag_tc for interval in intervals)
>>>>>>> b35c8e82
        upper_bound = dag_tc.get_uppermost(frozenset(
            node
            for interval in intervals
            for node in interval.upper_bound
        ))
        lower_bound = dag_tc.get_bottommost(frozenset(
            node
            for interval in intervals
            for node in interval.lower_bound
        ))
<<<<<<< HEAD
        return Interval(frozenset(upper_bound), frozenset(lower_bound))

    def all_greater_than(self, dag_tc: ReachabilityOracle[_Node], other: Interval[_Node]) -> bool:
        other_upper_bounds_that_are_not_descendent_of_self_lower_bounds = \
            dag_tc.non_descendants(other.upper_bound, self.lower_bound)
=======
        return Interval(dag_tc, frozenset(upper_bound), frozenset(lower_bound))

    def all_greater_than(self, other: Interval[_Node]) -> bool:
        other_upper_bounds_that_are_not_descendent_of_self_lower_bounds = \
            self.dag_tc.non_descendants(other.upper_bound, self.lower_bound)
>>>>>>> b35c8e82
        return not other_upper_bounds_that_are_not_descendent_of_self_lower_bounds


def map_nodes(
        mapper: typing.Callable[[_Node], _Node2],
        graph: networkx.DiGraph[_Node],
        check: bool = True,
) -> networkx.DiGraph[_Node2]:
    dct = {node: mapper(node) for node in tqdm.tqdm(graph.nodes(), desc="map nodes", total=len(graph.nodes()))}
    assert util.all_unique(dct.values()), list(dct.values())
    ret = typing.cast("networkx.DiGraph[_Node2]", networkx.relabel_nodes(graph, dct))
    return ret


def filter_nodes(
        predicate: typing.Callable[[_Node], bool],
        graph: networkx.DiGraph[_Node],
) -> networkx.DiGraph[_Node]:
    # Set for fast containment-check
    kept_nodes_set = set()
    # List to preserve order of the original graph
    kept_nodes_list = []
    for node in graph.nodes():
        if node not in kept_nodes_set:
            kept_nodes_set.add(node)
            kept_nodes_list.append(node)
    return create_digraph(
        kept_nodes_list,
        [
            (src, dst)
            for src, dst in tqdm.tqdm(graph.edges(), desc="filter edges", total=len(graph.edges()))
            if src in kept_nodes_set and dst in kept_nodes_set
        ]
    )


def serialize_graph(
        graph: networkx.DiGraph[_Node],
        output: pathlib.Path,
        id_mapper: typing.Callable[[_Node], str] | None = None,
        cluster_labels: collections.abc.Mapping[str, str] = {},
) -> None:
    if id_mapper is None:
        def id_mapper(node: _Node) -> str:
            data = graph.nodes(data=True)[node]
            if "id" in data:
                id = data["id"]
                del data["id"]
            else:
                id = node
            return str(id)
    graph2 = map_nodes(id_mapper, graph)

    if output.suffix.endswith("dot"):
        pydot_graph = networkx.drawing.nx_pydot.to_pydot(graph2)
        pydot_graph.set("rankdir", "TB")
        clusters = dict[str, pydot.Subgraph]()
        for node in sorted(pydot_graph.get_nodes(), key=str):
            cluster_name = node.get("cluster")
            if cluster_name:
                if cluster_name not in clusters:
                    cluster_subgraph = pydot.Subgraph(
                        f"cluster_{cluster_name}",
                        label=cluster_labels.get(cluster_name, cluster_name),
                    )
                    pydot_graph.add_subgraph(cluster_subgraph)
                    clusters[cluster_name] = cluster_subgraph
                cluster_subgraph = clusters[cluster_name]
                cluster_subgraph.add_node(node)
        pydot_graph.write(str(output), "raw")
    elif output.suffix.endswith("graphml"):
        networkx.write_graphml(graph2, output)
    else:
        raise ValueError("Unknown output type")


def search_with_pruning(
        digraph: networkx.DiGraph[_Node],
        start: _Node,
        breadth_first: bool = True,
        sort_nodes: typing.Callable[[list[_Node]], list[_Node]] = lambda lst: lst,
) -> typing.Generator[_Node | None, bool | None, None]:
    """DFS/BFS but send False to prune this branch

        traversal = bfs_with_pruning
        for node in traversal:
            assert node is not None
            # work on node
            traversal.send(condition) # send True to descend or False to prune

    """
    queue = collections.deque([start])
    while queue:
        node = queue.pop()
        # When we yield, we do the body of the client's for-loop with "node"
        # Until they do bfs.send(...)
        # At which point we resume
        continue_with_children = yield node
        # Now we resumed.
        # When we yield this time, the caller's bfs.send(...) returns "None"
        should_be_none = yield None
        # Now the for-loop has wrapped around and we are back here.
        assert should_be_none is None
        if continue_with_children:
            children = sort_nodes(list(digraph.successors(node)))
            if breadth_first:
                queue.extend(children)
            else:
                queue.extendleft(children[::-1])


def get_sources(dag: networkx.DiGraph[_Node]) -> list[_Node]:
    return [
        node
        for node in dag.nodes()
        if dag.in_degree(node) == 0
    ]


class ReachabilityOracle(abc.ABC, typing.Generic[_Node]):
    """
    This datastructure answers reachability queries, is A reachable from B in dag.

    If you had only 1 reachability query, it would be best to DFS the graph from B, looking for A.
    DFS might have to traverse the whole graph and touch every edge, O(V+E).
    In fact, when A is _not_ a descendant of B (but we don't know that yet), if B is high up, then DFS approaches its worst case.
    Let's say you have N queries, resulting in O(N(V+E)) to complete all queries.

    If N gets to be larger than V, you're better off pre-computing reachability ahead of time.
    Because DFS tells you "all of the Bs descendent from A", we need to do DFS for each node as a source, resulting in, O(V(V+E)).
    This is conveniently implemented as [`networkx.transitive_closure`][source code].

    [source code]: https://networkx.org/documentation/stable/_modules/networkx/algorithms/dag.html#transitive_closure

    However, if V is on the order of 10^4 (E must be at least V for a connected graph), then V^2 could be terribly slow.
    There are more efficient datastructures for answering N queries, often involving some kind of preprocessing.
    This class encapsulate the preprocessing datastructure, and offers a method to answer reachability.

    See

    - Zhang et al. 2025 <https://arxiv.org/pdf/2311.03542>
    """

    @staticmethod
    @abc.abstractmethod
    def create(dag: networkx.DiGraph[_Node]) -> ReachabilityOracle[_Node]:
        ...

    @abc.abstractmethod
    def __contains__(self, node: _Node) -> bool:
        ...

    @abc.abstractmethod
    def is_reachable(self, u: _Node, v: _Node) -> bool:
        ...

    def is_peer(self, u: _Node, v: _Node) -> bool:
        return not self.is_reachable(u, v) and not self.is_reachable(v, u)

    @abc.abstractmethod
    def add_edge(self, u: _Node, v: _Node) -> None:
        """Keep datastructure up-to-date"""

    @abc.abstractmethod
    def n_paths(self, source: _Node, destination: _Node) -> int: ...

    def is_antichain(self, nodes: collections.abc.Iterable[_Node]) -> bool:
        return all(
            not self.is_reachable(node0, node1)
            for node0, node1 in itertools.combinations(nodes, 2)
        )

    def sorted(self, nodes: collections.abc.Iterable[_Node]) -> collections.abc.Sequence[_Node]:
        dag: networkx.DiGraph[_Node] = networkx.DiGraph()
        dag.add_nodes_from(nodes)
        dag.add_edges_from([
            (source, target)
            for source in nodes
            for target in nodes
            if self.is_reachable(source, target)
            and source != target
        ])
        return list(networkx.topological_sort(dag))

    def get_uppermost(self, nodes: collections.abc.Iterable[_Node]) -> frozenset[_Node]:
        uppermost_nodes = set[_Node]()
        covered_nodes = set[_Node]()
        sorted_nodes = self.sorted(nodes)
        for i, candidate in enumerate(sorted_nodes):
            if candidate not in covered_nodes:
                uppermost_nodes.add(candidate)
                covered_nodes.update(
                    descendant
                    for descendant in sorted_nodes[i+1:]
                    if self.is_reachable(candidate, descendant)
                )
        assert all(
            any(
                uppermost_node == node or self.is_reachable(uppermost_node, node)
                for uppermost_node in uppermost_nodes)
            for node in nodes
        )
        assert not any(
            self.is_reachable(a, b)
            for a in uppermost_nodes
            for b in uppermost_nodes
            if a != b
        )
        return frozenset(uppermost_nodes)

    def get_bottommost(self, nodes: collections.abc.Iterable[_Node]) -> frozenset[_Node]:
        bottom_nodes = set[_Node]()
        covered_nodes = set[_Node]()
        sorted_nodes = self.sorted(nodes)[::-1]
        for i, candidate in enumerate(sorted_nodes):
            if candidate not in covered_nodes:
                bottom_nodes.add(candidate)
                covered_nodes.update(
                    ancestor
                    for ancestor in sorted_nodes[i+1:]
                    if self.is_reachable(ancestor, candidate)
                )
        assert all(
            any(
                bottom_node == node or self.is_reachable(node, bottom_node)
                for bottom_node in bottom_nodes
            )
            for node in nodes
        )
        assert not any(
            self.is_reachable(a, b)
            for a in bottom_nodes
            for b in bottom_nodes
            if a != b
        )
        return frozenset(bottom_nodes)

    def non_ancestors(
            self,
            candidates: collections.abc.Iterable[_Node],
            lower_bounds: collections.abc.Iterable[_Node],
    ) -> collections.abc.Iterable[_Node]:
        "Return all candidates that are not ancestors of any element in lower_bounds."
        return frozenset({
            candidate
            for candidate in candidates
            if not any(
                    self.is_reachable(candidate, lower_bound)
                    for lower_bound in lower_bounds
            )
        })

    def non_descendants(
            self,
            candidates: collections.abc.Iterable[_Node],
            upper_bounds: collections.abc.Iterable[_Node],
    ) -> collections.abc.Iterable[_Node]:
        "Return all candidates that are not descendent of any element in upper_bounds."
        return frozenset({
            candidate
            for candidate in candidates
            if not any(
                    self.is_reachable(upper_bound, candidate)
                    for upper_bound in upper_bounds
            )
        })

    def interval(self, upper_bound: frozenset[_Node], lower_bound: frozenset[_Node]) -> Interval[_Node]:
<<<<<<< HEAD
        assert self.is_antichain(upper_bound), f"{upper_bound} is not an antichain"
        assert self.is_antichain(lower_bound), f"{lower_bound} is not an antichain"
        unbounded = self.non_ancestors(upper_bound, lower_bound)
        assert not unbounded, \
            f"{unbounded} in self.upper_bound is not an ancestor of any any in {lower_bound=}"
        unbounded = self.non_descendants(lower_bound, upper_bound)
        assert not unbounded, \
            f"{unbounded} in self.lower_bound is not a descendant of any in {upper_bound=}"
        return Interval(upper_bound, lower_bound)


@dataclasses.dataclass(frozen=False)
class LazyRankReachabilityOracle(ReachabilityOracle[_Node]):
    _dag: networkx.DiGraph[_Node]
    _rank: typing.Mapping[_Node, int]
    _descendants: dict[_Node, tuple[int, frozenset[_Node]]]

    @staticmethod
    def create(dag: networkx.DiGraph[_Node]) -> LazyRankReachabilityOracle[_Node]:
        topological_generations = [
            list(layer)
            for layer in networkx.topological_generations(dag)
        ]
        rank = {
            node: layer_no
            for layer_no, layer in enumerate(topological_generations)
            for node in layer
        }
        return LazyRankReachabilityOracle(dag, rank, {})

    def __contains__(self, node: _Node) -> bool:
        return node in self._dag

    def non_ancestors(self, candidates: It[_Node], lower_bound: It[_Node]) -> frozenset[_Node]:
        lower_bound_set = frozenset(lower_bound)
        max_rank = max(self._rank[bound] for bound in lower_bound)
        return frozenset({
            candidate
            for candidate in frozenset(candidates) - lower_bound_set
            if not self.descendants(candidate, max_rank) & lower_bound_set
        })

    def non_descendants(self, candidates: It[_Node], upper_bound: It[_Node]) -> frozenset[_Node]:
        max_rank = max(self._rank[candidate] for candidate in candidates)
        descendants = frozenset().union(*(
            self.descendants(upper_bound, max_rank)
            for upper_bound in upper_bound
        ))
        return frozenset(frozenset(candidates) - descendants - frozenset(upper_bound))

    def is_antichain(self, nodes: typing.Iterable[_Node]) -> bool:
        max_rank = max(self._rank[node] for node in nodes)
        return all(
            node0 not in self.descendants(node1, max_rank) and node1 not in self.descendants(node0, max_rank)
            for node0, node1 in itertools.combinations(nodes, 2)
        )

    def get_bottommost(self, nodes: It[_Node]) -> frozenset[_Node]:
        max_rank = max(self._rank[node] for node in nodes)
        bottommost_nodes = set[_Node]()
        sorted_nodes = self.sorted(nodes)[::-1]
        for node in sorted_nodes:
            if not self.descendants(node, max_rank) & bottommost_nodes:
                bottommost_nodes.add(node)
        return frozenset(bottommost_nodes)

    def get_uppermost(self, nodes: It[_Node]) -> frozenset[_Node]:
        max_rank = max(self._rank[node] for node in nodes)
        uppermost_nodes = set[_Node]()
        covered_nodes = set[_Node]()
        sorted_nodes = self.sorted(nodes)
        for node in sorted_nodes:
            if node not in covered_nodes:
                uppermost_nodes.add(node)
                covered_nodes.update(self.descendants(node, max_rank))
        return frozenset(uppermost_nodes)

    def sorted(self, nodes: typing.Iterable[_Node]) -> list[_Node]:
        return sorted(nodes, key=self._rank.__getitem__)

    def is_reachable(self, src: _Node, dst: _Node) -> bool:
        return dst in self.descendants(src, self._rank[dst])

    def descendants(self, src: _Node, rank: int) -> frozenset[_Node]:
        # Read the code as if descendants is True.
        # Note that everythign is exactly reversed if descendants was false.
        descendants = self._descendants
        successors = self._dag.successors
        def in_range(input_rank: int) -> bool:
            return input_rank <= rank

        # stack will hold _paths from src_ not nodes
        stack = [
            [src]
        ]

        # Do DFS
        while stack:
            path = stack[-1]
            assert path[0] == src
            node = path[-1]
            if node in descendants and in_range(descendants[node][0]):
                # already pre-computed, no work to do.
                stack.pop()
            else:
                # Not already precomputed
                # Recurse into successors
                # But only those in range
                successors_in_range = {
                    successor
                    for successor in successors(node)
                    if in_range(self._rank[successor])
                }
                noncomputed_successors_in_range = {
                    successor
                    for successor in successors_in_range
                    if successor not in descendants[successor][1] or not in_range(descendants[successor][0])
                }
                if noncomputed_successors_in_range:
                    for successor in noncomputed_successors_in_range:
                        stack.append([*path, successor])
                else:
                    descendants[node] = (
                        rank,
                        frozenset.union(*(descendants[successor][1] for successor in successors_in_range)) if successors_in_range else frozenset(),
                    )
        return frozenset(descendants[node][1])

    def add_edge(self, source: _Node, target: _Node) -> None:
        raise NotImplementedError()

    @functools.cache
    def n_paths(self, source: _Node, destination: _Node) -> int:
        raise NotImplementedError()


@dataclasses.dataclass(frozen=False)
class LazyReachabilityOracle(ReachabilityOracle[_Node]):
    dag: networkx.DiGraph[_Node]
    descendants: dict[_Node, frozenset[_Node]]

    @staticmethod
    def create(dag: networkx.DiGraph[_Node]) -> LazyReachabilityOracle[_Node]:
        return LazyReachabilityOracle(dag, {})

    def __contains__(self, node: _Node) -> bool:
        return node in self.dag

    def _get_descendants(self, root: _Node) -> frozenset[_Node]:
        if root in self.descendants:
            return self.descendants[root]

        stack = [root]
        visited = set()
        postorder = []  # To process nodes after their children

        # DFS traversal
        while stack:
            curr = stack.pop()
            if curr in visited:
                postorder.append(curr)
                continue
            visited.add(curr)
            stack.append(curr)  # Mark for post-processing
            for child in self.dag.successors(curr):
                if child not in visited:
                    stack.append(child)

        # Build descendant sets bottom-up
        for n in postorder:
            if n in self.descendants:
                continue
            descendants = set()
            for child in self.dag.successors(n):
                descendants.add(child)
                descendants |= self.descendants.get(child, set())
            self.descendants[n] = frozenset(descendants)

        return self.descendants[root]

    def is_reachable(self, u: _Node, v: _Node) -> bool:
        return v in self._get_descendants(u) or u == v

    def add_edge(self, source: _Node, target: _Node) -> None:
        raise NotImplementedError()

    def n_paths(self, source: _Node, destination: _Node) -> int:
        raise NotImplementedError()
=======
        return Interval(self, upper_bound, lower_bound)
>>>>>>> b35c8e82


@dataclasses.dataclass(frozen=True)
class PrecomputedReachabilityOracle(ReachabilityOracle[_Node]):
    dag: networkx.DiGraph[_Node]
    dag_tc: networkx.DiGraph[_Node]

    @staticmethod
    def create(dag: networkx.DiGraph[_Node], progress: bool = False) -> PrecomputedReachabilityOracle[_Node]:
        tc: networkx.DiGraph[_Node] = networkx.DiGraph()
        node_order = list(networkx.topological_sort(dag))[::-1]
        for src in tqdm.tqdm(node_order, desc="TC nodes", disable=not progress):
            tc.add_node(src)
            for child in dag.successors(src):
                tc.add_edge(src, child)
                for grandchild in tc.successors(child):
                    tc.add_edge(src, grandchild)
        return PrecomputedReachabilityOracle(
            dag,
            tc,
        )

    def __contains__(self, node: _Node) -> bool:
        return node in self.dag_tc

    def is_reachable(self, u: _Node, v: _Node) -> bool:
        return v in self.dag_tc.successors(u) or u == v

    def add_edge(self, source: _Node, target: _Node) -> None:
        if target not in self.dag_tc.successors(source):
            for descendant_of_source in [*self.dag_tc.successors(source), source]:
                for descendant_of_target in [*self.dag_tc.successors(target), target]:
                    self.dag_tc.add_edge(descendant_of_source, descendant_of_target)

    @functools.cache
    def n_paths(self, source: _Node, destination: _Node) -> int:
        if self.dag.in_degree(destination) == 1:
            return int(self.is_reachable(source, destination))
        else:
            return sum(
                1 if predecessor == source else self.n_paths(source, predecessor)
                for predecessor in self.dag.predecessors(destination)
            )


def _n_paths(
        dag: networkx.DiGraph[_Node],
        reachability_oracle: ReachabilityOracle[_Node],
        source: _Node,
        destination: _Node,
) -> int:
    return sum(
            int(reachability_oracle.is_reachable(source, predecessor))
            for predecessor in dag.predecessors(destination)
        )
<<<<<<< HEAD


def topological_sort_depth_first(
        dag: networkx.DiGraph[_Node],
        starting_node: _Node | None = None,
        score_children: typing.Callable[[_Node, _Node], int] = lambda _parent, _child: 0,
        reachability_oracle: ReachabilityOracle[_Node] | None = None
) -> typing.Generator[_Node | None, bool | None, None]:
    """Topological sort that breaks ties by depth first, and then by lowest child score.

    If `starting_node` is given, iterate only over nodes reachable from
    starting_node. We don't load up all nodes in the graph ahead-of-time; we
    start exploring from starting_node. We need a reachability oracle to
    determine when all the paths from starting_node to node have been hit (there
    could be paths ending in node that don't go through starting node).

    See `search_with_pruning` for example of how to iterate and prune.

    """

    degree_func2: typing.Callable[[_Node], int]
    if starting_node is None:
        degree_func2 = dag.in_degree
    else:
        assert reachability_oracle is not None
        degree_func2 = functools.partial(_n_paths, dag, reachability_oracle, starting_node)
=======
>>>>>>> b35c8e82

    queue = util.PriorityQueue[_Node, tuple[int, int]]()

    if starting_node is not None:
        queue[starting_node] = (0, -1)
        assert queue.peek() == ((0, -1), starting_node)
    else:
        for node in dag.nodes():
            queue[node] = (degree_func2(node), 0)
        # Because queue is sorted,
        # Iteration will start from one of the zero-degree ndoes

    counter = 0
    # seen = set()
    while queue:
        (in_degree, tie_breaker), node = queue.pop()
        if in_degree != 0:
            break

        # if starting_node is None:
        #     assert all(predecessor in seen for predecessor in dag.predecessors(node))
        # else:
        #     assert reachability_oracle
        #     assert all(predecessor in seen for predecessor in dag.predecessors(node) if reachability_oracle.is_reachable(starting_node, predecessor))
        # seen.add(node)

        continue_with_children = yield node
        should_be_none = yield None
        assert should_be_none is None

        # Since we handled the parent, we essentially removed it from the graph
        # decrementing the in-degree of its children by one.
        # To make it be depth first, we make it "win" all ties, among currently existing entries.
        if continue_with_children:
            for child in sorted(dag.successors(node), key=lambda child: score_children(node, child)):
                if child in queue:
                    in_degree, tie_breaker = queue[child]
                    queue[child] = (in_degree - 1, -counter)
                else:
                    queue[child] = (degree_func2(child) - 1, -counter)
        counter += 1


def combine_twin_nodes(
    graph: networkx.DiGraph[_Node],
    combinable: typing.Callable[[_Node], bool],
) -> networkx.DiGraph[frozenset[_Node]]:
    """Condensation, replacing combinable twins with a single node.

    - All nodes satisfying the combinable predicate will be replaced with a
      `frozenset[_Node]`. All "twin" nodes, that is nodes with the same
      in-neighbors and out-neighbors, will be combined into one frozenset.

    - Those not satisfying will remain a `_Node`, unchanged.

    Edges will be preserved according to the node mapping.

    """
    neighbors_to_node = dict[tuple[frozenset[_Node], frozenset[_Node]], list[_Node]]()
    non_combinable_nodes = list()
    for node in graph.nodes():
        if combinable(node):
            preds = frozenset(graph.predecessors(node))
            succs = frozenset(graph.successors(node))
            neighbors_to_node.setdefault((preds, succs), []).append(node)
        else:
<<<<<<< HEAD
=======
            raise RuntimeError(f"Cycle exists and includes {node}")
        counter += 1


def combine_twin_nodes(
    graph: networkx.DiGraph[_Node],
    combinable: typing.Callable[[_Node], bool],
) -> networkx.DiGraph[frozenset[_Node]]:
    """Condensation, replacing combinable twins with a single node.

    - All nodes satisfying the combinable predicate will be replaced with a
      `frozenset[_Node]`. All "twin" nodes, that is nodes with the same
      in-neighbors and out-neighbors, will be combined into one frozenset.

    - Those not satisfying will remain a `_Node`, unchanged.

    Edges will be preserved according to the node mapping.

    """
    neighbors_to_node = dict[tuple[frozenset[_Node], frozenset[_Node]], list[_Node]]()
    non_combinable_nodes = list()
    for node in graph.nodes():
        if combinable(node):
            preds = frozenset(graph.predecessors(node))
            succs = frozenset(graph.successors(node))
            neighbors_to_node.setdefault((preds, succs), []).append(node)
        else:
>>>>>>> b35c8e82
            non_combinable_nodes.append(node)
    partitions_list = [
        # Order of partitions shoudl be deterministic to make the resulting graph deterministically ordered
        *map(frozenset, neighbors_to_node.values()),
        *map(lambda node: frozenset({node}), non_combinable_nodes),
    ]

    quotient = typing.cast(
        "networkx.DiGraph[frozenset[_Node]]",
        networkx.quotient_graph(graph, partitions_list),
    )
    for _, data in quotient.nodes(data=True):
        del data["nnodes"]
        del data["density"]
        del data["graph"]
        del data["nedges"]
    for _, _, data in quotient.edges(data=True):
        del data["weight"]
    return quotient


<<<<<<< HEAD
=======
def retain_nodes_in_digraph(
        digraph: networkx.DiGraph[_Node],
        retained_nodes: frozenset[_Node],
) -> networkx.DiGraph[_Node]:
    """
    See retain_nodes_in_dag but for digraphs.
    """
    assert retained_nodes <= set(digraph.nodes())

    # Condensation is a DAG on the strongly-connected components (SCCs)
    # SCC is a set of nodes from which every is reachable to every other.
    condensation = networkx.condensation(digraph)

    # Retain only those SCCs containing a retained node, stitching the edges together appropriately.
    condensation = retain_nodes_in_dag(
        condensation,
        frozenset({
            scc
            for scc, data in condensation.nodes(data=True)
            if data["members"] & retained_nodes
        }),
        edge_data=lambda _digraph, _path: {},
    )

    # Convert each scc to a list of retained nodes in that scc.
    # All of the SCCs are disjoint, so this will be unique.
    # I use a tuple not a frozenset, because I will use the first and last to create a cycle later on.
    condensation2 = map_nodes(
        lambda node: tuple(sorted(condensation.nodes[node]["members"] & retained_nodes, key=hash)),
        condensation,
    )

    ret: networkx.DiGraph[_Node] = networkx.DiGraph()

    # Add nodes, keeping old edge data
    ret.add_nodes_from(
        (node, digraph.nodes[node])
        for node in retained_nodes
    )

    # Add edges between SCCs, using an arbitrary representative.
    ret.add_edges_from(
        (src_scc[0], dst_scc[0])
        for src_scc, dst_scc in condensation2.edges()
    )

    # Add edges within SCCs
    ret.add_edges_from(
        (src, dst)
        for scc in condensation2.nodes()
        if len(scc) > 1
        for src, dst in zip(scc[:-1], scc[1:])
    )

    # Need to connect last to first to complete the cycle within an SCC.
    ret.add_edges_from(
        (scc[-1], scc[0])
        for scc in condensation2.nodes()
        if len(scc) > 1
    )

    assert set(ret.nodes()) == retained_nodes

    return ret


>>>>>>> b35c8e82
def retain_nodes_in_dag(
        dag: networkx.DiGraph[_Node],
        retained_nodes: frozenset[_Node],
        edge_data: typing.Callable[[networkx.DiGraph[_Node], typing.Sequence[_Node]], EdgeData],
) -> networkx.DiGraph[_Node]:
    """Retruns a graph with only the retained nodes, such that:

    - if A and B are retained and connected by a path of non-retained nodes in the input,
      then there is an edge from A to B in the output, whose edge data is edge_data(dag, path_from_A_to_B).
    - and no other edges

    O(nodes + edges)
    """

    assert networkx.is_directed_acyclic_graph(dag)
    assert retained_nodes <= set(dag.nodes())

    # Node -> list of pairs of (path to latest retained predecessor, latest retained predecessor)
    # Note that there can be multiple "latest" due to partial ordering.
    # Note that could be itself (not truly a predecessor), but it simplifies the logic.
    latest_retained_predecessors: dict[_Node, typing.Sequence[tuple[typing.Sequence[_Node], _Node]]] = {}
    earliest_retained_successors: dict[_Node, typing.Sequence[tuple[typing.Sequence[_Node], _Node]]] = {}

    for node in networkx.topological_sort(dag):
        if node in retained_nodes:
            latest_retained_predecessors[node] = (((), node),)
        else:
            latest_retained_predecessors[node] = tuple(
                ((*path_to_retained_predecessor, node), retained_predecessor)
                for predecessor in dag.predecessors(node)
                for path_to_retained_predecessor, retained_predecessor in latest_retained_predecessors[predecessor]
            )

    for node in reversed(list(networkx.topological_sort(dag))):
        if node in retained_nodes:
            # path always ends in a retained node
            earliest_retained_successors[node] = (((), node),)
        else:
            # path always ends in a retained node
            earliest_retained_successors[node] = tuple(
                ((node, *path_to_retained_successor), retained_successor)
                for successor in dag.successors(node)
                for path_to_retained_successor, retained_successor in earliest_retained_successors[successor]
            )
    
    new_graph: networkx.DiGraph[_Node] = networkx.DiGraph()
    for node, node_data in dag.nodes(data=True):
        if node in retained_nodes:
            # Need to add node directly, in case node is disconnected from everyone
            new_graph.add_node(node, **node_data)

            # Now add edges to retained predecessors/successors
            for predecessor in dag.predecessors(node):
                for path, retained_predecessor in latest_retained_predecessors[predecessor]:
                    assert not any(node in retained_nodes for node in path)
                    assert retained_predecessor in retained_nodes
                    path = (retained_predecessor, *path, node)
                    assert networkx.is_path(dag, path)
                    new_graph.add_edge(retained_predecessor, node, **edge_data(dag, path))

            for successor in dag.successors(node):
                for path, retained_successor in earliest_retained_successors[successor]:
                    assert not any(node in retained_nodes for node in path)
                    assert retained_successor in retained_nodes
                    path = (node, *path, retained_successor)
                    assert networkx.is_path(dag, path)
                    new_graph.add_edge(node, retained_successor, **edge_data(dag, path))

    assert set(new_graph.nodes()) == retained_nodes

    return new_graph


def create_digraph(
        nodes: It[_Node | tuple[_Node, dict[str, typing.Any]]],
        edges: It[tuple[_Node, _Node] | tuple[_Node, _Node, dict[str, typing.Any]]],
) -> networkx.DiGraph[_Node]:
    output: "networkx.DiGraph[_Node]" = networkx.DiGraph()
    for node in nodes:
        if isinstance(node, tuple) and len(node) == 2 and isinstance(node[1], dict) and all(isinstance(key, str) for key in node[1]):
            output.add_node(node[0], **node[1])
        else:
            output.add_node(node)  # type: ignore
    for edge in edges:
        if isinstance(edge, tuple) and len(edge) == 3 and isinstance(edge[2], dict) and all(isinstance(key, str) for key in edge[2]):
            output.add_edge(edge[0], edge[1], **edge[2])
        else:
            output.add_edge(edge[0], edge[1])
    return output


def would_create_cycle(
        dag: networkx.DiGraph[_Node],
        src: _Node,
        dst: _Node,
) -> bool:
    for desc in networkx.descendants(dag, dst):
        if desc == src:
            return True
    return False


def remove_self_edges(
        graph: networkx.DiGraph[_Node],
) -> networkx.DiGraph[_Node]:
    for src, dst in list(graph.edges()):
        if src == dst:
            graph.remove_edge(src, dst)
    return graph<|MERGE_RESOLUTION|>--- conflicted
+++ resolved
@@ -6,10 +6,7 @@
 import itertools
 import typing
 import pathlib
-<<<<<<< HEAD
 import frozendict
-=======
->>>>>>> b35c8e82
 import networkx
 import pydot
 import tqdm
@@ -19,21 +16,14 @@
 _Node = typing.TypeVar("_Node")
 _Node2 = typing.TypeVar("_Node2")
 _T_co = typing.TypeVar("_T_co", covariant=True)
-<<<<<<< HEAD
 _V_co = typing.TypeVar("_V_co", covariant=True)
 FrozenDict: typing.TypeAlias = frozendict.frozendict[_T_co, _V_co]
-=======
->>>>>>> b35c8e82
 EdgeData = typing.Mapping[str, typing.Any]
 It: typing.TypeAlias = collections.abc.Iterable[_T_co]
 
 
 @dataclasses.dataclass(frozen=True)
 class Interval(typing.Generic[_Node]):
-<<<<<<< HEAD
-=======
-    dag_tc: ReachabilityOracle[_Node]
->>>>>>> b35c8e82
     upper_bound: frozenset[_Node]
     lower_bound: frozenset[_Node]
 
@@ -52,28 +42,16 @@
         #     f"{unbounded} in self.lower_bound is not a descendant of any in {self.upper_bound=}"
 
     @staticmethod
-<<<<<<< HEAD
     def singleton(_dag_tc: ReachabilityOracle[_Node], node: _Node) -> Interval[_Node]:
         return Interval(frozenset({node}), frozenset({node}))
-=======
-    def singleton(dag_tc: ReachabilityOracle[_Node], node: _Node) -> Interval[_Node]:
-        return Interval(dag_tc, frozenset({node}), frozenset({node}))
->>>>>>> b35c8e82
 
     def __bool__(self) -> bool:
         "Whether the interval is non-empty"
         return bool(self.upper_bound)
 
     @staticmethod
-<<<<<<< HEAD
     def union(dag_tc: ReachabilityOracle[_Node], *intervals: Interval[_Node]) -> Interval[_Node]:
         assert intervals
-=======
-    def union(*intervals: Interval[_Node]) -> Interval[_Node]:
-        assert intervals
-        dag_tc = intervals[0].dag_tc
-        assert all(interval.dag_tc is dag_tc for interval in intervals)
->>>>>>> b35c8e82
         upper_bound = dag_tc.get_uppermost(frozenset(
             node
             for interval in intervals
@@ -84,19 +62,11 @@
             for interval in intervals
             for node in interval.lower_bound
         ))
-<<<<<<< HEAD
         return Interval(frozenset(upper_bound), frozenset(lower_bound))
 
     def all_greater_than(self, dag_tc: ReachabilityOracle[_Node], other: Interval[_Node]) -> bool:
         other_upper_bounds_that_are_not_descendent_of_self_lower_bounds = \
             dag_tc.non_descendants(other.upper_bound, self.lower_bound)
-=======
-        return Interval(dag_tc, frozenset(upper_bound), frozenset(lower_bound))
-
-    def all_greater_than(self, other: Interval[_Node]) -> bool:
-        other_upper_bounds_that_are_not_descendent_of_self_lower_bounds = \
-            self.dag_tc.non_descendants(other.upper_bound, self.lower_bound)
->>>>>>> b35c8e82
         return not other_upper_bounds_that_are_not_descendent_of_self_lower_bounds
 
 
@@ -365,7 +335,6 @@
         })
 
     def interval(self, upper_bound: frozenset[_Node], lower_bound: frozenset[_Node]) -> Interval[_Node]:
-<<<<<<< HEAD
         assert self.is_antichain(upper_bound), f"{upper_bound} is not an antichain"
         assert self.is_antichain(lower_bound), f"{lower_bound} is not an antichain"
         unbounded = self.non_ancestors(upper_bound, lower_bound)
@@ -554,9 +523,6 @@
 
     def n_paths(self, source: _Node, destination: _Node) -> int:
         raise NotImplementedError()
-=======
-        return Interval(self, upper_bound, lower_bound)
->>>>>>> b35c8e82
 
 
 @dataclasses.dataclass(frozen=True)
@@ -612,7 +578,6 @@
             int(reachability_oracle.is_reachable(source, predecessor))
             for predecessor in dag.predecessors(destination)
         )
-<<<<<<< HEAD
 
 
 def topological_sort_depth_first(
@@ -639,8 +604,6 @@
     else:
         assert reachability_oracle is not None
         degree_func2 = functools.partial(_n_paths, dag, reachability_oracle, starting_node)
-=======
->>>>>>> b35c8e82
 
     queue = util.PriorityQueue[_Node, tuple[int, int]]()
 
@@ -707,36 +670,6 @@
             succs = frozenset(graph.successors(node))
             neighbors_to_node.setdefault((preds, succs), []).append(node)
         else:
-<<<<<<< HEAD
-=======
-            raise RuntimeError(f"Cycle exists and includes {node}")
-        counter += 1
-
-
-def combine_twin_nodes(
-    graph: networkx.DiGraph[_Node],
-    combinable: typing.Callable[[_Node], bool],
-) -> networkx.DiGraph[frozenset[_Node]]:
-    """Condensation, replacing combinable twins with a single node.
-
-    - All nodes satisfying the combinable predicate will be replaced with a
-      `frozenset[_Node]`. All "twin" nodes, that is nodes with the same
-      in-neighbors and out-neighbors, will be combined into one frozenset.
-
-    - Those not satisfying will remain a `_Node`, unchanged.
-
-    Edges will be preserved according to the node mapping.
-
-    """
-    neighbors_to_node = dict[tuple[frozenset[_Node], frozenset[_Node]], list[_Node]]()
-    non_combinable_nodes = list()
-    for node in graph.nodes():
-        if combinable(node):
-            preds = frozenset(graph.predecessors(node))
-            succs = frozenset(graph.successors(node))
-            neighbors_to_node.setdefault((preds, succs), []).append(node)
-        else:
->>>>>>> b35c8e82
             non_combinable_nodes.append(node)
     partitions_list = [
         # Order of partitions shoudl be deterministic to make the resulting graph deterministically ordered
@@ -758,8 +691,6 @@
     return quotient
 
 
-<<<<<<< HEAD
-=======
 def retain_nodes_in_digraph(
         digraph: networkx.DiGraph[_Node],
         retained_nodes: frozenset[_Node],
@@ -826,7 +757,6 @@
     return ret
 
 
->>>>>>> b35c8e82
 def retain_nodes_in_dag(
         dag: networkx.DiGraph[_Node],
         retained_nodes: frozenset[_Node],
