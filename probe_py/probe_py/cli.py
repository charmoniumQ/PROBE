from typing_extensions import Annotated
import pathlib
import typer
import rich.console
import rich.pretty
from . import parser
from . import validators
from . import analysis
from . import workflows
from . import file_closure
from . import graph_utils
<<<<<<< HEAD
import enum
=======
from .ssh_argparser import parse_ssh_args
from . import ops
import enum
from .persistent_provenance_db import Process, ProcessInputs, ProcessThatWrites, get_engine
from sqlalchemy.orm import Session
from .analysis import ProcessNode, FileNode
import shlex
import datetime
import random
import socket
import sys
>>>>>>> 6ed7828e


console = rich.console.Console(stderr=True)

project_root = pathlib.Path(__file__).resolve().parent.parent.parent.parent

app = typer.Typer(pretty_exceptions_show_locals=False)
export_app = typer.Typer()
app.add_typer(export_app, name="export")



@app.command()
def validate(
        path_to_probe_log: Annotated[
            pathlib.Path,
            typer.Argument(help="output file written by `probe record -o $file`."),
        ] = pathlib.Path("probe_log"),
        should_have_files: Annotated[
            bool,
            typer.Option(help="Whether to check that the probe_log was run with copied files.")
        ] = False,
) -> None:
    """Sanity-check probe_log and report errors."""
    sys.excepthook =  sys.__excepthook__
    warning_free = True
    with parser.parse_probe_log_ctx(path_to_probe_log) as parsed_probe_log:
        for inode, contents in (parsed_probe_log.inodes or {}).items():
            content_length = contents.stat().st_size
            if inode.size != content_length:
                console.print(f"Blob for {inode} has actual size {content_length}", style="red")
                warning_free = False
        # At this point, the inode storage is gone, but the probe_log is already in memory
    if should_have_files and parsed_probe_log.has_inodes is None:
        warning_free = False
        console.print("No files stored in probe log", style="red")
    for warning in analysis.validate_probe_log(parsed_probe_log):
        warning_free = False
        console.print(warning, style="red")
    analysis.probe_log_to_dataflow_graph(parsed_probe_log)
    hb_graph = analysis.probe_log_to_hb_graph(parsed_probe_log)
    for warning in analysis.validate_hb_graph(parsed_probe_log, hb_graph):
        warning_free = False
        console.print(warning, style="red")
    if not warning_free:
        raise typer.Exit(code=1)


@export_app.command()
def ops_graph(
        output: Annotated[
            pathlib.Path,
            typer.Argument()
        ] = pathlib.Path("ops-graph.png"),
        path_to_probe_log: Annotated[
            pathlib.Path,
            typer.Argument(help="output file written by `probe record -o $file`."),
        ] = pathlib.Path("probe_log"),
        only_proc_ops: Annotated[
            bool,
            typer.Option(help="For only Exec, Clone, Wait Operations"),
        ] = False,
) -> None:
    """
    Write a happens-before graph on the operations in probe_log.

    Each operation is an individual exec, open, close, fork, etc.

    If there is a path between two operations A to B, then A happens before B.

    Supports .png, .svg, and .dot
    """
    probe_log = parser.parse_probe_log(path_to_probe_log)
    hb_graph = analysis.probe_log_to_hb_graph(probe_log)
    if only_proc_ops:
        graph_utils.remove_nodes(
            hb_graph,
            lambda node: isinstance(
                analysis.get_op(probe_log, *node).data, # type: ignore
                (ops.ExecOp, ops.CloneOp, ops.WaitOp)
            ),
            lambda incoming_edge_label, outgoing_edge_label: outgoing_edge_label,
        )
    analysis.color_hb_graph(probe_log, hb_graph)
    graph_utils.serialize_graph(hb_graph, output)

    
@export_app.command()
def dataflow_graph(
        output: Annotated[
            pathlib.Path,
            typer.Argument()
        ] = pathlib.Path("dataflow-graph.png"),
        path_to_probe_log: Annotated[
            pathlib.Path,
            typer.Argument(help="output file written by `probe record -o $file`."),
        ] = pathlib.Path("probe_log"),
) -> None:
    """
    Write a dataflow graph for probe_log.

    Dataflow shows the name of each proceess, its read files, and its write files.
    """
    probe_log = parser.parse_probe_log(path_to_probe_log)
    dataflow_graph = analysis.probe_log_to_dataflow_graph(probe_log)
    graph_utils.serialize_graph(dataflow_graph, output)


def get_host_name() -> int:
    hostname = socket.gethostname()
    rng = random.Random(int(datetime.datetime.now().timestamp()) ^ hash(hostname))
    bits_per_hex_digit = 4
    hex_digits = 8
    random_number = rng.getrandbits(bits_per_hex_digit * hex_digits)
    return random_number

@export_app.command()
def store_dataflow_graph(path_to_probe_log: Annotated[
            pathlib.Path,
            typer.Argument(help="output file written by `probe record -o $file`."),
        ] = pathlib.Path("probe_log"))->None:
    probe_log = parser.parse_probe_log(path_to_probe_log)
    dataflow_graph = analysis.probe_log_to_dataflow_graph(probe_log)
    engine = get_engine()
    with Session(engine) as session:
        for node in dataflow_graph.nodes():
            if isinstance(node, ProcessNode):
                print(node)
                new_process = Process(process_id = int(node.pid), parent_process_id = 0, cmd = shlex.join(node.cmd), time = datetime.datetime.now())
                session.add(new_process)

        for (node1, node2) in dataflow_graph.edges():
            if isinstance(node1, ProcessNode) and isinstance(node2, ProcessNode):
                parent_process_id = node1.pid
                child_process = session.get(Process, node2.pid)
                if child_process:
                    child_process.parent_process_id = parent_process_id

            elif isinstance(node1, ProcessNode) and isinstance(node2, FileNode):
                inode_info = node2.inodeOnDevice
                host = get_host_name()
                stat_info = os.stat(node2.file)
                mtime = int(stat_info.st_mtime * 1_000_000_000)
                size = stat_info.st_size
                new_output_inode = ProcessThatWrites(inode = inode_info.inode, process_id = node1.pid, device_major = inode_info.device_major, device_minor  = inode_info.device_minor, host = host, path = node2.file, mtime = mtime, size = size)
                session.add(new_output_inode)

            elif isinstance(node1, FileNode) and isinstance(node2, ProcessNode):
                inode_info = node1.inodeOnDevice
                host = get_host_name()
                stat_info = os.stat(node1.file)
                mtime = int(stat_info.st_mtime * 1_000_000_000)
                size = stat_info.st_size
                new_input_inode = ProcessInputs(inode = inode_info.inode, process_id=node2.pid, device_major=inode_info.device_major, device_minor= inode_info.device_minor, host = host, path = node1.file, mtime=mtime, size=size)
                session.add(new_input_inode)

        root_process = None
        for node in dataflow_graph.nodes():
            if isinstance(node, ProcessNode):
                pid = node.pid
                process_record = session.get(Process, pid)
                if process_record and process_record.parent_process_id == 0:
                    if root_process is not None:
                        print(f"Error: Two parent processes - {pid} and {root_process}")
                        session.rollback()
                        return
                    else:
                        root_process = pid

        session.commit()


@export_app.command()
def debug_text(
        path_to_probe_log: Annotated[
            pathlib.Path,
            typer.Argument(help="output file written by `probe record -o $file`."),
        ] = pathlib.Path("probe_log"),
) -> None:
    """
    Write the data from probe_log in a human-readable manner.
    """
    out_console = rich.console.Console()
    with parser.parse_probe_log_ctx(path_to_probe_log) as probe_log:
        for pid, process in sorted(probe_log.processes.items()):
            out_console.rule(f"{pid}")
            for exid, exec_epoch in sorted(process.execs.items()):
                out_console.rule(f"{pid} {exid}")
                for tid, thread in sorted(exec_epoch.threads.items()):
                    out_console.rule(f"{pid} {exid} {tid}")
                    for op_no, op in enumerate(thread.ops):
                        out_console.print(op_no)
                        rich.pretty.pprint(
                            op.data,
                            console=console,
                            max_string=40,
                        )
        for ino_ver, path in sorted(probe_log.copied_files.items()):
            out_console.print(
                f"device={ino_ver.inode.device_major}.{ino_ver.inode.device_minor} inode={ino_ver.inode.inode} mtime={ino_ver.mtime_sec}.{ino_ver.mtime_nsec} -> {ino_ver.size} blob"
            )


@export_app.command()
def docker_image(
        image_name: str,
        path_to_probe_log: Annotated[
            pathlib.Path,
            typer.Argument(help="output file written by `probe record -o $file`."),
        ] = pathlib.Path("probe_log"),
        verbose: bool = True,
) -> None:
    """Generate a docker image from a probe_log with --copy-files

    This may not work with moderately complex applications, like Python, yet.

    File an issue if this is something you are interested in, and we will prioritize it.

    For example,

        probe record python -c 'import numpy; print(numpy.array([1,2,3]).mean())'
        probe docker-image python-numpy:latest
        docker run --rm python-numpy:latest

    """
    if image_name.count(":") == 0:
        image_name = f"{image_name}:latest"
    if image_name.count(":") != 1:
        console.print(f"Invalid image name {image_name}", style="red")
        raise typer.Exit(code=1)
    with parser.parse_probe_log_ctx(path_to_probe_log) as probe_log:
        if probe_log.has_inodes is None:
            console.print("No files stored in probe log", style="red")
            raise typer.Exit(code=1)
        file_closure.build_oci_image(
            probe_log,
            image_name,
            True,
            verbose,
            console,
        )

@export_app.command()
def oci_image(
        image_name: str,
        path_to_probe_log: Annotated[
            pathlib.Path,
            typer.Argument(help="output file written by `probe record -o $file`."),
        ] = pathlib.Path("probe_log"),
        verbose: bool = True,
) -> None:
    """Generate an OCI image from a probe_log with --copy-files

    This may not work with moderately complex applications, like Python, yet.

    File an issue if this is something you are interested in, and we will prioritize it.

    For example,

        probe record python -c 'import numpy; print(numpy.array([1,2,3]).mean())'
        probe oci-image python-numpy:latest
        podman run --rm python-numpy:latest

    """
    with parser.parse_probe_log_ctx(path_to_probe_log) as probe_log:
        if probe_log.has_inodes is None:
            console.print("No files stored in probe log", style="red")
            raise typer.Exit(code=1)
        file_closure.build_oci_image(
            probe_log,
            image_name,
            False,
            verbose,
            console,
        )


@app.command(
    context_settings=dict(
        ignore_unknown_options=True,
    ),
)
def ssh(
        ssh_args: list[str],
        debug: bool = typer.Option(default=False, help="Run verbose & debug build of libprobe"),
) -> None:
    """
    Wrap SSH and record provenance of the remote command.
    """

    flags, destination, remote_host = parse_ssh_args(ssh_args)

    ssh_cmd = ["ssh"] + flags

    libprobe = pathlib.Path(os.environ["PROBE_LIB"]) / ("libprobe-dbg.so" if debug else "libprobe.so")
    if not libprobe.exists():
        typer.secho(f"Libprobe not found at {libprobe}", fg=typer.colors.RED)
        raise typer.Abort()

    # Create a temporary directory on the local machine
    local_temp_dir = pathlib.Path(tempfile.mkdtemp(prefix=f"probe_log_{os.getpid()}"))

    # Check if remote platform matches local platform
    remote_gcc_machine_cmd = ssh_cmd + ["gcc", "-dumpmachine"]
    local_gcc_machine_cmd = ["gcc", "-dumpmachine"]

    remote_gcc_machine = subprocess.check_output(remote_gcc_machine_cmd)
    local_gcc_machine = subprocess.check_output(local_gcc_machine_cmd)

    if remote_gcc_machine != local_gcc_machine:
        raise NotImplementedError("Remote platform is different from local platform")

    # Upload libprobe.so to the remote temporary directory
    remote_temp_dir_cmd = ssh_cmd + [destination] + ["mktemp", "-d", "/tmp/probe_log_XXXXXX"]
    remote_temp_dir = subprocess.check_output(remote_temp_dir_cmd).decode().strip()
    remote_probe_dir = f"{remote_temp_dir}/probe_dir"

    ssh_g = subprocess.run(ssh_cmd + [destination] + ['-G'],stdout=subprocess.PIPE)
    ssh_g_op = ssh_g.stdout.decode().strip().splitlines()

    ssh_pair = []
    for pair in ssh_g_op:
        ssh_pair.append(pair.split())

    scp_cmd = ["scp"]
    for option in ssh_g_op:
        key_value = option.split(' ', 1)
        if len(key_value) == 2:
            key, value = key_value
            scp_cmd.append(f"-o {key}={value}")

    scp_args =[str(libprobe),f"{destination}:{remote_temp_dir}"]
    scp_cmd.extend(scp_args)

    subprocess.run(scp_cmd,check=True)

    # Prepare the remote command with LD_PRELOAD and PROBE_DIR
    ld_preload = f"{remote_temp_dir}/{libprobe.name}"

    env = ["env", f"LD_PRELOAD={ld_preload}", f"PROBE_DIR={remote_probe_dir}"]
    proc = subprocess.run(ssh_cmd + [destination] + env + remote_host)

    # Download the provenance log from the remote machine

    remote_tar_file = f"{remote_temp_dir}.tar.gz"
    tar_cmd = ssh_cmd + [destination] + ["tar", "-czf", remote_tar_file, "-C", remote_temp_dir, "."]
    subprocess.run(tar_cmd, check=True)

    # Download the tarball to the local machine
    local_tar_file = local_temp_dir / f"{remote_temp_dir.split('/')[-1]}.tar.gz"
    scp_download_cmd = ["scp"] + scp_cmd[1:-2] + [f"{destination}:{remote_tar_file}", str(local_tar_file)]
    typer.secho(f"PROBE log downloaded at: {scp_download_cmd[-1]}",fg=typer.colors.GREEN)
    subprocess.run(scp_download_cmd, check=True)

    # Clean up the remote temporary directory
    remote_cleanup_cmd = ssh_cmd + [destination] + [f"rm -rf {remote_temp_dir}"]
    subprocess.run(remote_cleanup_cmd, check=True)

    # Clean up the local temporary directory
    shutil.rmtree(local_temp_dir)

    raise typer.Exit(proc.returncode)


class OutputFormat(str, enum.Enum):
    makefile = "makefile"
    nextflow = "nextflow"

@export_app.command()
def makefile(
        output: Annotated[
            pathlib.Path,
            typer.Argument(),
        ] = pathlib.Path("Makefile"),
        path_to_probe_log: Annotated[
            pathlib.Path,
            typer.Argument(help="output file written by `probe record -o $file`."),
        ] = pathlib.Path("probe_log"),
) -> None:
    """
    Export the probe_log to a Makefile
    """
    probe_log = parser.parse_probe_log(path_to_probe_log)
    dataflow_graph = analysis.probe_log_to_dataflow_graph(probe_log)
    g = workflows.MakefileGenerator()
    output = pathlib.Path("Makefile")
    script = g.generate_makefile(dataflow_graph)
    output.write_text(script)

@export_app.command()
def nextflow(
        output: Annotated[
            pathlib.Path,
            typer.Argument(),
        ] = pathlib.Path("nextflow.nf"),
        path_to_probe_log: Annotated[
            pathlib.Path,
            typer.Argument(help="output file written by `probe record -o $file`."),
        ] = pathlib.Path("probe_log"),
) -> None:
    """
    Export the probe_log to a Nextflow workflow
    """
    probe_log = parser.parse_probe_log(path_to_probe_log)
    dataflow_graph = analysis.probe_log_to_dataflow_graph(probe_log)
    g = workflows.NextflowGenerator()
    output = pathlib.Path("nextflow.nf")
    script = g.generate_workflow(dataflow_graph)
    output.write_text(script)

@export_app.command()
def process_tree(
    output: Annotated[pathlib.Path, typer.Argument()] = pathlib.Path("probe_log-process-tree.png"),
    path_to_probe_log: Annotated[
        pathlib.Path,
        typer.Argument(help="output file written by `probe record -o $file`.")
    ] = pathlib.Path("probe_log"),
) -> None:
    """
    Write a process tree from probe_log.

    Digraph shows the clone ops of the parent process and the children.
    """
    probe_log = parser.parse_probe_log(path_to_probe_log)
    digraph = analysis.probe_log_to_process_tree(probe_log)

    same_rank_groups = []
    for pid, process in probe_log.processes.items():
        group = []
        for epoch_no in sorted(process.execs.keys()):
            node_id = f"pid{pid}_epoch{epoch_no}"
            if digraph.has_node(node_id):
                group.append(node_id)

        if group:
            same_rank_groups.append(group)

    graph_utils.serialize_graph_proc_tree(digraph, output, same_rank_groups=same_rank_groups)



@export_app.command()
def ops_jsonl(
        path_to_probe_log: Annotated[
            pathlib.Path,
            typer.Argument(help="output file written by `probe record -o $file`."),
        ] = pathlib.Path("probe_log"),
) -> None:
    """
    Export each op to a JSON line.

    The format is subject to change as PROBE evolves. Use with caution!
    """

    def filter_nested_dict(
            dct: typing.Mapping[typing.Any, typing.Any],
    ) -> typing.Mapping[typing.Any, typing.Any]:
        """Converts the bytes in a nested dict to a string"""
        return {
            key: (
                # If dict, Recurse self
                filter_nested_dict(val) if isinstance(val, dict) else
                # If bytes, decode to string
                val.decode(errors="surrogateescape") if isinstance(val, bytes) else
                # Else, do nothing
                val
            )
            for key, val in dct.items()
        }
    stdout_console = rich.console.Console()
    probe_log = parser.parse_probe_log(path_to_probe_log)
    for pid, process in probe_log.processes.items():
        for exec_epoch_no, exec_epoch in process.execs.items():
            for tid, thread in exec_epoch.threads.items():
                for i, op in enumerate(thread.ops):
                    stdout_console.print_json(json.dumps({
                        "pid": pid,
                        "tid": tid,
                        "exec_epoch_no": exec_epoch_no,
                        "i": i,
                        "op": filter_nested_dict(
                            dataclasses.asdict(op),
                        ),
                        "op_data_type": type(op.data).__name__,
                    }))


# Example: scp Desktop/sample_example.txt root@136.183.142.28:/home/remote_dir
@app.command(
context_settings=dict(
        ignore_unknown_options=True,
    ),
)
def scp(cmd: list[str]) -> None:
    scp_with_provenance(cmd)

if __name__ == "__main__":
    app()<|MERGE_RESOLUTION|>--- conflicted
+++ resolved
@@ -1,29 +1,31 @@
 from typing_extensions import Annotated
+import datetime
+import enum
+import dataclasses
+import json
+import os
 import pathlib
+import random
+import shlex
+import shutil
+import socket
+import subprocess
+import sys
+import tempfile
 import typer
 import rich.console
 import rich.pretty
-from . import parser
-from . import validators
+import sqlalchemy.orm
 from . import analysis
-from . import workflows
 from . import file_closure
 from . import graph_utils
-<<<<<<< HEAD
-import enum
-=======
-from .ssh_argparser import parse_ssh_args
+from . import ssh_arg_parser
 from . import ops
-import enum
+from . import parser
+from . import scp as scp_module
+from . import workflows
+from .analysis import ProcessNode, FileNode
 from .persistent_provenance_db import Process, ProcessInputs, ProcessThatWrites, get_engine
-from sqlalchemy.orm import Session
-from .analysis import ProcessNode, FileNode
-import shlex
-import datetime
-import random
-import socket
-import sys
->>>>>>> 6ed7828e
 
 
 console = rich.console.Console(stderr=True)
@@ -148,7 +150,7 @@
     probe_log = parser.parse_probe_log(path_to_probe_log)
     dataflow_graph = analysis.probe_log_to_dataflow_graph(probe_log)
     engine = get_engine()
-    with Session(engine) as session:
+    with sqlalchemy.orm.Session(engine) as session:
         for node in dataflow_graph.nodes():
             if isinstance(node, ProcessNode):
                 print(node)
@@ -314,7 +316,7 @@
     Wrap SSH and record provenance of the remote command.
     """
 
-    flags, destination, remote_host = parse_ssh_args(ssh_args)
+    flags, destination, remote_host = ssh_arg_parser.parse_ssh_args(ssh_args)
 
     ssh_cmd = ["ssh"] + flags
 
@@ -518,7 +520,7 @@
     ),
 )
 def scp(cmd: list[str]) -> None:
-    scp_with_provenance(cmd)
+    scp_module.scp_with_provenance(cmd)
 
 if __name__ == "__main__":
     app()