--- conflicted
+++ resolved
@@ -35,23 +35,14 @@
 ) -> None:
     """Sanity-check probe_log and report errors."""
     warning_free = True
-<<<<<<< HEAD
-    with parser.parse_probe_log_ctx(probe_log_path) as probe_log:
-        for inode, contents in probe_log.copied_files.items():
-=======
     with parse_probe_log_ctx(probe_log) as parsed_probe_log:
         for inode, contents in (parsed_probe_log.inodes or {}).items():
->>>>>>> 5a8ae7e8
             content_length = contents.stat().st_size
             if inode.size != content_length:
                 console.print(f"Blob for {inode} has actual size {content_length}", style="red")
                 warning_free = False
         # At this point, the inode storage is gone, but the probe_log is already in memory
-<<<<<<< HEAD
-    if should_have_files and not probe_log.probe_options.copy_files:
-=======
     if should_have_files and parsed_probe_log.has_inodes is None:
->>>>>>> 5a8ae7e8
         warning_free = False
         console.print("No files stored in probe log", style="red")
     hb_graph = analysis.probe_log_to_hb_graph(probe_log)
@@ -204,16 +195,11 @@
                             console=console,
                             max_string=40,
                         )
-<<<<<<< HEAD
         for ino_ver, path in sorted(probe_log.copied_files.items()):
             out_console.print(
                 f"device={ino_ver.inode.device_major}.{ino_ver.inode.device_minor} inode={ino_ver.inode.inode} mtime={ino_ver.mtime_sec}.{ino_ver.mtime_nsec} -> {ino_ver.size} blob"
             )
 
-=======
-        for ivl, path in sorted((prov_log.inodes or {}).items()):
-            out_console.print(f"device={ivl.device_major}.{ivl.device_minor} inode={ivl.inode} mtime={ivl.tv_sec}.{ivl.tv_nsec} -> {ivl.size} blob")
->>>>>>> 5a8ae7e8
 
 @export_app.command()
 def docker_image(
@@ -242,13 +228,8 @@
     if image_name.count(":") != 1:
         console.print(f"Invalid image name {image_name}", style="red")
         raise typer.Exit(code=1)
-<<<<<<< HEAD
-    with parser.parse_probe_log_ctx(probe_log_path) as probe_log:
-        if not probe_log.probe_options.copy_files:
-=======
     with parse_probe_log_ctx(probe_log) as prov_log:
         if prov_log.has_inodes is None:
->>>>>>> 5a8ae7e8
             console.print("No files stored in probe log", style="red")
             raise typer.Exit(code=1)
         file_closure.build_oci_image(
@@ -281,13 +262,8 @@
         podman run --rm python-numpy:latest
 
     """
-<<<<<<< HEAD
-    with parser.parse_probe_log_ctx(probe_log_path) as probe_log:
-        if not probe_log.probe_options.copy_files:
-=======
     with parse_probe_log_ctx(probe_log) as prov_log:
         if prov_log.has_inodes is None:
->>>>>>> 5a8ae7e8
             console.print("No files stored in probe log", style="red")
             raise typer.Exit(code=1)
         file_closure.build_oci_image(
