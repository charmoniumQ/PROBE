from typing_extensions import Annotated
import pathlib
import typer
import rich.console
import rich.pretty
from . import parser
<<<<<<< HEAD
from . import validators
=======
>>>>>>> 3fd59019
from . import analysis
from . import workflows
from . import file_closure
from . import graph_utils
import enum


console = rich.console.Console(stderr=True)

project_root = pathlib.Path(__file__).resolve().parent.parent.parent.parent

app = typer.Typer(pretty_exceptions_show_locals=False)
export_app = typer.Typer()
app.add_typer(export_app, name="export")



@app.command()
def validate(
        path_to_probe_log: Annotated[
            pathlib.Path,
            typer.Argument(help="output file written by `probe record -o $file`."),
        ] = pathlib.Path("probe_log"),
        should_have_files: Annotated[
            bool,
            typer.Option(help="Whether to check that the probe_log was run with copied files.")
        ] = False,
) -> None:
    """Sanity-check probe_log and report errors."""
    warning_free = True
    with parser.parse_probe_log_ctx(path_to_probe_log) as parsed_probe_log:
        for inode, contents in (parsed_probe_log.inodes or {}).items():
            content_length = contents.stat().st_size
            if inode.size != content_length:
                console.print(f"Blob for {inode} has actual size {content_length}", style="red")
                warning_free = False
        # At this point, the inode storage is gone, but the probe_log is already in memory
    if should_have_files and parsed_probe_log.has_inodes is None:
        warning_free = False
        console.print("No files stored in probe log", style="red")
<<<<<<< HEAD
    hb_graph = analysis.probe_log_to_hb_graph(probe_log)
    for warning in validators.validate_probe_log(probe_log):
        warning_free = False
        console.print(warning, style="red")
    hb_graph = analysis.probe_log_to_hb_graph(probe_log)
    for warning in analysis.validate_hb_graph(probe_log, hb_graph):
=======
    for warning in analysis.validate_probe_log(parsed_probe_log):
        warning_free = False
        console.print(warning, style="red")
    analysis.probe_log_to_dataflow_graph(parsed_probe_log)
    hb_graph = analysis.probe_log_to_hb_graph(parsed_probe_log)
    for warning in analysis.validate_hb_graph(parsed_probe_log, hb_graph):
>>>>>>> 3fd59019
        warning_free = False
        console.print(warning, style="red")
    if not warning_free:
        raise typer.Exit(code=1)


@export_app.command()
def ops_graph(
        output: Annotated[
            pathlib.Path,
            typer.Argument()
        ] = pathlib.Path("ops-graph.png"),
        path_to_probe_log: Annotated[
            pathlib.Path,
            typer.Argument(help="output file written by `probe record -o $file`."),
        ] = pathlib.Path("probe_log"),
) -> None:
    """
    Write a happens-before graph on the operations in probe_log.

    Each operation is an individual exec, open, close, fork, etc.

    If there is a path between two operations A to B, then A happens before B.

    Supports .png, .svg, and .dot
    """
<<<<<<< HEAD
    probe_log = parser.parse_probe_log(probe_log_path)
=======
    probe_log = parser.parse_probe_log(path_to_probe_log)
>>>>>>> 3fd59019
    hb_graph = analysis.probe_log_to_hb_graph(probe_log)
    analysis.color_hb_graph(probe_log, hb_graph)
    graph_utils.serialize_graph(hb_graph, output)

    
@export_app.command()
def dataflow_graph(
        output: Annotated[
            pathlib.Path,
            typer.Argument()
        ] = pathlib.Path("dataflow-graph.png"),
        path_to_probe_log: Annotated[
            pathlib.Path,
            typer.Argument(help="output file written by `probe record -o $file`."),
        ] = pathlib.Path("probe_log"),
) -> None:
    """
    Write a dataflow graph for probe_log.

    Dataflow shows the name of each proceess, its read files, and its write files.
    """
<<<<<<< HEAD
    probe_log = parser.parse_probe_log(probe_log_path)
=======
    probe_log = parser.parse_probe_log(path_to_probe_log)
>>>>>>> 3fd59019
    dataflow_graph = analysis.probe_log_to_dataflow_graph(probe_log)
    graph_utils.serialize_graph(dataflow_graph, output)


def get_host_name() -> int:
    hostname = socket.gethostname()
    rng = random.Random(int(datetime.datetime.now().timestamp()) ^ hash(hostname))
    bits_per_hex_digit = 4
    hex_digits = 8
    random_number = rng.getrandbits(bits_per_hex_digit * hex_digits)
    return random_number

@export_app.command()
def store_dataflow_graph(path_to_probe_log: Annotated[
            pathlib.Path,
            typer.Argument(help="output file written by `probe record -o $file`."),
        ] = pathlib.Path("probe_log"))->None:
    probe_log = parser.parse_probe_log(path_to_probe_log)
    dataflow_graph = analysis.probe_log_to_dataflow_graph(probe_log)
    engine = get_engine()
    with Session(engine) as session:
        for node in dataflow_graph.nodes():
            if isinstance(node, ProcessNode):
                print(node)
                new_process = Process(process_id = int(node.pid), parent_process_id = 0, cmd = shlex.join(node.cmd), time = datetime.datetime.now())
                session.add(new_process)

        for (node1, node2) in dataflow_graph.edges():
            if isinstance(node1, ProcessNode) and isinstance(node2, ProcessNode):
                parent_process_id = node1.pid
                child_process = session.get(Process, node2.pid)
                if child_process:
                    child_process.parent_process_id = parent_process_id

            elif isinstance(node1, ProcessNode) and isinstance(node2, FileNode):
                inode_info = node2.inodeOnDevice
                host = get_host_name()
                stat_info = os.stat(node2.file)
                mtime = int(stat_info.st_mtime * 1_000_000_000)
                size = stat_info.st_size
                new_output_inode = ProcessThatWrites(inode = inode_info.inode, process_id = node1.pid, device_major = inode_info.device_major, device_minor  = inode_info.device_minor, host = host, path = node2.file, mtime = mtime, size = size)
                session.add(new_output_inode)

            elif isinstance(node1, FileNode) and isinstance(node2, ProcessNode):
                inode_info = node1.inodeOnDevice
                host = get_host_name()
                stat_info = os.stat(node1.file)
                mtime = int(stat_info.st_mtime * 1_000_000_000)
                size = stat_info.st_size
                new_input_inode = ProcessInputs(inode = inode_info.inode, process_id=node2.pid, device_major=inode_info.device_major, device_minor= inode_info.device_minor, host = host, path = node1.file, mtime=mtime, size=size)
                session.add(new_input_inode)

        root_process = None
        for node in dataflow_graph.nodes():
            if isinstance(node, ProcessNode):
                pid = node.pid
                process_record = session.get(Process, pid)
                if process_record and process_record.parent_process_id == 0:
                    if root_process is not None:
                        print(f"Error: Two parent processes - {pid} and {root_process}")
                        session.rollback()
                        return
                    else:
                        root_process = pid

        session.commit()


@export_app.command()
def debug_text(
        path_to_probe_log: Annotated[
            pathlib.Path,
            typer.Argument(help="output file written by `probe record -o $file`."),
        ] = pathlib.Path("probe_log"),
) -> None:
    """
    Write the data from probe_log in a human-readable manner.
    """
    out_console = rich.console.Console()
<<<<<<< HEAD
    with parser.parse_probe_log_ctx(probe_log_path) as probe_log:
=======
    with parser.parse_probe_log_ctx(path_to_probe_log) as probe_log:
>>>>>>> 3fd59019
        for pid, process in sorted(probe_log.processes.items()):
            out_console.rule(f"{pid}")
            for exid, exec_epoch in sorted(process.execs.items()):
                out_console.rule(f"{pid} {exid}")
                for tid, thread in sorted(exec_epoch.threads.items()):
                    out_console.rule(f"{pid} {exid} {tid}")
                    for op_no, op in enumerate(thread.ops):
                        out_console.print(op_no)
                        rich.pretty.pprint(
                            op.data,
                            console=console,
                            max_string=40,
                        )
<<<<<<< HEAD
        for ino_ver, path in sorted(probe_log.copied_files.items()):
            out_console.print(
                f"device={ino_ver.inode.device_major}.{ino_ver.inode.device_minor} inode={ino_ver.inode.inode} mtime={ino_ver.mtime_sec}.{ino_ver.mtime_nsec} -> {ino_ver.size} blob"
            )

=======
        for ivl, path in sorted((probe_log.inodes or {}).items()):
            out_console.print(f"device={ivl.device_major}.{ivl.device_minor} inode={ivl.inode} mtime={ivl.tv_sec}.{ivl.tv_nsec} -> {ivl.size} blob")
>>>>>>> 3fd59019

@export_app.command()
def docker_image(
        image_name: str,
        path_to_probe_log: Annotated[
            pathlib.Path,
            typer.Argument(help="output file written by `probe record -o $file`."),
        ] = pathlib.Path("probe_log"),
        verbose: bool = True,
) -> None:
    """Generate a docker image from a probe_log with --copy-files

    This may not work with moderately complex applications, like Python, yet.

    File an issue if this is something you are interested in, and we will prioritize it.

    For example,

        probe record python -c 'import numpy; print(numpy.array([1,2,3]).mean())'
        probe docker-image python-numpy:latest
        docker run --rm python-numpy:latest

    """
    if image_name.count(":") == 0:
        image_name = f"{image_name}:latest"
    if image_name.count(":") != 1:
        console.print(f"Invalid image name {image_name}", style="red")
        raise typer.Exit(code=1)
    with parser.parse_probe_log_ctx(path_to_probe_log) as probe_log:
        if probe_log.has_inodes is None:
            console.print("No files stored in probe log", style="red")
            raise typer.Exit(code=1)
        file_closure.build_oci_image(
            probe_log,
            image_name,
            True,
            verbose,
            console,
        )

@export_app.command()
def oci_image(
        image_name: str,
        path_to_probe_log: Annotated[
            pathlib.Path,
            typer.Argument(help="output file written by `probe record -o $file`."),
        ] = pathlib.Path("probe_log"),
        verbose: bool = True,
) -> None:
    """Generate an OCI image from a probe_log with --copy-files

    This may not work with moderately complex applications, like Python, yet.

    File an issue if this is something you are interested in, and we will prioritize it.

    For example,

        probe record python -c 'import numpy; print(numpy.array([1,2,3]).mean())'
        probe oci-image python-numpy:latest
        podman run --rm python-numpy:latest

    """
    with parser.parse_probe_log_ctx(path_to_probe_log) as probe_log:
        if probe_log.has_inodes is None:
            console.print("No files stored in probe log", style="red")
            raise typer.Exit(code=1)
        file_closure.build_oci_image(
            probe_log,
            image_name,
            False,
            verbose,
            console,
        )


@app.command(
    context_settings=dict(
        ignore_unknown_options=True,
    ),
)
def ssh(
        ssh_args: list[str],
        debug: bool = typer.Option(default=False, help="Run verbose & debug build of libprobe"),
) -> None:
    """
    Wrap SSH and record provenance of the remote command.
    """

    flags, destination, remote_host = parse_ssh_args(ssh_args)

    ssh_cmd = ["ssh"] + flags

    libprobe = pathlib.Path(os.environ["PROBE_LIB"]) / ("libprobe-dbg.so" if debug else "libprobe.so")
    if not libprobe.exists():
        typer.secho(f"Libprobe not found at {libprobe}", fg=typer.colors.RED)
        raise typer.Abort()

    # Create a temporary directory on the local machine
    local_temp_dir = pathlib.Path(tempfile.mkdtemp(prefix=f"probe_log_{os.getpid()}"))

    # Check if remote platform matches local platform
    remote_gcc_machine_cmd = ssh_cmd + ["gcc", "-dumpmachine"]
    local_gcc_machine_cmd = ["gcc", "-dumpmachine"]

    remote_gcc_machine = subprocess.check_output(remote_gcc_machine_cmd)
    local_gcc_machine = subprocess.check_output(local_gcc_machine_cmd)

    if remote_gcc_machine != local_gcc_machine:
        raise NotImplementedError("Remote platform is different from local platform")

    # Upload libprobe.so to the remote temporary directory
    remote_temp_dir_cmd = ssh_cmd + [destination] + ["mktemp", "-d", "/tmp/probe_log_XXXXXX"]
    remote_temp_dir = subprocess.check_output(remote_temp_dir_cmd).decode().strip()
    remote_probe_dir = f"{remote_temp_dir}/probe_dir"

    ssh_g = subprocess.run(ssh_cmd + [destination] + ['-G'],stdout=subprocess.PIPE)
    ssh_g_op = ssh_g.stdout.decode().strip().splitlines()

    ssh_pair = []
    for pair in ssh_g_op:
        ssh_pair.append(pair.split())

    scp_cmd = ["scp"]
    for option in ssh_g_op:
        key_value = option.split(' ', 1)
        if len(key_value) == 2:
            key, value = key_value
            scp_cmd.append(f"-o {key}={value}")

    scp_args =[str(libprobe),f"{destination}:{remote_temp_dir}"]
    scp_cmd.extend(scp_args)

    subprocess.run(scp_cmd,check=True)

    # Prepare the remote command with LD_PRELOAD and PROBE_DIR
    ld_preload = f"{remote_temp_dir}/{libprobe.name}"

    env = ["env", f"LD_PRELOAD={ld_preload}", f"PROBE_DIR={remote_probe_dir}"]
    proc = subprocess.run(ssh_cmd + [destination] + env + remote_host)

    # Download the provenance log from the remote machine

    remote_tar_file = f"{remote_temp_dir}.tar.gz"
    tar_cmd = ssh_cmd + [destination] + ["tar", "-czf", remote_tar_file, "-C", remote_temp_dir, "."]
    subprocess.run(tar_cmd, check=True)

    # Download the tarball to the local machine
    local_tar_file = local_temp_dir / f"{remote_temp_dir.split('/')[-1]}.tar.gz"
    scp_download_cmd = ["scp"] + scp_cmd[1:-2] + [f"{destination}:{remote_tar_file}", str(local_tar_file)]
    typer.secho(f"PROBE log downloaded at: {scp_download_cmd[-1]}",fg=typer.colors.GREEN)
    subprocess.run(scp_download_cmd, check=True)

    # Clean up the remote temporary directory
    remote_cleanup_cmd = ssh_cmd + [destination] + [f"rm -rf {remote_temp_dir}"]
    subprocess.run(remote_cleanup_cmd, check=True)

    # Clean up the local temporary directory
    shutil.rmtree(local_temp_dir)

    raise typer.Exit(proc.returncode)


class OutputFormat(str, enum.Enum):
    makefile = "makefile"
    nextflow = "nextflow"

@export_app.command()
def makefile(
        output: Annotated[
            pathlib.Path,
            typer.Argument(),
        ] = pathlib.Path("Makefile"),
        path_to_probe_log: Annotated[
            pathlib.Path,
            typer.Argument(help="output file written by `probe record -o $file`."),
        ] = pathlib.Path("probe_log"),
) -> None:
    """
    Export the probe_log to a Makefile
    """
<<<<<<< HEAD
    probe_log = parser.parse_probe_log(probe_log_path)
=======
    probe_log = parser.parse_probe_log(path_to_probe_log)
>>>>>>> 3fd59019
    dataflow_graph = analysis.probe_log_to_dataflow_graph(probe_log)
    g = workflows.MakefileGenerator()
    output = pathlib.Path("Makefile")
    script = g.generate_makefile(dataflow_graph)
    output.write_text(script)

@export_app.command()
def nextflow(
        output: Annotated[
            pathlib.Path,
            typer.Argument(),
        ] = pathlib.Path("nextflow.nf"),
        path_to_probe_log: Annotated[
            pathlib.Path,
            typer.Argument(help="output file written by `probe record -o $file`."),
        ] = pathlib.Path("probe_log"),
) -> None:
    """
    Export the probe_log to a Nextflow workflow
    """
    probe_log = parser.parse_probe_log(path_to_probe_log)
    dataflow_graph = analysis.probe_log_to_dataflow_graph(probe_log)
    g = workflows.NextflowGenerator()
    output = pathlib.Path("nextflow.nf")
    script = g.generate_workflow(dataflow_graph)
    output.write_text(script)

@export_app.command()
def process_tree(
    output: Annotated[pathlib.Path, typer.Argument()] = pathlib.Path("probe_log-process-tree.png"),
    path_to_probe_log: Annotated[
        pathlib.Path,
        typer.Argument(help="output file written by `probe record -o $file`.")
    ] = pathlib.Path("probe_log"),
) -> None:
    """
    Write a process tree from probe_log.

    Digraph shows the clone ops of the parent process and the children.
    """
    probe_log = parser.parse_probe_log(path_to_probe_log)
    digraph = analysis.probe_log_to_process_tree(probe_log)

    same_rank_groups = []
    for pid, process in probe_log.processes.items():
        group = []
        for epoch_no in sorted(process.execs.keys()):
            node_id = f"pid{pid}_epoch{epoch_no}"
            if digraph.has_node(node_id):
                group.append(node_id)

        if group:
            same_rank_groups.append(group)

    graph_utils.serialize_graph_proc_tree(digraph, output, same_rank_groups=same_rank_groups)



@export_app.command()
def ops_jsonl(
        path_to_probe_log: Annotated[
            pathlib.Path,
            typer.Argument(help="output file written by `probe record -o $file`."),
        ] = pathlib.Path("probe_log"),
) -> None:
    """
    Export each op to a JSON line.

    The format is subject to change as PROBE evolves. Use with caution!
    """

    def filter_nested_dict(
            dct: typing.Mapping[typing.Any, typing.Any],
    ) -> typing.Mapping[typing.Any, typing.Any]:
        """Converts the bytes in a nested dict to a string"""
        return {
            key: (
                # If dict, Recurse self
                filter_nested_dict(val) if isinstance(val, dict) else
                # If bytes, decode to string
                val.decode(errors="surrogateescape") if isinstance(val, bytes) else
                # Else, do nothing
                val
            )
            for key, val in dct.items()
        }
    stdout_console = rich.console.Console()
    probe_log = parser.parse_probe_log(path_to_probe_log)
    for pid, process in probe_log.processes.items():
        for exec_epoch_no, exec_epoch in process.execs.items():
            for tid, thread in exec_epoch.threads.items():
                for i, op in enumerate(thread.ops):
                    stdout_console.print_json(json.dumps({
                        "pid": pid,
                        "tid": tid,
                        "exec_epoch_no": exec_epoch_no,
                        "i": i,
                        "op": filter_nested_dict(
                            dataclasses.asdict(op),
                        ),
                        "op_data_type": type(op.data).__name__,
                    }))


# Example: scp Desktop/sample_example.txt root@136.183.142.28:/home/remote_dir
@app.command(
context_settings=dict(
        ignore_unknown_options=True,
    ),
)
def scp(cmd: list[str]) -> None:
    scp_with_provenance(cmd)

if __name__ == "__main__":
    app()<|MERGE_RESOLUTION|>--- conflicted
+++ resolved
@@ -4,10 +4,7 @@
 import rich.console
 import rich.pretty
 from . import parser
-<<<<<<< HEAD
 from . import validators
-=======
->>>>>>> 3fd59019
 from . import analysis
 from . import workflows
 from . import file_closure
@@ -48,21 +45,12 @@
     if should_have_files and parsed_probe_log.has_inodes is None:
         warning_free = False
         console.print("No files stored in probe log", style="red")
-<<<<<<< HEAD
-    hb_graph = analysis.probe_log_to_hb_graph(probe_log)
-    for warning in validators.validate_probe_log(probe_log):
-        warning_free = False
-        console.print(warning, style="red")
-    hb_graph = analysis.probe_log_to_hb_graph(probe_log)
-    for warning in analysis.validate_hb_graph(probe_log, hb_graph):
-=======
     for warning in analysis.validate_probe_log(parsed_probe_log):
         warning_free = False
         console.print(warning, style="red")
     analysis.probe_log_to_dataflow_graph(parsed_probe_log)
     hb_graph = analysis.probe_log_to_hb_graph(parsed_probe_log)
     for warning in analysis.validate_hb_graph(parsed_probe_log, hb_graph):
->>>>>>> 3fd59019
         warning_free = False
         console.print(warning, style="red")
     if not warning_free:
@@ -89,11 +77,7 @@
 
     Supports .png, .svg, and .dot
     """
-<<<<<<< HEAD
-    probe_log = parser.parse_probe_log(probe_log_path)
-=======
-    probe_log = parser.parse_probe_log(path_to_probe_log)
->>>>>>> 3fd59019
+    probe_log = parser.parse_probe_log(path_to_probe_log)
     hb_graph = analysis.probe_log_to_hb_graph(probe_log)
     analysis.color_hb_graph(probe_log, hb_graph)
     graph_utils.serialize_graph(hb_graph, output)
@@ -115,11 +99,7 @@
 
     Dataflow shows the name of each proceess, its read files, and its write files.
     """
-<<<<<<< HEAD
-    probe_log = parser.parse_probe_log(probe_log_path)
-=======
-    probe_log = parser.parse_probe_log(path_to_probe_log)
->>>>>>> 3fd59019
+    probe_log = parser.parse_probe_log(path_to_probe_log)
     dataflow_graph = analysis.probe_log_to_dataflow_graph(probe_log)
     graph_utils.serialize_graph(dataflow_graph, output)
 
@@ -199,11 +179,7 @@
     Write the data from probe_log in a human-readable manner.
     """
     out_console = rich.console.Console()
-<<<<<<< HEAD
-    with parser.parse_probe_log_ctx(probe_log_path) as probe_log:
-=======
     with parser.parse_probe_log_ctx(path_to_probe_log) as probe_log:
->>>>>>> 3fd59019
         for pid, process in sorted(probe_log.processes.items()):
             out_console.rule(f"{pid}")
             for exid, exec_epoch in sorted(process.execs.items()):
@@ -217,16 +193,11 @@
                             console=console,
                             max_string=40,
                         )
-<<<<<<< HEAD
         for ino_ver, path in sorted(probe_log.copied_files.items()):
             out_console.print(
                 f"device={ino_ver.inode.device_major}.{ino_ver.inode.device_minor} inode={ino_ver.inode.inode} mtime={ino_ver.mtime_sec}.{ino_ver.mtime_nsec} -> {ino_ver.size} blob"
             )
 
-=======
-        for ivl, path in sorted((probe_log.inodes or {}).items()):
-            out_console.print(f"device={ivl.device_major}.{ivl.device_minor} inode={ivl.inode} mtime={ivl.tv_sec}.{ivl.tv_nsec} -> {ivl.size} blob")
->>>>>>> 3fd59019
 
 @export_app.command()
 def docker_image(
@@ -407,11 +378,7 @@
     """
     Export the probe_log to a Makefile
     """
-<<<<<<< HEAD
-    probe_log = parser.parse_probe_log(probe_log_path)
-=======
-    probe_log = parser.parse_probe_log(path_to_probe_log)
->>>>>>> 3fd59019
+    probe_log = parser.parse_probe_log(path_to_probe_log)
     dataflow_graph = analysis.probe_log_to_dataflow_graph(probe_log)
     g = workflows.MakefileGenerator()
     output = pathlib.Path("Makefile")
