--- conflicted
+++ resolved
@@ -100,28 +100,19 @@
 
     Supports .png, .svg, and .dot
     """
-<<<<<<< HEAD
     probe_log = parser.parse_probe_log(path_to_probe_log)
     hb_graph = analysis.probe_log_to_hb_graph(probe_log)
-    analysis.color_hb_graph(probe_log, hb_graph)
-    graph_utils.serialize_graph(hb_graph, output)
-=======
-    sys.excepthook =  sys.__excepthook__
-    prov_log = parse_probe_log(probe_log)
-    process_graph = analysis.provlog_to_digraph(prov_log)
     if only_proc_ops:
         graph_utils.remove_nodes(
-            process_graph,
+            hb_graph,
             lambda node: isinstance(
-                analysis.prov_log_get_node(prov_log, *node).data, # type: ignore
+                analysis.get_op(prov_log, *node).data, # type: ignore
                 (ops.ExecOp, ops.CloneOp, ops.WaitOp)
             ),
             lambda incoming_edge_label, outgoing_edge_label: outgoing_edge_label,
         )
-    analysis.color_hb_graph(prov_log, process_graph)
-    print(process_graph)
-    graph_utils.serialize_graph(process_graph, output)
->>>>>>> 9fc0d6e6
+    analysis.color_hb_graph(probe_log, hb_graph)
+    graph_utils.serialize_graph(hb_graph, output)
 
     
 @export_app.command()
@@ -140,15 +131,8 @@
 
     Dataflow shows the name of each proceess, its read files, and its write files.
     """
-<<<<<<< HEAD
     probe_log = parser.parse_probe_log(path_to_probe_log)
     dataflow_graph = analysis.probe_log_to_dataflow_graph(probe_log)
-=======
-    sys.excepthook =  sys.__excepthook__
-    prov_log = parse_probe_log(probe_log)
-    dataflow_graph = analysis.provlog_to_dataflow_graph(prov_log)
->>>>>>> 9fc0d6e6
-    graph_utils.serialize_graph(dataflow_graph, output)
 
 
 def get_host_name() -> int:
