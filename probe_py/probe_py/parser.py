--- conflicted
+++ resolved
@@ -7,22 +7,11 @@
 import tempfile
 import contextlib
 from . import ops
-<<<<<<< HEAD
 from .ptypes import ProbeLog, ProbeOptions, Inode, InodeVersion, Pid, ExecNo, Tid, Host, KernelThread, Process, Exec
 
 
 @contextlib.contextmanager
 def parse_probe_log_ctx(probe_log: pathlib.Path) -> typing.Iterator[ProbeLog]:
-=======
-from .ptypes import ProbeLog, InodeVersionLog, KernelThread, Exec, Process
-from dataclasses import replace
-
-
-@contextlib.contextmanager
-def parse_probe_log_ctx(
-        path_to_probe_log: pathlib.Path,
-) -> typing.Iterator[ProbeLog]:
->>>>>>> 3fd59019
     """Parse probe log
 
     In this contextmanager, copied_files are extracted onto the disk.
@@ -30,12 +19,7 @@
     """
     with tempfile.TemporaryDirectory() as _tmpdir:
         tmpdir = pathlib.Path(_tmpdir)
-<<<<<<< HEAD
-
-        with tarfile.open(probe_log, mode="r") as tar:
-=======
         with tarfile.open(path_to_probe_log, mode="r") as tar:
->>>>>>> 3fd59019
             tar.extractall(tmpdir, filter="data")
 
         copy_files = (tmpdir / "info" / "copy_files").exists()
@@ -62,7 +46,6 @@
                 for tid_file in epoch_dir.iterdir():
                     tid = Tid(tid_file.name)
                     jsonlines = tid_file.read_text().strip().split("\n")
-<<<<<<< HEAD
                     ops_list = [
                         json.loads(line, object_hook=op_hook)
                         for line in jsonlines
@@ -83,27 +66,13 @@
 
 def parse_probe_log(
         probe_log_path: pathlib.Path,
-=======
-                    tids[tid] = KernelThread(tid, [json.loads(x, object_hook=op_hook) for x in jsonlines])
-                epochs[epoch] = Exec(epoch, tids)
-            processes[pid] = Process(pid, epochs)
-        yield ProbeLog(processes, inodes, has_inodes)
-
-def parse_probe_log(
-        path_to_probe_log: pathlib.Path,
->>>>>>> 3fd59019
 ) -> ProbeLog:
     """Parse probe log.
 
     Unlike parse_probe_ctx, the copied_files will not be accessible.
     """
-<<<<<<< HEAD
     with parse_probe_log_ctx(probe_log_path) as probe_log:
         return dataclasses.replace(probe_log, copied_files={})
-=======
-    with parse_probe_log_ctx(path_to_probe_log) as probe_log:
-        return replace(probe_log, has_inodes=False, inodes={})
->>>>>>> 3fd59019
 
 
 def op_hook(json_map: typing.Dict[str, typing.Any]) -> typing.Any:
