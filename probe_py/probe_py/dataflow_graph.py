--- conflicted
+++ resolved
@@ -46,11 +46,7 @@
         WRITING = enum.auto()
 
     parent_pid = probe_log.get_parent_pid_map()
-<<<<<<< HEAD
-    pid_to_state = collections.defaultdict[ptypes.Pid, PidState](lambda: PidState.READING)
-=======
     pid_to_state = dict[ptypes.Pid, PidState]()
->>>>>>> da9e2084
     last_op_in_process = dict[ptypes.Pid, ptypes.OpQuint]()
     inode_to_version = collections.defaultdict[ptypes.Inode, int](lambda: 0)
     inode_to_paths = collections.defaultdict[ptypes.Inode, set[pathlib.Path]](set)
@@ -71,14 +67,11 @@
         last_op_in_process[quad.pid] = quint
 
     def ensure_state(quad: ptypes.OpQuad, desired_state: PidState) -> ptypes.OpQuint:
-<<<<<<< HEAD
-=======
         if quad.pid not in pid_to_state:
             warnings.warn(ptypes.UnusualProbeLog(
                 f"Encountered {quad}, but there are no nodes on process {quad.pid}.",
             ))
             add_quad(quad, "init")
->>>>>>> da9e2084
         if desired_state == PidState.WRITING and pid_to_state[quad.pid] == PidState.READING:
             # Reading -> writing for free
             pid_to_state[quad.pid] = PidState.WRITING
@@ -88,10 +81,7 @@
         assert pid_to_state[quad.pid] == desired_state
         return last_op_in_process[quad.pid]
 
-<<<<<<< HEAD
     fifo_writers = collections.defaultdict(set)
-=======
->>>>>>> da9e2084
     for access_or_quad in accesses_and_quads:
         match access_or_quad:
             case ptypes.Access():
@@ -100,7 +90,6 @@
                 inode_to_paths[access.inode].add(access.path)
                 version = InodeVersionNode(access.inode, version_num)
                 next_version = InodeVersionNode(access.inode, version_num + 1)
-<<<<<<< HEAD
                 if access.inode.is_fifo:
                     if not access.mode.is_side_effect_free and access.phase == ptypes.Phase.END:
                         fifo_writers[version].add(last_op_in_process[access.op_node.pid])
@@ -135,35 +124,6 @@
                                 dataflow_graph.add_edge(version, quint, label="read")
                         case _:
                             raise TypeError()
-=======
-                match access.mode:
-                    case ptypes.AccessMode.WRITE:
-                        if access.phase == ptypes.Phase.BEGIN:
-                            quint = ensure_state(access.op_node, PidState.WRITING)
-                            dataflow_graph.add_edge(quint, next_version, label="mutating write")
-                            dataflow_graph.add_edge(version, next_version, label="mutating write")
-                            inode_to_version[access.inode] += 1
-                    case ptypes.AccessMode.TRUNCATE_WRITE:
-                        if access.phase == ptypes.Phase.END:
-                            quint = ensure_state(access.op_node, PidState.WRITING)
-                            dataflow_graph.add_edge(quint, next_version, label="truncating write")
-                            inode_to_version[access.inode] += 1
-                    case ptypes.AccessMode.READ_WRITE:
-                        if access.phase == ptypes.Phase.BEGIN:
-                            quint = ensure_state(access.op_node, PidState.READING)
-                            dataflow_graph.add_edge(version, quint, label="read & write")
-                        if access.phase == ptypes.Phase.END:
-                            quint = ensure_state(access.op_node, PidState.WRITING)
-                            dataflow_graph.add_edge(quint, next_version, label="read/write")
-                            dataflow_graph.add_edge(version, next_version, label="read/write")
-                            inode_to_version[access.inode] += 1
-                    case ptypes.AccessMode.READ | ptypes.AccessMode.EXEC | ptypes.AccessMode.DLOPEN:
-                        if access.phase == ptypes.Phase.BEGIN:
-                            quint = ensure_state(access.op_node, PidState.READING)
-                            dataflow_graph.add_edge(version, quint, label="read")
-                    case _:
-                        raise TypeError()
->>>>>>> da9e2084
             case ptypes.OpQuad():
                 quad = access_or_quad
                 op_data = probe_log.get_op(quad).data
@@ -178,15 +138,12 @@
                     case ops.InitExecEpochOp():
                         add_quad(quad, "init")
 
-<<<<<<< HEAD
     for fifo, writers in fifo_writers.items():
         reachability_oracle = graph_utils.PrecomputedReachabilityOracle.create(dataflow_graph)
         for writer in reachability_oracle.get_uppermost(writers):
             for source, target in graph_utils.add_edge_without_cycle(dataflow_graph, writer, fifo, reachability_oracle):
                 dataflow_graph.add_edge(source, target)
 
-=======
->>>>>>> da9e2084
     inode_to_paths2 = {inode: frozenset(paths) for inode, paths in inode_to_paths.items()}
     return dataflow_graph, inode_to_paths2
 
@@ -358,8 +315,4 @@
                 data["shape"] = "rectangle"
                 data["id"] = str(hash(node))
     for a, b in cycle:
-<<<<<<< HEAD
-        dataflow_graph.edges[a, b]["color"] = "red"
-=======
-        dataflow_graph.edges[a, b]["color"] = "red"  # type: ignore
->>>>>>> da9e2084
+        dataflow_graph.edges[a, b]["color"] = "red"  # type: ignore