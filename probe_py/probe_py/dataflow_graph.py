from __future__ import annotations
import collections
import dataclasses
import enum
import os
import pathlib
import textwrap
import typing
import warnings
import networkx
from . import graph_utils
from .hb_graph_accesses import hb_graph_to_accesses
from . import ops
from . import ptypes


_Node = typing.TypeVar("_Node")


@dataclasses.dataclass(frozen=True)
class InodeVersionNode:
    """A particular version of the inode"""
    inode: ptypes.Inode
    version: int

    def __str__(self) -> str:
        return f"{self.inode} version {self.version}"


if typing.TYPE_CHECKING:
    DataflowGraph: typing.TypeAlias = networkx.DiGraph[ptypes.OpQuint | InodeVersionNode]
    CompressedDataflowGraph: typing.TypeAlias = networkx.DiGraph[ptypes.OpQuint | frozenset[InodeVersionNode]]
else:
    DataflowGraph = networkx.DiGraph
    CompressedDataflowGraph = networkx.DiGraph


def accesses_to_dataflow_graph(
        probe_log: ptypes.ProbeLog,
        accesses_and_quads: list[ptypes.Access | ptypes.OpQuad],
) -> tuple[DataflowGraph, typing.Mapping[ptypes.Inode, frozenset[pathlib.Path]]]:
    """Turn a list of accesses into a dataflow graph, by assigning a version at every access."""

    class PidState(enum.IntEnum):
        READING = enum.auto()
        WRITING = enum.auto()

    parent_pid = probe_log.get_parent_pid_map()
    pid_to_state = collections.defaultdict[ptypes.Pid, PidState](lambda: PidState.READING)
    last_op_in_process = dict[ptypes.Pid, ptypes.OpQuint]()
    inode_to_version = collections.defaultdict[ptypes.Inode, int](lambda: 0)
    inode_to_paths = collections.defaultdict[ptypes.Inode, set[pathlib.Path]](set)
    dataflow_graph = DataflowGraph()

    def add_quad(quad: ptypes.OpQuad, label: str) -> None:
        pid_to_state[quad.pid] = PidState.READING
        if program_order_predecessor := last_op_in_process.get(quad.pid):
            quint = program_order_predecessor.deduplicate(quad)
            dataflow_graph.add_edge(program_order_predecessor, quint, label=label + " (from pred)")
        else:
            quint = ptypes.OpQuint.from_quad(quad)
            if parent := parent_pid.get(quad.pid):
                dataflow_graph.add_edge(last_op_in_process[parent], quint, label=label + " (from parent)")
            else:
                pass
                # Found initial quad of root proc
        last_op_in_process[quad.pid] = quint

    def ensure_state(quad: ptypes.OpQuad, desired_state: PidState) -> ptypes.OpQuint:
        if desired_state == PidState.WRITING and pid_to_state[quad.pid] == PidState.READING:
            # Reading -> writing for free
            pid_to_state[quad.pid] = PidState.WRITING
        elif desired_state == PidState.READING and pid_to_state[quad.pid] == PidState.WRITING:
            # Writing -> reading by starting a new quad.
            add_quad(quad, "r→w")
        assert pid_to_state[quad.pid] == desired_state
        return last_op_in_process[quad.pid]

    fifo_writers = collections.defaultdict(set)
    for access_or_quad in accesses_and_quads:
        match access_or_quad:
            case ptypes.Access():
                access = access_or_quad
                version_num = inode_to_version[access.inode]
                inode_to_paths[access.inode].add(access.path)
                version = InodeVersionNode(access.inode, version_num)
                next_version = InodeVersionNode(access.inode, version_num + 1)
<<<<<<< HEAD
                if access.inode.is_fifo:
                    if not access.mode.is_side_effect_free and access.phase == ptypes.Phase.END:
                        fifo_writers[version].add(last_op_in_process[access.op_node.pid])
                    elif access.mode.is_side_effect_free and access.phase == ptypes.Phase.BEGIN:
                        quint = ensure_state(access.op_node, PidState.READING)
                        dataflow_graph.add_edge(version, quint, label="read fifo")
                else:
                    match access.mode:
                        case ptypes.AccessMode.WRITE:
                            if access.phase == ptypes.Phase.BEGIN:
                                quint = ensure_state(access.op_node, PidState.WRITING)
                                dataflow_graph.add_edge(quint, next_version, label="mutating write")
                                dataflow_graph.add_edge(version, next_version, label="mutating write")
                                inode_to_version[access.inode] += 1
                        case ptypes.AccessMode.TRUNCATE_WRITE:
                            if access.phase == ptypes.Phase.END:
                                quint = ensure_state(access.op_node, PidState.WRITING)
                                dataflow_graph.add_edge(quint, next_version, label="truncating write")
                                inode_to_version[access.inode] += 1
                        case ptypes.AccessMode.READ_WRITE:
                            if access.phase == ptypes.Phase.BEGIN:
                                quint = ensure_state(access.op_node, PidState.READING)
                                dataflow_graph.add_edge(version, quint, label="read & write")
                            if access.phase == ptypes.Phase.END:
                                quint = ensure_state(access.op_node, PidState.WRITING)
                                dataflow_graph.add_edge(quint, next_version, label="read/write")
                                dataflow_graph.add_edge(version, next_version, label="read/write")
                                inode_to_version[access.inode] += 1
                        case ptypes.AccessMode.READ | ptypes.AccessMode.EXEC | ptypes.AccessMode.DLOPEN:
                            if access.phase == ptypes.Phase.BEGIN:
                                quint = ensure_state(access.op_node, PidState.READING)
                                dataflow_graph.add_edge(version, quint, label="read")
                        case _:
                            raise TypeError()
            case ptypes.OpQuad():
                quad = access_or_quad
                op_data = probe_log.get_op(quad).data
=======
                ensure_state(access.op_node, PidState.READING if access.mode.is_side_effect_free() else PidState.WRITING)
                if (op_node := last_op_in_process.get(access.op_node.pid)) is None:
                    warnings.warn(ptypes.UnusualProbeLog(f"Can't find last node from process {access.op_node.pid}"))
                    continue
                match access.mode:
                    case AccessMode.WRITE:
                        if access.phase == Phase.BEGIN:
                            dataflow_graph.add_edge(op_node, next_version)
                            dataflow_graph.add_edge(version, next_version)
                    case AccessMode.TRUNCATE_WRITE:
                        if access.phase == Phase.END:
                            dataflow_graph.add_edge(op_node, next_version)
                    case AccessMode.READ_WRITE:
                        if access.phase == Phase.BEGIN:
                            dataflow_graph.add_edge(version, op_node)
                        if access.phase == Phase.END:
                            dataflow_graph.add_edge(op_node, next_version)
                            dataflow_graph.add_edge(version, next_version)
                    case AccessMode.READ | AccessMode.EXEC | AccessMode.DLOPEN:
                        if access.phase == Phase.BEGIN:
                            dataflow_graph.add_edge(version, op_node)
                    case _:
                        raise TypeError()
            case hb_graph.OpNode():
                node = access_or_node
                op_data = probe_log.get_op(*node.op_quad()).data
>>>>>>> ad1397b8
                match op_data:
                    # us -> our child
                    # Therefore, we have to be in writing mode
                    case ops.CloneOp():
                        if op_data.task_type == ptypes.TaskType.TASK_PID and not (op_data.flags & os.CLONE_THREAD):
                            ensure_state(quad, PidState.WRITING)
                    case ops.SpawnOp():
                        ensure_state(quad, PidState.WRITING)
                    case ops.InitExecEpochOp():
                        add_quad(quad, "init")

    for fifo, writers in fifo_writers.items():
        reachability_oracle = graph_utils.PrecomputedReachabilityOracle.create(dataflow_graph)
        for writer in reachability_oracle.get_uppermost(writers):
            for source, target in graph_utils.add_edge_without_cycle(dataflow_graph, writer, fifo, reachability_oracle):
                dataflow_graph.add_edge(source, target)

    inode_to_paths2 = {inode: frozenset(paths) for inode, paths in inode_to_paths.items()}
    return dataflow_graph, inode_to_paths2


def hb_graph_to_dataflow_graph2(
        probe_log: ptypes.ProbeLog,
        hbg: ptypes.HbGraph,
        check: bool = False,
) -> tuple[DataflowGraph, typing.Mapping[ptypes.Inode, frozenset[pathlib.Path]]]:
    accesses = list(hb_graph_to_accesses(probe_log, hbg))
    dataflow_graph, paths = accesses_to_dataflow_graph(probe_log, accesses)
    if check:
        validate_dataflow_graph(probe_log, dataflow_graph)
    return dataflow_graph, paths


def combine_indistinguishable_inodes(
        dataflow_graph: DataflowGraph,
) -> CompressedDataflowGraph:
<<<<<<< HEAD
    if not networkx.is_directed_acyclic_graph(dataflow_graph):
        return graph_utils.map_nodes(
            lambda node: frozenset([node]) if isinstance(node, InodeVersionNode) else node,
            dataflow_graph,
        )
    dataflow_graph = networkx.transitive_reduction(dataflow_graph)
=======
    if networkx.is_directed_acyclic_graph(dataflow_graph):
        dataflow_graph = networkx.transitive_reduction(dataflow_graph)
    else:
        warnings.warn(ptypes.UnusualProbeLog("Dataflow graph is cyclic"))
>>>>>>> ad1397b8
    def same_neighbors(
            node0: ptypes.OpQuad | InodeVersionNode,
            node1: ptypes.OpQuad | InodeVersionNode,
    ) -> bool:
        return (
            isinstance(node0, InodeVersionNode)
            and
            isinstance(node1, InodeVersionNode)
            and
            frozenset(dataflow_graph.predecessors(node0)) == frozenset(dataflow_graph.predecessors(node1))
            and
            frozenset(dataflow_graph.successors(node0)) == frozenset(dataflow_graph.successors(node1))
        )
    def node_mapper(node_set: frozenset[ptypes.OpQuint | InodeVersionNode]) -> ptypes.OpQuint | frozenset[InodeVersionNode]:
        first_node = next(iter(node_set))
        if isinstance(first_node, ptypes.OpQuint):
            assert all(isinstance(node, ptypes.OpQuint) for node in node_set)
            return first_node
        else:
            assert all(isinstance(node, InodeVersionNode) for node in node_set)
            return typing.cast(frozenset[InodeVersionNode], node_set)
    quotient = networkx.quotient_graph(dataflow_graph, same_neighbors)
    for _, data in quotient.nodes(data=True):
        del data["nnodes"]
        del data["density"]
        del data["graph"]
        del data["nedges"]
    for _, _, data in quotient.edges(data=True):
        del data["weight"]
    ret = graph_utils.map_nodes(node_mapper, quotient, False)
    return ret


def validate_dataflow_graph(
        probe_log: ptypes.ProbeLog,
        dataflow_graph: DataflowGraph,
        # dataflow_graph_tc: DataflowGraph | None,
) -> None:
    if not networkx.is_directed_acyclic_graph(dataflow_graph):
        cycle = list(networkx.find_cycle(dataflow_graph))
        warnings.warn(ptypes.UnusualProbeLog(f"Found a cycle in graph: {cycle}"))

    if not networkx.is_weakly_connected(dataflow_graph):
        warnings.warn(ptypes.UnusualProbeLog(
            "Graph is not weakly connected:"
            f" {'\n'.join(map(str, networkx.weakly_connected_components(dataflow_graph)))}"
        ))

    inode_to_last_node: dict[ptypes.Inode, None | InodeVersionNode] = {
        inode: None
        for node in dataflow_graph.nodes()
        if isinstance(node, set)
        for inode in node
    }
    for node in networkx.topological_sort(dataflow_graph):
        if isinstance(node, set):
            for inode_version in node:
                inode = inode_version.inode
                version = inode_version.version
                if last_node := inode_to_last_node.get(inode):
                    if version in {last_node.version, last_node.version + 1}:
                        warnings.warn(ptypes.UnusualProbeLog(f"We went from {last_node.version} to {version}"))
                else:
                    if version not in {0, 1}:
                        warnings.warn(ptypes.UnusualProbeLog(
                            f"Version of an initial access should be 0 or 1 not {version}"
                        ))
                inode_to_last_node[inode] = inode_version


def label_nodes(
        probe_log: ptypes.ProbeLog,
        dataflow_graph: CompressedDataflowGraph,
        inodes_to_path: typing.Mapping[ptypes.Inode, frozenset[pathlib.Path]],
        max_args: int = 5,
        max_arg_length: int = 80,
        max_path_segment_length: int = 20,
        max_paths_per_inode: int = 1,
        max_inodes_per_set: int = 5,
) -> None:
    count = dict[tuple[ptypes.Pid, ptypes.ExecNo], int]()
    root_pid = probe_log.get_root_pid()
    if networkx.is_directed_acyclic_graph(dataflow_graph):
        nodes = list(networkx.topological_sort(dataflow_graph))
        cycle = []
    else:
        nodes = list(dataflow_graph.nodes())
        cycle = list(networkx.find_cycle(dataflow_graph))
        warnings.warn(ptypes.UnusualProbeLog(
            "Dataflow graph contains a cycle (marked in red).",
        ))
    for node in nodes:
        data = dataflow_graph.nodes(data=True)[node]
        match node:
            case ptypes.OpQuad():
                data["shape"] = "oval"
                op = probe_log.get_op(node)
                if node.op_no == 0:
                    count[(node.pid, node.exec_no)] = 1
                    if node.exec_no != 0:
                        assert isinstance(op.data, ops.InitExecEpochOp)
                        args = " ".join(
                            textwrap.shorten(
                                arg.decode(errors="backslashreplace"),
                                width=max_arg_length,
                            )
                            for arg in op.data.argv[:max_args]
                        )
                        if len(op.data.argv) > max_args:
                            args += "..."
                        data["label"] = f"exec {args}"
                    elif node.pid == root_pid:
                        data["label"] = "Root process"
                    else:
                        data["label"] = ""
                else:
                    data["label"] = ""
                    if (node.pid, node.exec_no) not in count:
                        warnings.warn(ptypes.UnusualProbeLog(
<<<<<<< HEAD
                            f"{node.pid, node.exec_no} never counted before",
=======
                            f"{node.pid, node.exec_no} never counted before"
>>>>>>> ad1397b8
                        ))
                        count[(node.pid, node.exec_no)] = 99
                    count[(node.pid, node.exec_no)] += 1
                    # data["label"] += "\n" + type(op.data).__name__
                data["id"] = str(node)
                data["cluster"] = f"Process {node.pid}"
            case frozenset():
                def shorten_path(input: pathlib.Path) -> str:
                    return ("/" if input.is_absolute() else "") + "/".join(
                        textwrap.shorten(part, width=max_path_segment_length)
                        for part in input.parts
                        if part != "/"
                    )
                inode_versions = list(node)
                inode_labels = []
                for inode_version in inode_versions[:max_inodes_per_set]:
                    inode_label = []
                    inode_label.append(f"{inode_version.inode} v{inode_version.version}")
                    paths = inodes_to_path.get(inode_version.inode, frozenset[pathlib.Path]())
                    for path in sorted(paths, key=lambda path: len(str(path)))[:max_paths_per_inode]:
                        inode_label.append(shorten_path(path))
                    inode_labels.append("\n".join(inode_label))
                if len(inode_versions) > max_inodes_per_set:
                    inode_labels.append("...other inodes")
                data["label"] = "\n".join(inode_labels)
                data["shape"] = "rectangle"
                data["id"] = str(hash(node))
    for a, b in cycle:
        dataflow_graph.edges[a, b]["color"] = "red"<|MERGE_RESOLUTION|>--- conflicted
+++ resolved
@@ -85,7 +85,6 @@
                 inode_to_paths[access.inode].add(access.path)
                 version = InodeVersionNode(access.inode, version_num)
                 next_version = InodeVersionNode(access.inode, version_num + 1)
-<<<<<<< HEAD
                 if access.inode.is_fifo:
                     if not access.mode.is_side_effect_free and access.phase == ptypes.Phase.END:
                         fifo_writers[version].add(last_op_in_process[access.op_node.pid])
@@ -123,34 +122,6 @@
             case ptypes.OpQuad():
                 quad = access_or_quad
                 op_data = probe_log.get_op(quad).data
-=======
-                ensure_state(access.op_node, PidState.READING if access.mode.is_side_effect_free() else PidState.WRITING)
-                if (op_node := last_op_in_process.get(access.op_node.pid)) is None:
-                    warnings.warn(ptypes.UnusualProbeLog(f"Can't find last node from process {access.op_node.pid}"))
-                    continue
-                match access.mode:
-                    case AccessMode.WRITE:
-                        if access.phase == Phase.BEGIN:
-                            dataflow_graph.add_edge(op_node, next_version)
-                            dataflow_graph.add_edge(version, next_version)
-                    case AccessMode.TRUNCATE_WRITE:
-                        if access.phase == Phase.END:
-                            dataflow_graph.add_edge(op_node, next_version)
-                    case AccessMode.READ_WRITE:
-                        if access.phase == Phase.BEGIN:
-                            dataflow_graph.add_edge(version, op_node)
-                        if access.phase == Phase.END:
-                            dataflow_graph.add_edge(op_node, next_version)
-                            dataflow_graph.add_edge(version, next_version)
-                    case AccessMode.READ | AccessMode.EXEC | AccessMode.DLOPEN:
-                        if access.phase == Phase.BEGIN:
-                            dataflow_graph.add_edge(version, op_node)
-                    case _:
-                        raise TypeError()
-            case hb_graph.OpNode():
-                node = access_or_node
-                op_data = probe_log.get_op(*node.op_quad()).data
->>>>>>> ad1397b8
                 match op_data:
                     # us -> our child
                     # Therefore, we have to be in writing mode
@@ -187,19 +158,10 @@
 def combine_indistinguishable_inodes(
         dataflow_graph: DataflowGraph,
 ) -> CompressedDataflowGraph:
-<<<<<<< HEAD
-    if not networkx.is_directed_acyclic_graph(dataflow_graph):
-        return graph_utils.map_nodes(
-            lambda node: frozenset([node]) if isinstance(node, InodeVersionNode) else node,
-            dataflow_graph,
-        )
-    dataflow_graph = networkx.transitive_reduction(dataflow_graph)
-=======
     if networkx.is_directed_acyclic_graph(dataflow_graph):
         dataflow_graph = networkx.transitive_reduction(dataflow_graph)
     else:
         warnings.warn(ptypes.UnusualProbeLog("Dataflow graph is cyclic"))
->>>>>>> ad1397b8
     def same_neighbors(
             node0: ptypes.OpQuad | InodeVersionNode,
             node1: ptypes.OpQuad | InodeVersionNode,
@@ -319,11 +281,7 @@
                     data["label"] = ""
                     if (node.pid, node.exec_no) not in count:
                         warnings.warn(ptypes.UnusualProbeLog(
-<<<<<<< HEAD
                             f"{node.pid, node.exec_no} never counted before",
-=======
-                            f"{node.pid, node.exec_no} never counted before"
->>>>>>> ad1397b8
                         ))
                         count[(node.pid, node.exec_no)] = 99
                     count[(node.pid, node.exec_no)] += 1
