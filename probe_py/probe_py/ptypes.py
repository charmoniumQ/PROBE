--- conflicted
+++ resolved
@@ -259,13 +259,8 @@
     def n_ops(self) -> int:
         total = 0
         for pid, process in sorted(self.processes.items()):
-<<<<<<< HEAD
-            for exid, exec_epoch in sorted(process.execs.items()):
-                for tid, thread in sorted(exec_epoch.threads.items()):
-=======
             for epoch, exec in sorted(process.execs.items()):
                 for tid, thread in sorted(exec.threads.items()):
->>>>>>> da9e2084
                     total += len(thread.ops)
         return total
 
