--- conflicted
+++ resolved
@@ -31,13 +31,8 @@
 
 @dataclass(frozen=True)
 class FileNode:
-<<<<<<< HEAD
-    inode: Inode
-    version: tuple[int, int]
-=======
     inodeOnDevice: InodeOnDevice
     version: FileVersion
->>>>>>> 9c330638
     file: str
 
     @property
@@ -263,28 +258,12 @@
         for node0, node1 in edges:
             hb_graph.add_edge(node0, node1, label=label)
     
-<<<<<<< HEAD
-    add_edges(program_order_edges, EdgeLabel.PROGRAM_ORDER)
-    add_edges(exec_edges, EdgeLabel.EXEC)
-    add_edges(fork_join_edges, EdgeLabel.FORK_JOIN)
-    return hb_graph
-
-
-def traverse_hb_for_dfgraph(
-        probe_log: ProbeLog,
-        starting_node: OpNode,
-        traversed: set[int],
-        dataflow_graph: DfGraph,
-        cmd_map: dict[int, list[str]],
-) -> None:
-=======
     add_edges(program_order_edges, EdgeLabels.PROGRAM_ORDER)
     add_edges(exec_edges, EdgeLabels.EXEC)
     add_edges(fork_join_edges, EdgeLabels.FORK_JOIN)
     return process_graph
 
 def traverse_hb_for_dfgraph(process_tree_prov_log: ProvLog, starting_node: Node, traversed: set[int] , dataflow_graph:nx.DiGraph, cmd_map: dict[int, list[str]], inode_version_map: dict[int, set[FileVersion]]) -> None:
->>>>>>> 9c330638
     starting_pid = starting_node[0]
     
     starting_op = get_op(probe_log, starting_node[0], starting_node[1], starting_node[2], starting_node[3])
