import warnings
import typing
import networkx as nx  # type: ignore
<<<<<<< HEAD
from .ptypes import TaskType, ProbeLog, Pid, ExecNo, Tid
from .ops import Op, CloneOp, ExecOp, WaitOp, OpenOp, CloseOp, InitProcessOp, InitExecEpochOp, InitThreadOp, StatOp
=======
from .ptypes import TaskType, ProvLog
from .ops import Op, CloneOp, ExecOp, WaitOp, OpenOp, CloseOp, InitExecEpochOp, InitThreadOp, StatOp
>>>>>>> 9fc0d6e6
from .graph_utils import list_edges_from_start_node
from collections import deque
from enum import IntEnum
import rich
import sys
from dataclasses import dataclass
import pathlib
import os
import collections


class EdgeLabel(IntEnum):
    PROGRAM_ORDER = 1
    FORK_JOIN = 2
    EXEC = 3
 
@dataclass(frozen=True)
class ProcessNode:
    pid: int
    cmd: tuple[str,...]
    
@dataclass(frozen=True)
class InodeOnDevice:
    device_major: int
    device_minor: int
    inode: int

    def __eq__(self, other: object) -> bool:
        if not isinstance(other, InodeOnDevice):
            return NotImplemented
        return (self.device_major == other.device_major and
                self.device_minor == other.device_minor and
                self.inode == other.inode)
    def __hash__(self) -> int:
        return hash((self.device_major, self.device_minor, self.inode))

@dataclass(frozen=True)
class FileVersion:
    mtime_sec: int
    mtime_nsec: int

@dataclass(frozen=True)
class FileNode:
    inodeOnDevice: InodeOnDevice
    version: FileVersion
    file: str

    @property
    def label(self) -> str:
        return f"{self.file} inode {self.inodeOnDevice.inode}"

# type alias for a node
OpNode = tuple[Pid, ExecNo, Tid, int]

# type for the edges
EdgeType: typing.TypeAlias = tuple[OpNode, OpNode]


HbGraph: typing.TypeAlias = nx.DiGraph
DfGraph: typing.TypeAlias = nx.DiGraph

def validate_probe_log(
        probe_log: ProbeLog,
) -> list[str]:
    ret = list[str]()
    waited_processes = set[tuple[TaskType, int]]()
    cloned_processes = set[tuple[TaskType, int]]()
    opened_fds = set[int]()
    closed_fds = set[int]()
    for pid, process in probe_log.processes.items():
        epochs = set[int]()
<<<<<<< HEAD
        first_op = process.execs[0].threads[pid].ops[0]
        if not isinstance(first_op.data, InitProcessOp):
            ret.append("First op in exec_epoch 0 should be InitProcessOp")
        last_epoch = max(process.execs.keys())
        for exec_epoch_no, exec_epoch in process.execs.items():
=======
        last_epoch = max(process.exec_epochs.keys())
        for exec_epoch_no, exec_epoch in process.exec_epochs.items():
>>>>>>> 9fc0d6e6
            epochs.add(exec_epoch_no)
            first_ee_op_idx = 0
            first_ee_op = exec_epoch.threads[pid].ops[first_ee_op_idx]
            if not isinstance(first_ee_op.data, InitExecEpochOp):
                ret.append(f"{first_ee_op_idx} in exec_epoch should be InitExecEpochOp")
            pthread_ids = {
                op.pthread_id
                for tid, thread in exec_epoch.threads.items()
                for op in thread.ops
            }
            iso_c_thread_ids = {
                op.pthread_id
                for tid, thread in exec_epoch.threads.items()
                for op in thread.ops
            }
            threads_ending_in_exec = 0
            for tid, thread in exec_epoch.threads.items():
                first_thread_op_idx = first_ee_op_idx + (1 if tid == pid else 0)
                first_thread_op = thread.ops[first_thread_op_idx]
                if not isinstance(first_thread_op.data, InitThreadOp):
                    ret.append(f"{first_thread_op_idx} in exec_epoch should be InitThreadOp")
                if isinstance(thread.ops[-1], ExecOp):
                    threads_ending_in_exec += 1
                for op in thread.ops:
                    if isinstance(op.data, WaitOp) and op.data.ferrno == 0:
                        # TODO: Replace TaskType(x) with x in this file, once Rust can emit enums
                        waited_processes.add((TaskType(op.data.task_type), op.data.task_id))
                    elif isinstance(op.data, CloneOp) and op.data.ferrno == 0:
                        cloned_processes.add((TaskType(op.data.task_type), op.data.task_id))
                        if op.data.task_type == TaskType.TASK_PID:
                            # New process implicitly also creates a new thread
                            cloned_processes.add((TaskType.TASK_TID, op.data.task_id))
                    elif isinstance(op.data, OpenOp) and op.data.ferrno == 0:
                        opened_fds.add(op.data.fd)
                    elif isinstance(op.data, ExecOp):
                        if not op.data.argv:
                            ret.append("No arguments stored in exec syscall")
                    elif isinstance(op.data, CloseOp) and op.data.ferrno == 0:
                        # Range in Python is up-to-not-including high_fd, so we add one to it.
                        closed_fds.update(range(op.data.low_fd, op.data.high_fd + 1))
                    elif isinstance(op.data, CloneOp) and op.data.ferrno == 0:
                        if False:
                            pass
                        elif op.data.task_type == TaskType.TASK_PID and op.data.task_id not in probe_log.processes.keys():
                            ret.append(f"CloneOp returned a PID {op.data.task_id} that we didn't track")
                        elif op.data.task_type == TaskType.TASK_TID and op.data.task_id not in exec_epoch.threads.keys():
                            ret.append(f"CloneOp returned a TID {op.data.task_id} that we didn't track")
                        elif op.data.task_type == TaskType.TASK_PTHREAD and op.data.task_id not in pthread_ids:
                            ret.append(f"CloneOp returned a pthread ID {op.data.task_id} that we didn't track")
                        elif op.data.task_type == TaskType.TASK_ISO_C_THREAD and op.data.task_id not in iso_c_thread_ids:
                            ret.append(f"CloneOp returned a ISO C Thread ID {op.data.task_id} that we didn't track")
            if exec_epoch_no != last_epoch:
                assert threads_ending_in_exec == 1
        expected_epochs = set(range(0, max(epochs) + 1))
        if expected_epochs - epochs:
            ret.append(f"Missing epochs for pid={pid}: {sorted(epochs - expected_epochs)}")
    reserved_fds = {0, 1, 2}
    if closed_fds - opened_fds - reserved_fds:
        # TODO: Problem due to some programs opening /dev/pts/0 in a way that libprobe doesn't notice, but they close it in a way we do notice.
        pass
        #ret.append(f"Closed more fds than we opened: {closed_fds=} {reserved_fds=} {opened_fds=}")
    elif waited_processes - cloned_processes:
        ret.append(f"Waited on more processes than we cloned: {waited_processes=} {cloned_processes=}")
    return ret


def probe_log_to_hb_graph(probe_log: ProbeLog) -> HbGraph:
    # [pid, exec_epoch_no, tid, op_index]
<<<<<<< HEAD
    program_order_edges = list[tuple[OpNode, OpNode]]()
    fork_join_edges = list[tuple[OpNode, OpNode]]()
    exec_edges = list[tuple[OpNode, OpNode]]()
    nodes = list[OpNode]()
    proc_to_ops = dict[tuple[int, int, int], list[OpNode]]()
=======
    program_order_edges = list[tuple[Node, Node]]()
    fork_join_edges = list[tuple[Node, Node | None]]()
    exec_edges = list[tuple[Node, Node | None]]()
    nodes = list[Node]()
    proc_to_ops = dict[tuple[int, int, int], list[Node]]()
>>>>>>> 9fc0d6e6
    last_exec_epoch = dict[int, int]()
    for pid, process in probe_log.processes.items():
        for exec_epoch_no, exec_epoch in process.execs.items():
            # to find the last executing epoch of the process
            last_exec_epoch[pid] = max(last_exec_epoch.get(pid, 0), exec_epoch_no)
            # Reduce each thread to the ops we actually care about
            for tid, thread in exec_epoch.threads.items():
                context = (pid, exec_epoch_no, tid)
                ops = list[OpNode]()
                # Filter just the ops we are interested in
                op_index = 0
                for op_index, op in enumerate(thread.ops):
                    ops.append((*context, op_index))
                # Add just those ops to the graph
                nodes.extend(ops)
                program_order_edges.extend(zip(ops[:-1], ops[1:])) 
                # Store these so we can hook up forks/joins between threads
                proc_to_ops[context] = ops
            if(len(ops)!=0):
                last_exec_epoch[pid] = max(last_exec_epoch.get(pid, 0), exec_epoch_no)
    # Define helper functions
<<<<<<< HEAD
    def first(pid: int, exid: int, tid: int) -> OpNode:
=======
    def first(pid: int, exid: int, tid: int) -> Node | None:
        if not proc_to_ops.get((pid, exid, tid)):
            warnings.warn(f"We have no ops for PID={pid}, exec={exid}, TID={tid}, but we know that it occurred.")
            return None
>>>>>>> 9fc0d6e6
        return proc_to_ops[(pid, exid, tid)][0]

    def last(pid: int, exid: int, tid: int) -> OpNode:
        return proc_to_ops[(pid, exid, tid)][-1]

    def get_first_pthread(pid: int, exid: int, target_pthread_id: int) -> list[OpNode]:
        ret = list[OpNode]()
        for pid, process in probe_log.processes.items():
            for exid, exec_epoch in process.execs.items():
                for tid, thread in exec_epoch.threads.items():
                    for op_index, op in enumerate(thread.ops):
                        if op.pthread_id == target_pthread_id:
                            ret.append((pid, exid, tid, op_index))
                        break
        return ret

    def get_last_pthread(pid: int, exid: int, target_pthread_id: int) -> list[OpNode]:
        ret = list[OpNode]()
        for pid, process in probe_log.processes.items():
            for exid, exec_epoch in process.execs.items():
                for tid, thread in exec_epoch.threads.items():
                    for op_index, op in list(enumerate(thread.ops))[::-1]:
                        if op.pthread_id == target_pthread_id:
                            ret.append((pid, exid, tid, op_index))
                        break
        return ret

    # Hook up forks/joins
    for node in list(nodes):
        pid, exid, tid, op_index = node
        op_data = probe_log.processes[pid].execs[exid].threads[tid].ops[op_index].data
        target: tuple[int, int, int]
        if False:
            pass
        elif isinstance(op_data, CloneOp) and op_data.ferrno == 0:
            if False:
                pass
            elif op_data.task_type == TaskType.TASK_PID:
                # Spawning a thread links to the current PID and exec epoch
                target = (op_data.task_id, 0, op_data.task_id)
                fork_join_edges.append((node, first(*target)))
            elif op_data.task_type == TaskType.TASK_TID:
                target = (pid, exid, op_data.task_id)
                fork_join_edges.append((node, first(*target)))
            elif op_data.task_type == TaskType.TASK_PTHREAD:
                for dest in get_first_pthread(pid, exid, op_data.task_id):
                    fork_join_edges.append((node, dest))
            else:
                raise RuntimeError(f"Task type {op_data.task_type} supported")
        elif isinstance(op_data, WaitOp) and op_data.ferrno == 0 and op_data.task_id > 0:
            if False:
                pass
            elif op_data.task_type == TaskType.TASK_PID:
                target = (op_data.task_id, last_exec_epoch.get(op_data.task_id, 0), op_data.task_id)
                fork_join_edges.append((last(*target), node))
            elif op_data.task_type == TaskType.TASK_TID:
                target = (pid, exid, op_data.task_id)
                fork_join_edges.append((last(*target), node))
            elif op_data.ferrno == 0 and op_data.task_type == TaskType.TASK_PTHREAD:
                for dest in get_last_pthread(pid, exid, op_data.task_id):
                    fork_join_edges.append((dest, node))
        elif isinstance(op_data, ExecOp):
            # Exec brings same pid, incremented exid, and main thread
            target = pid, exid + 1, pid
            exec_edges.append((node, first(*target)))

    hb_graph = HbGraph()
    for node in nodes:
        hb_graph.add_node(node)

<<<<<<< HEAD
    def add_edges(edges:list[tuple[OpNode, OpNode]], label:EdgeLabel) -> None:
        for node0, node1 in edges:
            hb_graph.add_edge(node0, node1, label=label)
=======
    def add_edges(edges: typing.Iterable[tuple[Node, Node | None]], label:EdgeLabels) -> None:
        for node0, node1 in edges:
            if node1:
                process_graph.add_edge(node0, node1, label=label)
>>>>>>> 9fc0d6e6
    
    add_edges(program_order_edges, EdgeLabel.PROGRAM_ORDER)
    add_edges(exec_edges, EdgeLabel.EXEC)
    add_edges(fork_join_edges, EdgeLabel.FORK_JOIN)
    return hb_graph

<<<<<<< HEAD
def traverse_hb_for_dfgraph(probe_log: ProbeLog, starting_node: OpNode, traversed: set[int] , dataflow_graph: DfGraph, cmd_map: dict[int, list[str]], inode_version_map: dict[int, set[FileVersion]]) -> None:
    starting_pid = starting_node[0]
    
    starting_op = get_op(probe_log, starting_node[0], starting_node[1], starting_node[2], starting_node[3])
    hb_graph = probe_log_to_hb_graph(probe_log)
    
    edges = list_edges_from_start_node(hb_graph, starting_node)
=======
def traverse_hb_for_dfgraph(process_tree_prov_log: ProvLog, starting_node: Node, traversed: set[int] , dataflow_graph:nx.DiGraph, cmd_map: dict[int, list[str]], inode_version_map: dict[int, set[FileVersion]], process_graph: nx.DiGraph) -> None:
    starting_pid = starting_node[0]
    
    starting_op = prov_log_get_node(process_tree_prov_log, starting_node[0], starting_node[1], starting_node[2], starting_node[3])

    edges = list_edges_from_start_node(process_graph, starting_node)
>>>>>>> 9fc0d6e6
    name_map = collections.defaultdict[InodeOnDevice, list[pathlib.Path]](list)

    target_nodes = collections.defaultdict[int, list[OpNode]](list)
    console = rich.console.Console(file=sys.stderr)

    print("starting at", starting_node, starting_op)
    
    for edge in edges:

        pid, exec_epoch_no, tid, op_index = edge[0]
        
        # check if the process is already visited when waitOp occurred
        if pid in traversed or tid in traversed:
            continue
        
<<<<<<< HEAD
        op = get_op(probe_log, pid, exec_epoch_no, tid, op_index).data
        next_op = get_op(probe_log, edge[1][0], edge[1][1], edge[1][2], edge[1][3]).data

=======
        op = prov_log_get_node(process_tree_prov_log, pid, exec_epoch_no, tid, op_index).data
        next_op = prov_log_get_node(process_tree_prov_log, edge[1][0], edge[1][1], edge[1][2], edge[1][3]).data
        print("->", edge[1], next_op)
>>>>>>> 9fc0d6e6
        if isinstance(op, OpenOp):
            access_mode = op.flags & os.O_ACCMODE
            processNode = ProcessNode(pid=pid, cmd=tuple(cmd_map[pid]))
            dataflow_graph.add_node(processNode, label=processNode.cmd)
            file = InodeOnDevice(op.path.device_major, op.path.device_minor, op.path.inode)
            path_str = op.path.path.decode("utf-8")
            curr_version = FileVersion(op.path.mtime.sec, op.path.mtime.nsec)
            inode_version_map.setdefault(op.path.inode, set())
            inode_version_map[op.path.inode].add(curr_version)
            fileNode = FileNode(file, curr_version, path_str)
            dataflow_graph.add_node(fileNode, label=fileNode.label)
            path = pathlib.Path(op.path.path.decode("utf-8"))
            if path not in name_map[file]:
                name_map[file].append(path)
            if access_mode == os.O_RDONLY:
                dataflow_graph.add_edge(fileNode, processNode)
            elif access_mode == os.O_WRONLY:
                dataflow_graph.add_edge(processNode, fileNode)
            elif access_mode == 2:
                console.print(f"Found file {path_str} with access mode O_RDWR", style="red")
            else:
                raise Exception("unknown access mode")
        elif isinstance(op, CloneOp):
            if op.task_type == TaskType.TASK_PID:
                if edge[0][0] != edge[1][0]:
                    target_nodes[op.task_id].append(edge[1])
                    continue
            elif op.task_type == TaskType.TASK_PTHREAD:
                if edge[0][2] != edge[1][2]:
                    target_nodes[op.task_id].append(edge[1])
                    continue
            if op.task_type != TaskType.TASK_PTHREAD and op.task_type != TaskType.TASK_ISO_C_THREAD:
                
                processNode1 = ProcessNode(pid = pid, cmd=tuple(cmd_map[pid]))
                processNode2 = ProcessNode(pid = op.task_id, cmd=tuple(cmd_map[op.task_id]))
                dataflow_graph.add_node(processNode1, label = " ".join(arg for arg in processNode1.cmd))
                dataflow_graph.add_node(processNode2, label = " ".join(arg for arg in processNode2.cmd))
                dataflow_graph.add_edge(processNode1, processNode2)
            target_nodes[op.task_id] = list()
        elif isinstance(op, WaitOp) and op.options == 0:
            for node in target_nodes[op.task_id]:
<<<<<<< HEAD
                traverse_hb_for_dfgraph(probe_log, node, traversed, dataflow_graph, cmd_map, inode_version_map)
=======
                print("WaitOp:", edge[0], op, "targets:", node, prov_log_get_node(process_tree_prov_log, node[0], node[1], node[2], node[3]))
                traverse_hb_for_dfgraph(process_tree_prov_log, node, traversed, dataflow_graph, cmd_map, inode_version_map, process_graph)
>>>>>>> 9fc0d6e6
                traversed.add(node[2])
        # return back to the WaitOp of the parent process
        if isinstance(next_op, WaitOp):
            if next_op.task_id == starting_pid or next_op.task_id == starting_op.pthread_id:
                return


def probe_log_to_dataflow_graph(probe_log: ProbeLog) -> DfGraph:
    dataflow_graph = DfGraph()
    hb_graph = probe_log_to_hb_graph(probe_log)
    root_node = [n for n in hb_graph.nodes() if hb_graph.out_degree(n) > 0 and hb_graph.in_degree(n) == 0][0]
    traversed: set[int] = set()
    cmd_map = collections.defaultdict[int, list[str]](list)
    for edge in list(hb_graph.edges())[::-1]:
        pid, exec_epoch_no, tid, op_index = edge[0]
        op = get_op(probe_log, pid, exec_epoch_no, tid, op_index).data
        if isinstance(op, ExecOp):
            if pid == tid and exec_epoch_no == 0:
                cmd_map[tid] = [arg.decode(errors="surrogate") for arg in op.argv]

    inode_version_map: dict[int, set[FileVersion]] = {}
<<<<<<< HEAD
    traverse_hb_for_dfgraph(probe_log, root_node, traversed, dataflow_graph, cmd_map, inode_version_map)
=======
    traverse_hb_for_dfgraph(process_tree_prov_log, root_node, traversed, dataflow_graph, cmd_map, inode_version_map, process_graph)
>>>>>>> 9fc0d6e6

    file_version: dict[str, int] = {}
    for inode, versions in inode_version_map.items():
        sorted_versions = sorted(versions, key=lambda version: (version.mtime_sec, version.mtime_nsec))
        for idx, version in enumerate(sorted_versions):
            str_id = f"{inode}_{version.mtime_sec}_{version.mtime_nsec}"
            file_version[str_id] = idx

    for idx, node in enumerate(dataflow_graph.nodes()):
        if isinstance(node, FileNode):
            str_id = f"{node.inodeOnDevice.inode}_{node.version.mtime_sec}_{node.version.mtime_nsec}"
            label = f"{node.file} inode {node.inodeOnDevice.inode} fv {file_version[str_id]} "
            nx.set_node_attributes(dataflow_graph, {node: label}, "label")

    return dataflow_graph


def get_op(probe_log: ProbeLog, pid: Pid, eno: ExecNo, tid: Tid, op_no: int) -> Op:
    return probe_log.processes[pid].execs[eno].threads[tid].ops[op_no]


def validate_hb_closes(probe_log: ProbeLog, hb_graph: HbGraph) -> list[str]:
    # Note that this test doesn't work if a process "intentionally" leaves a fd open for its child.
    # E.g., bash-in-pipe
    reservse_hb_graph = hb_graph.reverse()
    ret = list[str]()
    reserved_fds = {0, 1, 2}
    for node in hb_graph.nodes():
        op = get_op(probe_log, *node)
        if isinstance(op.data, CloseOp) and op.data.ferrno == 0:
            for closed_fd in range(op.data.low_fd, op.data.high_fd + 1):
                if closed_fd not in reserved_fds:
                    for pred_node in nx.dfs_preorder_nodes(reservse_hb_graph, node):
                        pred_op = get_op(probe_log, *pred_node)
                        if isinstance(pred_op.data, OpenOp) and pred_op.data.fd == closed_fd and op.data.ferrno == 0:
                            break
                    else:
                        ret.append(f"Close of {closed_fd} in {node} is not preceeded by corresponding open")
    return ret


def validate_hb_waits(probe_log: ProbeLog, hb_graph: HbGraph) -> list[str]:
    reservse_hb_graph = hb_graph.reverse()

    ret = list[str]()
    for node in hb_graph.nodes():
        op = get_op(probe_log, *node)
        if isinstance(op.data, WaitOp) and op.data.ferrno == 0:
            for pred_node in nx.dfs_preorder_nodes(reservse_hb_graph, node):
                pred_op = get_op(probe_log, *pred_node)
                pid1, eid1, tid1, opid1 = pred_node
                if isinstance(pred_op.data, CloneOp) and pred_op.data.task_type == op.data.task_type and pred_op.data.task_id == op.data.task_id and op.data.ferrno == 0:
                    break
            else:
                ret.append(f"Wait of {op.data.task_id} in {node} is not preceeded by corresponding clone")
    return ret

def validate_hb_clones(probe_log: ProbeLog, hb_graph: HbGraph) -> list[str]:
    ret = list[str]()
    for node in hb_graph.nodes():
        op = get_op(probe_log, *node)
        if isinstance(op.data, CloneOp) and op.data.ferrno == 0:
            for node1 in hb_graph.successors(node):
                pid1, exid1, tid1, op_no1 = node1
                op1 = get_op(probe_log, *node1)
                if False:
                    pass
                elif op.data.task_type == TaskType.TASK_PID:
                    if isinstance(op1.data, InitExecEpochOp):
                        if op.data.task_id != pid1:
                            ret.append(f"CloneOp {node} returns {op.data.task_id} but the next op has pid {pid1}")
                        break
                elif op.data.task_type == TaskType.TASK_TID:
                    if isinstance(op1.data, InitThreadOp):
                        if op.data.task_id != tid1:
                            ret.append(f"CloneOp {node} returns {op.data.task_id} but the next op has tid {tid1}")
                        break
                elif op.data.task_type == TaskType.TASK_PTHREAD and op.data.task_id == op1.pthread_id:
                    break
                elif op.data.task_type == TaskType.TASK_ISO_C_THREAD and op.data.task_id == op1.iso_c_thread_id:
                    break
            else:
                ret.append(f"Could not find a successor for CloneOp {node} {TaskType(op.data.task_type).name} in the target thread/process/whatever")
    return ret


def validate_hb_degree(probe_log: ProbeLog, hb_graph: HbGraph) -> list[str]:
    ret = list[str]()
    found_entry = False
    found_exit = False
    for node in hb_graph.nodes():
        if hb_graph.in_degree(node) == 0:
            if not found_entry:
                found_entry = True
            else:
                ret.append(f"Node {node} has no predecessors")
        if hb_graph.out_degree(node) == 0:
            if not found_exit:
                found_exit = True
            else:
                ret.append(f"Node {node} has no successors")
    if not found_entry:
        ret.append("Found no entry node")
    if not found_exit:
        ret.append("Found no exit node")
    return ret


def validate_hb_acyclic(probe_log: ProbeLog, hb_graph: HbGraph) -> list[str]:
    try:
        cycle = nx.find_cycle(hb_graph)
    except nx.NetworkXNoCycle:
        return []
    else:
        return [f"Cycle detected: {cycle}"]


def validate_hb_execs(probe_log: ProbeLog, hb_graph: HbGraph) -> list[str]:
    ret = list[str]()
    for node0 in hb_graph.nodes():
        pid0, eid0, tid0, _ = node0
        op0 = get_op(probe_log, *node0)
        if isinstance(op0.data, ExecOp):
            for node1 in hb_graph.successors(node0):
                pid1, eid1, tid1, _ = node1
                op1 = get_op(probe_log, *node1)
                if isinstance(op1.data, InitExecEpochOp):
                    if eid0 + 1 != eid1:
                        ret.append(f"ExecOp {node0} is followed by {node1}, whose exec epoch id should be {eid0 + 1}")
                    break
            else:
                ret.append(f"ExecOp {node0} is not followed by an InitExecEpochOp, but by {op1}.")
    return ret


def validate_hb_graph(processes: ProbeLog, hb_graph: HbGraph) -> list[str]:
    ret = list[str]()
    # ret.extend(validate_hb_closes(processes, hb_graph))
    ret.extend(validate_hb_waits(processes, hb_graph))
    ret.extend(validate_hb_clones(processes, hb_graph))
    ret.extend(validate_hb_degree(processes, hb_graph))
    ret.extend(validate_hb_acyclic(processes, hb_graph))
    ret.extend(validate_hb_execs(processes, hb_graph))
    return ret


def relax_node(graph: nx.DiGraph, node: typing.Any) -> list[tuple[typing.Any, typing.Any]]:
    """Remove node from graph and attach its predecessors to its successors"""
    ret = list[tuple[typing.Any, typing.Any]]()
    for predecessor in graph.predecessors:
        for successor in graph.successors:
            ret.append((predecessor, successor))
            graph.add_edge(predecessor, successor)
    graph.remove_node(node)
    return ret


def color_hb_graph(probe_log: ProbeLog, hb_graph: HbGraph) -> None:
    label_color_map = {
        EdgeLabel.EXEC: 'yellow',
        EdgeLabel.FORK_JOIN: 'red',
        EdgeLabel.PROGRAM_ORDER: 'green',
    }

    for node0, node1, attrs in hb_graph.edges(data=True):
        label: EdgeLabel = attrs['label']
        hb_graph[node0][node1]['color'] = label_color_map[label]
        del attrs['label']

    for node, data in hb_graph.nodes(data=True):
        pid, exid, tid, op_no = node
        op = get_op(probe_log, *node)
        typ = type(op.data).__name__
        data["label"] = f"{pid}.{exid}.{tid}.{op_no}\n{typ}"
        if False:
            pass
        elif isinstance(op.data, OpenOp):
            data["label"] += f"\n{op.data.path.path.decode()} (fd={op.data.fd})"
        elif isinstance(op.data, CloseOp):
            fds = list(range(op.data.low_fd, op.data.high_fd + 1))
            data["label"] += "\n" + " ".join(map(str, fds))
        elif isinstance(op.data, CloneOp):
            data["label"] += f"\n{TaskType(op.data.task_type).name} {op.data.task_id}"
        elif isinstance(op.data, WaitOp):
            data["label"] += f"\n{TaskType(op.data.task_type).name} {op.data.task_id}"
        elif isinstance(op.data, StatOp):
            data["label"] += f"\n{op.data.path.path.decode()}"


def probe_log_to_process_tree(probe_log: ProbeLog) -> nx.DiGraph:
    G = nx.DiGraph()

    def epoch_node_id(pid: int, epoch_no: int) -> str:
        return f"pid{pid}_epoch{epoch_no}"

    for pid, process in probe_log.processes.items():
        for epoch_no, epoch in process.execs.items():
            cmd_args = None

            for tid, thread in epoch.threads.items():
                for op in thread.ops:
                    op_data = op.data

                    if isinstance(op_data, ExecOp):
                        args_list = [arg.decode('utf-8') for arg in op_data.argv]
                        cmd_args = " ".join(args_list)
                        break
                if cmd_args:
                    break

            if cmd_args:
                label = f"PID={pid}\n {cmd_args}"
            else:
                label = f"PID={pid}\n cloned from parent"

            node_id = epoch_node_id(pid, epoch_no)
            G.add_node(node_id, label=label)

    for pid, process in probe_log.processes.items():
        for exec_epoch_no, exec_epoch in process.execs.items():
            parent_node_id = epoch_node_id(pid, exec_epoch_no)

            for tid, thread in exec_epoch.threads.items():
                for op in thread.ops:
                    op_data = op.data

                    if isinstance(op_data, CloneOp) and op_data.ferrno == 0:
                        child_pid = op_data.task_id
                        if child_pid in probe_log.processes:
                            child_epoch = 0
                            child_node_id = epoch_node_id(child_pid, child_epoch)

                            if G.has_node(child_node_id):
                                G.add_edge(parent_node_id, child_node_id, label="clone", constraint="true")

                    if isinstance(op_data, ExecOp):
                        new_epoch_no = exec_epoch_no + 1
                        new_node_id = epoch_node_id(pid, new_epoch_no)

                        if G.has_node(new_node_id):
                            G.add_edge(parent_node_id, new_node_id, label="exec", constraint="false")

    return G

def get_max_parallelism_latest(graph: DfGraph, probe_log: ProbeLog) -> int:
    visited = set()
    # counter is set to 1 to include the main parent process
    counter = 1 
    max_counter = 1
    start_node = [node for node in graph.nodes if graph.in_degree(node) == 0][0]
    queue = deque([(start_node, None)])  # (current_node, parent_node)
    while queue:
        node, parent = queue.popleft()
        if node in visited:
            continue
        pid, exec_epoch_no, tid, op_index = node
        if(parent):
            parent_pid, parent_exec_epoch_no, parent_tid, parent_op_index = parent
            parent_op = get_op(probe_log, parent_pid, parent_exec_epoch_no, parent_tid, parent_op_index).data
        node_op = get_op(probe_log, pid, exec_epoch_no, tid, op_index).data

        visited.add(node)

        # waitOp can be reached from the cloneOp and the last op of the child process
        # is waitOp is reached via the cloneOp we ignore the node
        if isinstance(node_op, WaitOp):
            if parent and isinstance(parent_op, CloneOp):
                visited.remove(node)
                continue
        # for every clone the new process runs in parallel with other so we increment the counter
        if isinstance(node_op, CloneOp):
            counter += 1
            max_counter = max(counter, max_counter)
        # for every waitOp the control comes back to the parent process so we decrement the counter
        elif isinstance(node_op, WaitOp):
            if node_op.task_id!=0:
                counter -= 1
        
        # Add neighbors to the queue
        for neighbor in graph.neighbors(node):
            queue.append((neighbor, node))

    return max_counter<|MERGE_RESOLUTION|>--- conflicted
+++ resolved
@@ -1,13 +1,8 @@
 import warnings
 import typing
 import networkx as nx  # type: ignore
-<<<<<<< HEAD
-from .ptypes import TaskType, ProbeLog, Pid, ExecNo, Tid
-from .ops import Op, CloneOp, ExecOp, WaitOp, OpenOp, CloseOp, InitProcessOp, InitExecEpochOp, InitThreadOp, StatOp
-=======
 from .ptypes import TaskType, ProvLog
 from .ops import Op, CloneOp, ExecOp, WaitOp, OpenOp, CloseOp, InitExecEpochOp, InitThreadOp, StatOp
->>>>>>> 9fc0d6e6
 from .graph_utils import list_edges_from_start_node
 from collections import deque
 from enum import IntEnum
@@ -79,16 +74,11 @@
     closed_fds = set[int]()
     for pid, process in probe_log.processes.items():
         epochs = set[int]()
-<<<<<<< HEAD
         first_op = process.execs[0].threads[pid].ops[0]
         if not isinstance(first_op.data, InitProcessOp):
             ret.append("First op in exec_epoch 0 should be InitProcessOp")
-        last_epoch = max(process.execs.keys())
-        for exec_epoch_no, exec_epoch in process.execs.items():
-=======
         last_epoch = max(process.exec_epochs.keys())
         for exec_epoch_no, exec_epoch in process.exec_epochs.items():
->>>>>>> 9fc0d6e6
             epochs.add(exec_epoch_no)
             first_ee_op_idx = 0
             first_ee_op = exec_epoch.threads[pid].ops[first_ee_op_idx]
@@ -157,19 +147,11 @@
 
 def probe_log_to_hb_graph(probe_log: ProbeLog) -> HbGraph:
     # [pid, exec_epoch_no, tid, op_index]
-<<<<<<< HEAD
     program_order_edges = list[tuple[OpNode, OpNode]]()
-    fork_join_edges = list[tuple[OpNode, OpNode]]()
-    exec_edges = list[tuple[OpNode, OpNode]]()
+    fork_join_edges = list[tuple[OpNode, OpNode | None]]()
+    exec_edges = list[tuple[OpNode, OpNode | None]]()
     nodes = list[OpNode]()
     proc_to_ops = dict[tuple[int, int, int], list[OpNode]]()
-=======
-    program_order_edges = list[tuple[Node, Node]]()
-    fork_join_edges = list[tuple[Node, Node | None]]()
-    exec_edges = list[tuple[Node, Node | None]]()
-    nodes = list[Node]()
-    proc_to_ops = dict[tuple[int, int, int], list[Node]]()
->>>>>>> 9fc0d6e6
     last_exec_epoch = dict[int, int]()
     for pid, process in probe_log.processes.items():
         for exec_epoch_no, exec_epoch in process.execs.items():
@@ -191,14 +173,10 @@
             if(len(ops)!=0):
                 last_exec_epoch[pid] = max(last_exec_epoch.get(pid, 0), exec_epoch_no)
     # Define helper functions
-<<<<<<< HEAD
-    def first(pid: int, exid: int, tid: int) -> OpNode:
-=======
     def first(pid: int, exid: int, tid: int) -> Node | None:
         if not proc_to_ops.get((pid, exid, tid)):
             warnings.warn(f"We have no ops for PID={pid}, exec={exid}, TID={tid}, but we know that it occurred.")
             return None
->>>>>>> 9fc0d6e6
         return proc_to_ops[(pid, exid, tid)][0]
 
     def last(pid: int, exid: int, tid: int) -> OpNode:
@@ -269,38 +247,24 @@
     for node in nodes:
         hb_graph.add_node(node)
 
-<<<<<<< HEAD
-    def add_edges(edges:list[tuple[OpNode, OpNode]], label:EdgeLabel) -> None:
-        for node0, node1 in edges:
-            hb_graph.add_edge(node0, node1, label=label)
-=======
     def add_edges(edges: typing.Iterable[tuple[Node, Node | None]], label:EdgeLabels) -> None:
         for node0, node1 in edges:
             if node1:
-                process_graph.add_edge(node0, node1, label=label)
->>>>>>> 9fc0d6e6
+                hb_graph.add_edge(node0, node1, label=label)
     
     add_edges(program_order_edges, EdgeLabel.PROGRAM_ORDER)
     add_edges(exec_edges, EdgeLabel.EXEC)
     add_edges(fork_join_edges, EdgeLabel.FORK_JOIN)
     return hb_graph
 
-<<<<<<< HEAD
-def traverse_hb_for_dfgraph(probe_log: ProbeLog, starting_node: OpNode, traversed: set[int] , dataflow_graph: DfGraph, cmd_map: dict[int, list[str]], inode_version_map: dict[int, set[FileVersion]]) -> None:
+
+def traverse_hb_for_dfgraph(probe_log: ProbeLog, starting_node: OpNode, traversed: set[int] , dataflow_graph: DfGraph, cmd_map: dict[int, list[str]], inode_version_map: dict[int, set[FileVersion]], hb_graph: nx.DiGraph) -> None:
     starting_pid = starting_node[0]
     
     starting_op = get_op(probe_log, starting_node[0], starting_node[1], starting_node[2], starting_node[3])
-    hb_graph = probe_log_to_hb_graph(probe_log)
     
     edges = list_edges_from_start_node(hb_graph, starting_node)
-=======
-def traverse_hb_for_dfgraph(process_tree_prov_log: ProvLog, starting_node: Node, traversed: set[int] , dataflow_graph:nx.DiGraph, cmd_map: dict[int, list[str]], inode_version_map: dict[int, set[FileVersion]], process_graph: nx.DiGraph) -> None:
-    starting_pid = starting_node[0]
-    
-    starting_op = prov_log_get_node(process_tree_prov_log, starting_node[0], starting_node[1], starting_node[2], starting_node[3])
-
-    edges = list_edges_from_start_node(process_graph, starting_node)
->>>>>>> 9fc0d6e6
+
     name_map = collections.defaultdict[InodeOnDevice, list[pathlib.Path]](list)
 
     target_nodes = collections.defaultdict[int, list[OpNode]](list)
@@ -316,15 +280,8 @@
         if pid in traversed or tid in traversed:
             continue
         
-<<<<<<< HEAD
         op = get_op(probe_log, pid, exec_epoch_no, tid, op_index).data
         next_op = get_op(probe_log, edge[1][0], edge[1][1], edge[1][2], edge[1][3]).data
-
-=======
-        op = prov_log_get_node(process_tree_prov_log, pid, exec_epoch_no, tid, op_index).data
-        next_op = prov_log_get_node(process_tree_prov_log, edge[1][0], edge[1][1], edge[1][2], edge[1][3]).data
-        print("->", edge[1], next_op)
->>>>>>> 9fc0d6e6
         if isinstance(op, OpenOp):
             access_mode = op.flags & os.O_ACCMODE
             processNode = ProcessNode(pid=pid, cmd=tuple(cmd_map[pid]))
@@ -366,12 +323,7 @@
             target_nodes[op.task_id] = list()
         elif isinstance(op, WaitOp) and op.options == 0:
             for node in target_nodes[op.task_id]:
-<<<<<<< HEAD
-                traverse_hb_for_dfgraph(probe_log, node, traversed, dataflow_graph, cmd_map, inode_version_map)
-=======
-                print("WaitOp:", edge[0], op, "targets:", node, prov_log_get_node(process_tree_prov_log, node[0], node[1], node[2], node[3]))
-                traverse_hb_for_dfgraph(process_tree_prov_log, node, traversed, dataflow_graph, cmd_map, inode_version_map, process_graph)
->>>>>>> 9fc0d6e6
+                traverse_hb_for_dfgraph(probe_log, node, traversed, dataflow_graph, cmd_map, inode_version_map, hb_graph)
                 traversed.add(node[2])
         # return back to the WaitOp of the parent process
         if isinstance(next_op, WaitOp):
@@ -393,11 +345,7 @@
                 cmd_map[tid] = [arg.decode(errors="surrogate") for arg in op.argv]
 
     inode_version_map: dict[int, set[FileVersion]] = {}
-<<<<<<< HEAD
-    traverse_hb_for_dfgraph(probe_log, root_node, traversed, dataflow_graph, cmd_map, inode_version_map)
-=======
-    traverse_hb_for_dfgraph(process_tree_prov_log, root_node, traversed, dataflow_graph, cmd_map, inode_version_map, process_graph)
->>>>>>> 9fc0d6e6
+    traverse_hb_for_dfgraph(probe_log, root_node, traversed, dataflow_graph, cmd_map, inode_version_map, hb_graph)
 
     file_version: dict[str, int] = {}
     for inode, versions in inode_version_map.items():
