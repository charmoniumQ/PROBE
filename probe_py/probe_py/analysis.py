import typing
<<<<<<< HEAD
import networkx as nx
from .ptypes import Inode, ProbeLog, TaskType, Host, Pid, ExecNo, Tid, InodeVersion
=======
import networkx as nx  # type: ignore
from .ptypes import TaskType, ProbeLog
>>>>>>> 3fd59019
from .ops import Op, CloneOp, ExecOp, WaitOp, OpenOp, CloseOp, InitProcessOp, InitExecEpochOp, InitThreadOp, StatOp
from .graph_utils import list_edges_from_start_node
from collections import deque
from enum import IntEnum
import rich
import sys
from dataclasses import dataclass
import pathlib
import os
import collections


class EdgeLabel(IntEnum):
    PROGRAM_ORDER = 1
    FORK_JOIN = 2
    EXEC = 3
 
@dataclass(frozen=True)
class ProcessNode:
    pid: int
    cmd: tuple[str,...]


@dataclass(frozen=True)
class FileAccess:
    inode_version: InodeVersion
    path: pathlib.Path


# type alias for a node
OpNode = tuple[Pid, ExecNo, Tid, int]


if typing.TYPE_CHECKING:
    HbGraph: typing.TypeAlias = nx.DiGraph[OpNode]
    DfGraph: typing.TypeAlias = nx.DiGraph[FileAccess | ProcessNode]
else:
    HbGraph = nx.DiGraph
    DfGraph = nx.DiGraph


<<<<<<< HEAD
def validate_provlog(
=======

HbGraph: typing.TypeAlias = nx.DiGraph
DfGraph: typing.TypeAlias = nx.DiGraph

def validate_probe_log(
>>>>>>> 3fd59019
        probe_log: ProbeLog,
) -> list[str]:
    ret = list[str]()
    waited_processes = set[tuple[TaskType, int]]()
    cloned_processes = set[tuple[TaskType, int]]()
    opened_fds = set[int]()
    closed_fds = set[int]()
    for pid, process in probe_log.processes.items():
        epochs = set[int]()
        first_op = process.execs[0].threads[pid].ops[0]
        if not isinstance(first_op.data, InitProcessOp):
            ret.append("First op in exec_epoch 0 should be InitProcessOp")
        last_epoch = max(process.execs.keys())
        for exec_epoch_no, exec_epoch in process.execs.items():
            epochs.add(exec_epoch_no)
            first_ee_op_idx = 1 if exec_epoch_no == 0 else 0
            first_ee_op = exec_epoch.threads[pid].ops[first_ee_op_idx]
            if not isinstance(first_ee_op.data, InitExecEpochOp):
                ret.append(f"{first_ee_op_idx} in exec_epoch should be InitExecEpochOp")
            pthread_ids = {
                op.pthread_id
                for tid, thread in exec_epoch.threads.items()
                for op in thread.ops
            }
            iso_c_thread_ids = {
                op.pthread_id
                for tid, thread in exec_epoch.threads.items()
                for op in thread.ops
            }
            threads_ending_in_exec = 0
            for tid, thread in exec_epoch.threads.items():
                first_thread_op_idx = first_ee_op_idx + (1 if tid == pid else 0)
                first_thread_op = thread.ops[first_thread_op_idx]
                if not isinstance(first_thread_op.data, InitThreadOp):
                    ret.append(f"{first_thread_op_idx} in exec_epoch should be InitThreadOp")
                if isinstance(thread.ops[-1], ExecOp):
                    threads_ending_in_exec += 1
                for op in thread.ops:
                    if isinstance(op.data, WaitOp) and op.data.ferrno == 0:
                        # TODO: Replace TaskType(x) with x in this file, once Rust can emit enums
                        waited_processes.add((TaskType(op.data.task_type), op.data.task_id))
                    elif isinstance(op.data, CloneOp) and op.data.ferrno == 0:
                        cloned_processes.add((TaskType(op.data.task_type), op.data.task_id))
                        if op.data.task_type == TaskType.TASK_PID:
                            # New process implicitly also creates a new thread
                            cloned_processes.add((TaskType.TASK_TID, op.data.task_id))
                    elif isinstance(op.data, OpenOp) and op.data.ferrno == 0:
                        opened_fds.add(op.data.fd)
                    elif isinstance(op.data, ExecOp):
                        if len(op.data.argv) != op.data.argc:
                            ret.append("argv vs argc mismatch")
                        if len(op.data.env) != op.data.envc:
                            ret.append("env vs envc mismatch")
                        if not op.data.argv:
                            ret.append("No arguments stored in exec syscall")
                    elif isinstance(op.data, CloseOp) and op.data.ferrno == 0:
                        # Range in Python is up-to-not-including high_fd, so we add one to it.
                        closed_fds.update(range(op.data.low_fd, op.data.high_fd + 1))
                    elif isinstance(op.data, CloneOp) and op.data.ferrno == 0:
                        if False:
                            pass
                        elif op.data.task_type == TaskType.TASK_PID and op.data.task_id not in probe_log.processes.keys():
                            ret.append(f"CloneOp returned a PID {op.data.task_id} that we didn't track")
                        elif op.data.task_type == TaskType.TASK_TID and op.data.task_id not in exec_epoch.threads.keys():
                            ret.append(f"CloneOp returned a TID {op.data.task_id} that we didn't track")
                        elif op.data.task_type == TaskType.TASK_PTHREAD and op.data.task_id not in pthread_ids:
                            ret.append(f"CloneOp returned a pthread ID {op.data.task_id} that we didn't track")
                        elif op.data.task_type == TaskType.TASK_ISO_C_THREAD and op.data.task_id not in iso_c_thread_ids:
                            ret.append(f"CloneOp returned a ISO C Thread ID {op.data.task_id} that we didn't track")
                    elif isinstance(op.data, InitProcessOp):
                        if exec_epoch_no != 0:
                            ret.append(f"InitProcessOp happened, but exec_epoch was not zero, was {exec_epoch_no}")
            if exec_epoch_no != last_epoch:
                assert threads_ending_in_exec == 1
        expected_epochs = set(range(0, max(epochs) + 1))
        if expected_epochs - epochs:
            ret.append(f"Missing epochs for pid={pid}: {sorted(epochs - expected_epochs)}")
    reserved_fds = {0, 1, 2}
    if closed_fds - opened_fds - reserved_fds:
        # TODO: Problem due to some programs opening /dev/pts/0 in a way that libprobe doesn't notice, but they close it in a way we do notice.
        pass
        #ret.append(f"Closed more fds than we opened: {closed_fds=} {reserved_fds=} {opened_fds=}")
    elif waited_processes - cloned_processes:
        ret.append(f"Waited on more processes than we cloned: {waited_processes=} {cloned_processes=}")
    return ret


def probe_log_to_hb_graph(probe_log: ProbeLog) -> HbGraph:
    # [pid, exec_epoch_no, tid, op_index]
    program_order_edges = list[tuple[Node, Node]]()
    fork_join_edges = list[tuple[Node, Node]]()
    exec_edges = list[tuple[Node, Node]]()
    nodes = list[Node]()
    proc_to_ops = dict[tuple[int, int, int], list[Node]]()
    last_exec_epoch = dict[int, int]()
    for pid, process in probe_log.processes.items():
        for exec_epoch_no, exec_epoch in process.execs.items():
            # to find the last executing epoch of the process
            last_exec_epoch[pid] = max(last_exec_epoch.get(pid, 0), exec_epoch_no)
            # Reduce each thread to the ops we actually care about
            for tid, thread in exec_epoch.threads.items():
                context = (pid, exec_epoch_no, tid)
                ops = list[OpNode]()
                # Filter just the ops we are interested in
                op_index = 0
                for op_index, op in enumerate(thread.ops):
                    ops.append((*context, op_index))
                # Add just those ops to the graph
                nodes.extend(ops)
                program_order_edges.extend(zip(ops[:-1], ops[1:])) 
                # Store these so we can hook up forks/joins between threads
                proc_to_ops[context] = ops

    # Define helper functions
    def first(pid: int, exid: int, tid: int) -> OpNode:
        return proc_to_ops[(pid, exid, tid)][0]

    def last(pid: int, exid: int, tid: int) -> OpNode:
        return proc_to_ops[(pid, exid, tid)][-1]

<<<<<<< HEAD
    def get_first_pthread(pid: int, exid: int, target_pthread_id: int) -> list[OpNode]:
        ret = list[OpNode]()
=======
    def get_first_pthread(pid: int, exid: int, target_pthread_id: int) -> list[Node]:
        ret = list[Node]()
>>>>>>> 3fd59019
        for pid, process in probe_log.processes.items():
            for exid, exec_epoch in process.execs.items():
                for tid, thread in exec_epoch.threads.items():
                    for op_index, op in enumerate(thread.ops):
                        if op.pthread_id == target_pthread_id:
                            ret.append((pid, exid, tid, op_index))
                        break
        return ret

<<<<<<< HEAD
    def get_last_pthread(pid: int, exid: int, target_pthread_id: int) -> list[OpNode]:
        ret = list[OpNode]()
=======
    def get_last_pthread(pid: int, exid: int, target_pthread_id: int) -> list[Node]:
        ret = list[Node]()
>>>>>>> 3fd59019
        for pid, process in probe_log.processes.items():
            for exid, exec_epoch in process.execs.items():
                for tid, thread in exec_epoch.threads.items():
                    for op_index, op in list(enumerate(thread.ops))[::-1]:
                        if op.pthread_id == target_pthread_id:
                            ret.append((pid, exid, tid, op_index))
                        break
        return ret

    # Hook up forks/joins
    for node in list(nodes):
        pid, exid, tid, op_index = node
        op_data = probe_log.processes[pid].execs[exid].threads[tid].ops[op_index].data
        target: tuple[int, int, int]
        if False:
            pass
        elif isinstance(op_data, CloneOp) and op_data.ferrno == 0:
            if False:
                pass
            elif op_data.task_type == TaskType.TASK_PID:
                # Spawning a thread links to the current PID and exec epoch
                target = (op_data.task_id, 0, op_data.task_id)
                fork_join_edges.append((node, first(*target)))
            elif op_data.task_type == TaskType.TASK_TID:
                target = (pid, exid, op_data.task_id)
                fork_join_edges.append((node, first(*target)))
            elif op_data.task_type == TaskType.TASK_PTHREAD:
                for dest in get_first_pthread(pid, exid, op_data.task_id):
                    fork_join_edges.append((node, dest))
            else:
                raise RuntimeError(f"Task type {op_data.task_type} supported")
        elif isinstance(op_data, WaitOp) and op_data.ferrno == 0 and op_data.task_id > 0:
            if False:
                pass
            elif op_data.task_type == TaskType.TASK_PID:
                target = (op_data.task_id, last_exec_epoch.get(op_data.task_id, 0), op_data.task_id)
                fork_join_edges.append((last(*target), node))
            elif op_data.task_type == TaskType.TASK_TID:
                target = (pid, exid, op_data.task_id)
                fork_join_edges.append((last(*target), node))
            elif op_data.ferrno == 0 and op_data.task_type == TaskType.TASK_PTHREAD:
                for dest in get_last_pthread(pid, exid, op_data.task_id):
                    fork_join_edges.append((dest, node))
        elif isinstance(op_data, ExecOp):
            # Exec brings same pid, incremented exid, and main thread
            target = pid, exid + 1, pid
            exec_edges.append((node, first(*target)))

    hb_graph = HbGraph()
    for node in nodes:
        hb_graph.add_node(node)

<<<<<<< HEAD
    def add_edges(edges:list[tuple[OpNode, OpNode]], label:EdgeLabel) -> None:
=======
    def add_edges(edges:list[tuple[Node, Node]], label:EdgeLabel) -> None:
>>>>>>> 3fd59019
        for node0, node1 in edges:
            hb_graph.add_edge(node0, node1, label=label)
    
    add_edges(program_order_edges, EdgeLabel.PROGRAM_ORDER)
    add_edges(exec_edges, EdgeLabel.EXEC)
    add_edges(fork_join_edges, EdgeLabel.FORK_JOIN)
    return hb_graph

def traverse_hb_for_dfgraph(probe_log: ProbeLog, starting_node: Node, traversed: set[int] , dataflow_graph: DfGraph, cmd_map: dict[int, list[str]], inode_version_map: dict[int, set[FileVersion]]) -> None:
    starting_pid = starting_node[0]
    
    starting_op = get_op(probe_log, starting_node[0], starting_node[1], starting_node[2], starting_node[3])
    hb_graph = probe_log_to_hb_graph(probe_log)
    
    edges = list_edges_from_start_node(hb_graph, starting_node)
<<<<<<< HEAD
    name_map = collections.defaultdict[Inode, list[pathlib.Path]](list)
=======
    name_map = collections.defaultdict[InodeOnDevice, list[pathlib.Path]](list)
>>>>>>> 3fd59019

    target_nodes = collections.defaultdict[int, list[OpNode]](list)
    console = rich.console.Console(file=sys.stderr)
    
    for edge in edges:  
        pid, exec_epoch_no, tid, op_index = edge[0]
        
        # check if the process is already visited when waitOp occurred
        if pid in traversed or tid in traversed:
            continue
        
        op = get_op(probe_log, pid, exec_epoch_no, tid, op_index).data
        next_op = get_op(probe_log, edge[1][0], edge[1][1], edge[1][2], edge[1][3]).data

        if isinstance(op, OpenOp):
            access_mode = op.flags & os.O_ACCMODE
            processNode = ProcessNode(pid=pid, cmd=tuple(cmd_map[pid]))
            dataflow_graph.add_node(processNode, label=processNode.cmd)
            file = Inode(Host.localhost(), op.path.device_major, op.path.device_minor, op.path.inode)
            path_str = op.path.path.decode("utf-8")
            curr_version = FileVersion(op.path.mtime.sec, op.path.mtime.nsec)
            inode_version_map.setdefault(op.path.inode, set())
            inode_version_map[op.path.inode].add(curr_version)
            fileNode = FileNode(file, curr_version, path_str)
            dataflow_graph.add_node(fileNode, label=fileNode.label)
            path = pathlib.Path(op.path.path.decode("utf-8"))
            if path not in name_map[file]:
                name_map[file].append(path)
            if access_mode == os.O_RDONLY:
                dataflow_graph.add_edge(fileNode, processNode)
            elif access_mode == os.O_WRONLY:
                dataflow_graph.add_edge(processNode, fileNode)
            elif access_mode == 2:
                console.print(f"Found file {path_str} with access mode O_RDWR", style="red")
            else:
                raise Exception("unknown access mode")
        elif isinstance(op, CloneOp):
            if op.task_type == TaskType.TASK_PID:
                if edge[0][0] != edge[1][0]:
                    target_nodes[op.task_id].append(edge[1])
                    continue
            elif op.task_type == TaskType.TASK_PTHREAD:
                if edge[0][2] != edge[1][2]:
                    target_nodes[op.task_id].append(edge[1])
                    continue
            if op.task_type != TaskType.TASK_PTHREAD and op.task_type != TaskType.TASK_ISO_C_THREAD:
                
                processNode1 = ProcessNode(pid = pid, cmd=tuple(cmd_map[pid]))
                processNode2 = ProcessNode(pid = op.task_id, cmd=tuple(cmd_map[op.task_id]))
                dataflow_graph.add_node(processNode1, label = " ".join(arg for arg in processNode1.cmd))
                dataflow_graph.add_node(processNode2, label = " ".join(arg for arg in processNode2.cmd))
                dataflow_graph.add_edge(processNode1, processNode2)
            target_nodes[op.task_id] = list()
        elif isinstance(op, WaitOp) and op.options == 0:
            for node in target_nodes[op.task_id]:
                traverse_hb_for_dfgraph(probe_log, node, traversed, dataflow_graph, cmd_map, inode_version_map)
                traversed.add(node[2])
        # return back to the WaitOp of the parent process
        if isinstance(next_op, WaitOp):
            if next_op.task_id == starting_pid or next_op.task_id == starting_op.pthread_id:
                return


def probe_log_to_dataflow_graph(probe_log: ProbeLog) -> DfGraph:
    dataflow_graph = DfGraph()
<<<<<<< HEAD
    file_version_map = collections.defaultdict[Inode, int](lambda: 0)
=======
>>>>>>> 3fd59019
    hb_graph = probe_log_to_hb_graph(probe_log)
    root_node = [n for n in hb_graph.nodes() if hb_graph.out_degree(n) > 0 and hb_graph.in_degree(n) == 0][0]
    traversed: set[int] = set()
    cmd_map = collections.defaultdict[int, list[str]](list)
    for edge in list(hb_graph.edges())[::-1]:
        pid, exec_epoch_no, tid, op_index = edge[0]
        op = get_op(probe_log, pid, exec_epoch_no, tid, op_index).data
        if isinstance(op, ExecOp):
            if pid.main_thread() == tid and exec_epoch_no == 0:
                cmd_map[tid] = [arg.decode(errors="surrogate") for arg in op.argv]

    inode_version_map: dict[int, set[FileVersion]] = {}
    traverse_hb_for_dfgraph(probe_log, root_node, traversed, dataflow_graph, cmd_map, inode_version_map)

    file_version: dict[str, int] = {}
    for inode, versions in inode_version_map.items():
        sorted_versions = sorted(versions, key=lambda version: (version.mtime_sec, version.mtime_nsec))
        for idx, version in enumerate(sorted_versions):
            str_id = f"{inode}_{version.mtime_sec}_{version.mtime_nsec}"
            file_version[str_id] = idx

    for idx, node in enumerate(dataflow_graph.nodes()):
        if isinstance(node, FileNode):
            str_id = f"{node.inodeOnDevice.inode}_{node.version.mtime_sec}_{node.version.mtime_nsec}"
            label = f"{node.file} inode {node.inodeOnDevice.inode} fv {file_version[str_id]} "
            nx.set_node_attributes(dataflow_graph, {node: label}, "label")

    return dataflow_graph

def get_op(probe_log: ProbeLog, pid: int, exec_epoch: int, tid: int, op_no: int) -> Op:
    return probe_log.processes[pid].execs[exec_epoch].threads[tid].ops[op_no]


<<<<<<< HEAD
def get_op(probe_log: ProbeLog, pid: Pid, eno: ExecNo, tid: Tid, op_no: int) -> Op:
    return probe_log.processes[pid].execs[eno].threads[tid].ops[op_no]


def validate_hb_closes(provlog: ProvLog, process_graph: nx.DiGraph) -> list[str]:
=======
def validate_hb_closes(probe_log: ProbeLog, hb_graph: HbGraph) -> list[str]:
>>>>>>> 3fd59019
    # Note that this test doesn't work if a process "intentionally" leaves a fd open for its child.
    # E.g., bash-in-pipe
    reservse_hb_graph = hb_graph.reverse()
    ret = list[str]()
    reserved_fds = {0, 1, 2}
    for node in hb_graph.nodes():
        op = get_op(probe_log, *node)
        if isinstance(op.data, CloseOp) and op.data.ferrno == 0:
            for closed_fd in range(op.data.low_fd, op.data.high_fd + 1):
                if closed_fd not in reserved_fds:
                    for pred_node in nx.dfs_preorder_nodes(reservse_hb_graph, node):
                        pred_op = get_op(probe_log, *pred_node)
                        if isinstance(pred_op.data, OpenOp) and pred_op.data.fd == closed_fd and op.data.ferrno == 0:
                            break
                    else:
                        ret.append(f"Close of {closed_fd} in {node} is not preceeded by corresponding open")
    return ret


def validate_hb_waits(probe_log: ProbeLog, hb_graph: HbGraph) -> list[str]:
    reservse_hb_graph = hb_graph.reverse()

    ret = list[str]()
    for node in hb_graph.nodes():
        op = get_op(probe_log, *node)
        if isinstance(op.data, WaitOp) and op.data.ferrno == 0:
            for pred_node in nx.dfs_preorder_nodes(reservse_hb_graph, node):
                pred_op = get_op(probe_log, *pred_node)
                pid1, eid1, tid1, opid1 = pred_node
                if isinstance(pred_op.data, CloneOp) and pred_op.data.task_type == op.data.task_type and pred_op.data.task_id == op.data.task_id and op.data.ferrno == 0:
                    break
            else:
                ret.append(f"Wait of {op.data.task_id} in {node} is not preceeded by corresponding clone")
    return ret

def validate_hb_clones(probe_log: ProbeLog, hb_graph: HbGraph) -> list[str]:
    ret = list[str]()
    for node in hb_graph.nodes():
        op = get_op(probe_log, *node)
        if isinstance(op.data, CloneOp) and op.data.ferrno == 0:
            for node1 in hb_graph.successors(node):
                pid1, exid1, tid1, op_no1 = node1
                op1 = get_op(probe_log, *node1)
                if False:
                    pass
                elif op.data.task_type == TaskType.TASK_PID:
                    if isinstance(op1.data, InitProcessOp):
                        if op.data.task_id != pid1:
                            ret.append(f"CloneOp {node} returns {op.data.task_id} but the next op has pid {pid1}")
                        break
                elif op.data.task_type == TaskType.TASK_TID:
                    if isinstance(op1.data, InitThreadOp):
                        if op.data.task_id != tid1:
                            ret.append(f"CloneOp {node} returns {op.data.task_id} but the next op has tid {tid1}")
                        break
                elif op.data.task_type == TaskType.TASK_PTHREAD and op.data.task_id == op1.pthread_id:
                    break
                elif op.data.task_type == TaskType.TASK_ISO_C_THREAD and op.data.task_id == op1.iso_c_thread_id:
                    break
            else:
                ret.append(f"Could not find a successor for CloneOp {node} {TaskType(op.data.task_type).name} in the target thread/process/whatever")
    return ret


def validate_hb_degree(probe_log: ProbeLog, hb_graph: HbGraph) -> list[str]:
    ret = list[str]()
    found_entry = False
    found_exit = False
    for node in hb_graph.nodes():
        if hb_graph.in_degree(node) == 0:
            if not found_entry:
                found_entry = True
            else:
                ret.append(f"Node {node} has no predecessors")
        if hb_graph.out_degree(node) == 0:
            if not found_exit:
                found_exit = True
            else:
                ret.append(f"Node {node} has no successors")
    if not found_entry:
        ret.append("Found no entry node")
    if not found_exit:
        ret.append("Found no exit node")
    return ret


def validate_hb_acyclic(probe_log: ProbeLog, hb_graph: HbGraph) -> list[str]:
    try:
        cycle = nx.find_cycle(hb_graph)
    except nx.NetworkXNoCycle:
        return []
    else:
        return [f"Cycle detected: {cycle}"]


def validate_hb_execs(probe_log: ProbeLog, hb_graph: HbGraph) -> list[str]:
    ret = list[str]()
    for node0 in hb_graph.nodes():
        pid0, eid0, tid0, _ = node0
        op0 = get_op(probe_log, *node0)
        if isinstance(op0.data, ExecOp):
            for node1 in hb_graph.successors(node0):
                pid1, eid1, tid1, _ = node1
                op1 = get_op(probe_log, *node1)
                if isinstance(op1.data, InitExecEpochOp):
                    if eid0 + 1 != eid1:
                        ret.append(f"ExecOp {node0} is followed by {node1}, whose exec epoch id should be {eid0 + 1}")
                    break
            else:
                ret.append(f"ExecOp {node0} is not followed by an InitExecEpochOp, but by {op1}.")
    return ret


def validate_hb_graph(processes: ProbeLog, hb_graph: HbGraph) -> list[str]:
    ret = list[str]()
    # ret.extend(validate_hb_closes(processes, hb_graph))
    ret.extend(validate_hb_waits(processes, hb_graph))
    ret.extend(validate_hb_clones(processes, hb_graph))
    ret.extend(validate_hb_degree(processes, hb_graph))
    ret.extend(validate_hb_acyclic(processes, hb_graph))
    ret.extend(validate_hb_execs(processes, hb_graph))
    return ret


def relax_node(graph: nx.DiGraph, node: typing.Any) -> list[tuple[typing.Any, typing.Any]]:
    """Remove node from graph and attach its predecessors to its successors"""
    ret = list[tuple[typing.Any, typing.Any]]()
    for predecessor in graph.predecessors:
        for successor in graph.successors:
            ret.append((predecessor, successor))
            graph.add_edge(predecessor, successor)
    graph.remove_node(node)
    return ret


def color_hb_graph(probe_log: ProbeLog, hb_graph: HbGraph) -> None:
    label_color_map = {
        EdgeLabel.EXEC: 'yellow',
        EdgeLabel.FORK_JOIN: 'red',
        EdgeLabel.PROGRAM_ORDER: 'green',
    }

    for node0, node1, attrs in hb_graph.edges(data=True):
        label: EdgeLabel = attrs['label']
        hb_graph[node0][node1]['color'] = label_color_map[label]
        del attrs['label']

    for node, data in hb_graph.nodes(data=True):
        pid, exid, tid, op_no = node
        op = get_op(probe_log, *node)
        typ = type(op.data).__name__
        data["label"] = f"{pid}.{exid}.{tid}.{op_no}\n{typ}"
        if False:
            pass
        elif isinstance(op.data, OpenOp):
            data["label"] += f"\n{op.data.path.path.decode()} (fd={op.data.fd})"
        elif isinstance(op.data, CloseOp):
            fds = list(range(op.data.low_fd, op.data.high_fd + 1))
            data["label"] += "\n" + " ".join(map(str, fds))
        elif isinstance(op.data, CloneOp):
            data["label"] += f"\n{TaskType(op.data.task_type).name} {op.data.task_id}"
        elif isinstance(op.data, WaitOp):
            data["label"] += f"\n{TaskType(op.data.task_type).name} {op.data.task_id}"
        elif isinstance(op.data, StatOp):
            data["label"] += f"\n{op.data.path.path.decode()}"


def probe_log_to_process_tree(probe_log: ProbeLog) -> nx.DiGraph:
    G = nx.DiGraph()

    def epoch_node_id(pid: int, epoch_no: int) -> str:
        return f"pid{pid}_epoch{epoch_no}"

    for pid, process in probe_log.processes.items():
        for epoch_no, epoch in process.execs.items():
            cmd_args = None

            for tid, thread in epoch.threads.items():
                for op in thread.ops:
                    op_data = op.data

                    if isinstance(op_data, ExecOp):
                        args_list = [arg.decode('utf-8') for arg in op_data.argv]
                        cmd_args = " ".join(args_list)
                        break
                if cmd_args:
                    break

            if cmd_args:
                label = f"PID={pid}\n {cmd_args}"
            else:
                label = f"PID={pid}\n cloned from parent"

            node_id = epoch_node_id(pid, epoch_no)
            G.add_node(node_id, label=label)

    for pid, process in probe_log.processes.items():
        for exec_epoch_no, exec_epoch in process.execs.items():
            parent_node_id = epoch_node_id(pid, exec_epoch_no)

            for tid, thread in exec_epoch.threads.items():
                for op in thread.ops:
                    op_data = op.data

                    if isinstance(op_data, CloneOp) and op_data.ferrno == 0:
                        child_pid = op_data.task_id
                        if child_pid in probe_log.processes:
                            child_epoch = 0
                            child_node_id = epoch_node_id(child_pid, child_epoch)

                            if G.has_node(child_node_id):
                                G.add_edge(parent_node_id, child_node_id, label="clone", constraint="true")

                    if isinstance(op_data, ExecOp):
                        new_epoch_no = exec_epoch_no + 1
                        new_node_id = epoch_node_id(pid, new_epoch_no)

                        if G.has_node(new_node_id):
                            G.add_edge(parent_node_id, new_node_id, label="exec", constraint="false")

    return G

def get_max_parallelism_latest(graph: DfGraph, probe_log: ProbeLog) -> int:
    visited = set()
    # counter is set to 1 to include the main parent process
    counter = 1 
    max_counter = 1
    start_node = [node for node in graph.nodes if graph.in_degree(node) == 0][0]
    queue = deque([(start_node, None)])  # (current_node, parent_node)
    while queue:
        node, parent = queue.popleft()
        if node in visited:
            continue
        pid, exec_epoch_no, tid, op_index = node
        if(parent):
            parent_pid, parent_exec_epoch_no, parent_tid, parent_op_index = parent
            parent_op = get_op(probe_log, parent_pid, parent_exec_epoch_no, parent_tid, parent_op_index).data
        node_op = get_op(probe_log, pid, exec_epoch_no, tid, op_index).data

        visited.add(node)

        # waitOp can be reached from the cloneOp and the last op of the child process
        # is waitOp is reached via the cloneOp we ignore the node
        if isinstance(node_op, WaitOp):
            if parent and isinstance(parent_op, CloneOp):
                visited.remove(node)
                continue
        # for every clone the new process runs in parallel with other so we increment the counter
        if isinstance(node_op, CloneOp):
            counter += 1
            max_counter = max(counter, max_counter)
        # for every waitOp the control comes back to the parent process so we decrement the counter
        elif isinstance(node_op, WaitOp):
            if node_op.task_id!=0:
                counter -= 1
        
        # Add neighbors to the queue
        for neighbor in graph.neighbors(node):
            queue.append((neighbor, node))

    return max_counter<|MERGE_RESOLUTION|>--- conflicted
+++ resolved
@@ -1,11 +1,6 @@
 import typing
-<<<<<<< HEAD
 import networkx as nx
-from .ptypes import Inode, ProbeLog, TaskType, Host, Pid, ExecNo, Tid, InodeVersion
-=======
-import networkx as nx  # type: ignore
 from .ptypes import TaskType, ProbeLog
->>>>>>> 3fd59019
 from .ops import Op, CloneOp, ExecOp, WaitOp, OpenOp, CloseOp, InitProcessOp, InitExecEpochOp, InitThreadOp, StatOp
 from .graph_utils import list_edges_from_start_node
 from collections import deque
@@ -47,15 +42,7 @@
     DfGraph = nx.DiGraph
 
 
-<<<<<<< HEAD
-def validate_provlog(
-=======
-
-HbGraph: typing.TypeAlias = nx.DiGraph
-DfGraph: typing.TypeAlias = nx.DiGraph
-
 def validate_probe_log(
->>>>>>> 3fd59019
         probe_log: ProbeLog,
 ) -> list[str]:
     ret = list[str]()
@@ -176,13 +163,8 @@
     def last(pid: int, exid: int, tid: int) -> OpNode:
         return proc_to_ops[(pid, exid, tid)][-1]
 
-<<<<<<< HEAD
     def get_first_pthread(pid: int, exid: int, target_pthread_id: int) -> list[OpNode]:
         ret = list[OpNode]()
-=======
-    def get_first_pthread(pid: int, exid: int, target_pthread_id: int) -> list[Node]:
-        ret = list[Node]()
->>>>>>> 3fd59019
         for pid, process in probe_log.processes.items():
             for exid, exec_epoch in process.execs.items():
                 for tid, thread in exec_epoch.threads.items():
@@ -192,13 +174,8 @@
                         break
         return ret
 
-<<<<<<< HEAD
     def get_last_pthread(pid: int, exid: int, target_pthread_id: int) -> list[OpNode]:
         ret = list[OpNode]()
-=======
-    def get_last_pthread(pid: int, exid: int, target_pthread_id: int) -> list[Node]:
-        ret = list[Node]()
->>>>>>> 3fd59019
         for pid, process in probe_log.processes.items():
             for exid, exec_epoch in process.execs.items():
                 for tid, thread in exec_epoch.threads.items():
@@ -251,11 +228,8 @@
     for node in nodes:
         hb_graph.add_node(node)
 
-<<<<<<< HEAD
     def add_edges(edges:list[tuple[OpNode, OpNode]], label:EdgeLabel) -> None:
-=======
-    def add_edges(edges:list[tuple[Node, Node]], label:EdgeLabel) -> None:
->>>>>>> 3fd59019
+
         for node0, node1 in edges:
             hb_graph.add_edge(node0, node1, label=label)
     
@@ -271,11 +245,7 @@
     hb_graph = probe_log_to_hb_graph(probe_log)
     
     edges = list_edges_from_start_node(hb_graph, starting_node)
-<<<<<<< HEAD
     name_map = collections.defaultdict[Inode, list[pathlib.Path]](list)
-=======
-    name_map = collections.defaultdict[InodeOnDevice, list[pathlib.Path]](list)
->>>>>>> 3fd59019
 
     target_nodes = collections.defaultdict[int, list[OpNode]](list)
     console = rich.console.Console(file=sys.stderr)
@@ -341,10 +311,7 @@
 
 def probe_log_to_dataflow_graph(probe_log: ProbeLog) -> DfGraph:
     dataflow_graph = DfGraph()
-<<<<<<< HEAD
     file_version_map = collections.defaultdict[Inode, int](lambda: 0)
-=======
->>>>>>> 3fd59019
     hb_graph = probe_log_to_hb_graph(probe_log)
     root_node = [n for n in hb_graph.nodes() if hb_graph.out_degree(n) > 0 and hb_graph.in_degree(n) == 0][0]
     traversed: set[int] = set()
@@ -374,19 +341,12 @@
 
     return dataflow_graph
 
-def get_op(probe_log: ProbeLog, pid: int, exec_epoch: int, tid: int, op_no: int) -> Op:
-    return probe_log.processes[pid].execs[exec_epoch].threads[tid].ops[op_no]
-
-
-<<<<<<< HEAD
+
 def get_op(probe_log: ProbeLog, pid: Pid, eno: ExecNo, tid: Tid, op_no: int) -> Op:
     return probe_log.processes[pid].execs[eno].threads[tid].ops[op_no]
 
 
-def validate_hb_closes(provlog: ProvLog, process_graph: nx.DiGraph) -> list[str]:
-=======
 def validate_hb_closes(probe_log: ProbeLog, hb_graph: HbGraph) -> list[str]:
->>>>>>> 3fd59019
     # Note that this test doesn't work if a process "intentionally" leaves a fd open for its child.
     # E.g., bash-in-pipe
     reservse_hb_graph = hb_graph.reverse()
