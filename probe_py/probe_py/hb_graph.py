import collections
import os
import shlex
import textwrap
import typing
import warnings
import networkx
import tqdm
<<<<<<< HEAD
from .hb_graph_accesses import hb_graph_to_accesses
from .ptypes import Inode, TaskType, Pid, ExecNo, Tid, ProbeLog, initial_exec_no, InvalidProbeLog, InodeVersion, OpQuad, HbGraph
=======
from .ptypes import TaskType, Pid, ExecNo, Tid, ProbeLog, initial_exec_no, InvalidProbeLog, InodeVersion, OpQuad, HbGraph
>>>>>>> da9e2084
from .ops import CloneOp, ExecOp, WaitOp, OpenOp, SpawnOp, InitExecEpochOp, InitThreadOp, Op, CloseOp, DupOp, StatOp
from . import graph_utils
from . import ptypes

"""
HbGraph stands for "Happened-Before graph".

If there is an edge from operation A to operation B, then A "happened before" B.

Data *may* flow from A to B.

This can be due to program ordering or synchronization.

"""


def probe_log_to_hb_graph(probe_log: ProbeLog) -> HbGraph:
    hb_graph = HbGraph()

    _create_program_order_edges(probe_log, hb_graph)

    # Hook up synchronization edges
    for node in hb_graph.nodes():
        _create_clone_edges(node, probe_log, hb_graph)
        _create_exec_edges(node, probe_log, hb_graph)
        _create_spawn_edges(node, probe_log, hb_graph)
        _create_wait_edges(node, probe_log, hb_graph)

    _create_other_thread_edges(probe_log, hb_graph)

    _create_pipe_edges(probe_log, hb_graph)

    validate_hb_graph(hb_graph, True)

    return hb_graph


def retain_only(
        probe_log: ProbeLog,
        full_hb_graph: HbGraph,
        retain_node_predicate: typing.Callable[[OpQuad, Op], bool],
) -> HbGraph:
    """Retains only nodes satisfying the predicate."""
    reduced_hb_graph = HbGraph()
    last_in_process = dict[tuple[Pid, ExecNo, Tid], OpQuad]()
    incoming_to_process = dict[tuple[Pid, ExecNo, Tid], list[tuple[OpQuad, typing.Mapping[str, typing.Any]]]]()

    for node in tqdm.tqdm(
            networkx.topological_sort(full_hb_graph),
            total=len(full_hb_graph),
            desc="retain",
    ):
        thread = node.thread_triple()

        # If node satisfies predicate, copy node into new graph
        if retain_node_predicate(node, probe_log.get_op(node)):
            node_data = full_hb_graph.nodes(data=True)[node]
            reduced_hb_graph.add_node(node, **node_data)

            # Add link from previous node in this process, if any
            # Note that iteration is in topo order,
            # so this node happens-after the node of previous iterations.
            if previous_node := last_in_process.get(thread):
                reduced_hb_graph.add_edge(previous_node, node)
            last_in_process[thread] = node

            # Link up any out-of-process predecessors we accumulated up to this node
            incoming = incoming_to_process.get(thread, [])
            for (predecessor, edge_data) in incoming:
                reduced_hb_graph.add_edge(predecessor, node, **edge_data)
            if incoming:
                del incoming_to_process[thread]

        # Accumulate out-of-process predecessors
        # Since we iterate in topo order,
        # eventually nodes in the successor's process will be visisted (as "node").
        # Once we find one of those which satisfies the retain_node_predicate,
        # we will create edges from last_in_process[this node_triple] to a descendant of the successor node.
        for successor in full_hb_graph.successors(node):
            successor_triple = (successor.pid, successor.exec_no, successor.tid)
            # Note that if node_triple not in last_in_process,
            # none of the prior nodes in this process were retained,
            # so the edge doesn't synchronize any retained nodes.
            # In such case, we don't need to create an edge.
            if successor_triple != thread and (previous_node := last_in_process.get(thread)):
                edge_data = full_hb_graph.get_edge_data(node, successor)
                incoming_to_process.setdefault(successor_triple, []).append((previous_node, edge_data))

    for thread, incoming in incoming_to_process.items():
        for node, edge_data in incoming:
            if predecessor2 := last_in_process.get(thread):
                reduced_hb_graph.add_edge(predecessor2, node, **edge_data)

    validate_hb_graph(reduced_hb_graph, False)

    return reduced_hb_graph


def validate_hb_graph(hb_graph: HbGraph, validate_roots: bool) -> None:
    if not networkx.is_directed_acyclic_graph(hb_graph):
        cycle = list(networkx.find_cycle(hb_graph))
        warnings.warn(ptypes.UnusualProbeLog(
            f"Found a cycle in hb graph: {cycle}",
        ))

    if validate_roots:
        sources = graph_utils.get_sources(hb_graph)
        if len(sources) > 1:
            warnings.warn(ptypes.UnusualProbeLog(
                f"Too many sources {sources}"
            ))

    # TODO: Check that root pid and/or parent-pid is as expected.


def _create_program_order_edges(probe_log: ProbeLog, hb_graph: HbGraph) -> None:
    if not probe_log.processes:
        raise InvalidProbeLog("No processes tracked")
    for pid, process in probe_log.processes.items():
        if not process.execs:
            raise InvalidProbeLog(f"No exec epochs tracked for pid {pid}")
        for exec_no, exec_epoch in process.execs.items():
            if not exec_epoch.threads:
                raise InvalidProbeLog(f"No threads tracked for exec {exec_no}")
            for tid, thread in exec_epoch.threads.items():
                if not thread.ops:
                    raise InvalidProbeLog(f"No ops tracked for thread {tid}")
                nodes = [
                    OpQuad(pid, exec_no, tid, op_no)
                    for op_no, op in enumerate(thread.ops)
                ]
                assert nodes

                hb_graph.add_nodes_from(nodes)

                # Hook up program order edges
                hb_graph.add_edges_from(zip(nodes[:-1], nodes[1:]))


def _create_clone_edges(node: OpQuad, probe_log: ProbeLog, hb_graph: HbGraph) -> None:
    op = probe_log.get_op(node)
    if isinstance(op.data, CloneOp) and op.data.ferrno == 0:
        match op.data.task_type:
            case TaskType.TASK_TID:
                target_tid = Tid(op.data.task_id)
                if target_tid not in probe_log.processes[node.pid].execs[node.exec_no].threads:
                    warnings.warn(ptypes.UnusualProbeLog(
<<<<<<< HEAD
                        f"Clone points to a thread {target_tid} we didn't track"
=======
                        f"Clone ({node}) points to a thread {target_tid} we didn't track"
>>>>>>> da9e2084
                    ))
                else:
                    target = OpQuad(node.pid, node.exec_no, target_tid, 0)
                    assert hb_graph.has_node(target)
                    hb_graph.add_edge(node, target)
            case TaskType.TASK_PID:
                target_pid = Pid(op.data.task_id)
                if target_pid not in probe_log.processes:
                    warnings.warn(ptypes.UnusualProbeLog(
<<<<<<< HEAD
                        f"Clone points to a process {target_pid} we didn't track {probe_log.processes.keys()}"
=======
                        f"Clone ({node}) points to a process {target_pid} we didn't track {probe_log.processes.keys()}"
>>>>>>> da9e2084
                    ))
                else:
                    target = OpQuad(target_pid, initial_exec_no, target_pid.main_thread(), 0)
                    assert hb_graph.has_node(target)
                    hb_graph.add_edge(node, target)
            case TaskType.TASK_PTHREAD | TaskType.TASK_ISO_C_THREAD:
                targets = get_first_task_nodes(probe_log, node.pid, node.exec_no, op.data.task_type, op.data.task_id, False)
                for target in targets:
                    assert hb_graph.has_node(target)
                    hb_graph.add_edge(node, target)


def get_first_task_nodes(
        probe_log: ProbeLog,
        pid: Pid,
        exec_no: ExecNo,
        task_type: int,
        task_id: int,
        reverse: bool,
) -> list[OpQuad]:
    targets = []
    for tid, thread in probe_log.processes[pid].execs[exec_no].threads.items():
        for op_no, other_op in enumerate(reversed(thread.ops) if reverse else thread.ops):
            if (task_type == TaskType.TASK_PTHREAD and other_op.pthread_id == task_id) or \
               (task_type == TaskType.TASK_ISO_C_THREAD and other_op.iso_c_thread_id == task_id):
                targets.append(OpQuad(pid, exec_no, tid, op_no))
                break
    return targets


def _create_wait_edges(node: OpQuad, probe_log: ProbeLog, hb_graph: HbGraph) -> None:
    op = probe_log.get_op(node)
    if isinstance(op.data, WaitOp) and op.data.ferrno == 0:
        match op.data.task_type:
            case TaskType.TASK_TID:
                target_tid = Tid(op.data.task_id)
                if target_tid not in probe_log.processes[node.pid].execs[node.exec_no].threads:
                    warnings.warn(ptypes.UnusualProbeLog(
<<<<<<< HEAD
                        f"Wait ({node}) points to a thread {target_tid} we didn't track"
=======
                        f"Wait ({node}) points to a thread {target_tid} we didn't track",
>>>>>>> da9e2084
                    ))
                else:
                    target = OpQuad(node.pid, node.exec_no, target_tid, len(probe_log.processes[node.pid].execs[node.exec_no].threads[target_tid].ops) - 1)
                    hb_graph.add_edge(target, node)
            case TaskType.TASK_PID:
                target_pid = Pid(op.data.task_id)
                if target_pid not in probe_log.processes:
                    warnings.warn(ptypes.UnusualProbeLog(
<<<<<<< HEAD
                        f"Wait ({node}) points to a process {target_pid} we didn't track"
=======
                        f"Wait ({node}) points to a process {target_pid} we didn't track",
>>>>>>> da9e2084
                    ))
                else:
                    last_exec_no = max(probe_log.processes[target_pid].execs.keys())
                    last_op_no = len(probe_log.processes[target_pid].execs[last_exec_no].threads[target_pid.main_thread()].ops) - 1
                    target = OpQuad(target_pid, last_exec_no, target_pid.main_thread(), last_op_no)
                    assert hb_graph.has_node(target)
                    hb_graph.add_edge(target, node)
            case TaskType.TASK_PTHREAD | TaskType.TASK_ISO_C_THREAD:
                targets = get_first_task_nodes(probe_log, node.pid, node.exec_no, op.data.task_type, op.data.task_id, True)
                for target in targets:
                    assert hb_graph.has_node(target)
                    hb_graph.add_edge(target, node)


def _create_exec_edges(node: OpQuad, probe_log: ProbeLog, hb_graph: HbGraph) -> None:
    op = probe_log.get_op(node)
    if isinstance(op.data, ExecOp) and op.data.ferrno == 0:
        next_exec_no = node.exec_no.next()
        if next_exec_no not in probe_log.processes[node.pid].execs:
            warnings.warn(ptypes.UnusualProbeLog(
<<<<<<< HEAD
                f"Exec ({node}) points to an exec epoch {next_exec_no} we didn't track"
=======
                f"Exec points to an exec epoch {next_exec_no} we didn't track"
>>>>>>> da9e2084
            ))
        else:
            target = OpQuad(node.pid, next_exec_no, node.pid.main_thread(), 0)
            assert hb_graph.has_node(target)
            hb_graph.add_edge(node, target)


def _create_spawn_edges(node: OpQuad, probe_log: ProbeLog, hb_graph: HbGraph) -> None:
    op = probe_log.get_op(node)
    if isinstance(op.data, SpawnOp) and op.data.ferrno == 0:
        child_pid = Pid(op.data.child_pid)
        if child_pid not in probe_log.processes:
            warnings.warn(ptypes.UnusualProbeLog(
                f"Spawn ({node}) points to a pid {child_pid} we didn't track"
            ))
        else:
            target = OpQuad(child_pid, initial_exec_no, child_pid.main_thread(), 0)
            assert hb_graph.has_node(target)
            hb_graph.add_edge(node, target)


def _create_other_thread_edges(probe_log: ProbeLog, hb_graph: HbGraph) -> None:
    # Sometimes we don't have the thread creation or termination edges
    for pid, process in probe_log.processes.items():
        for exec_no, exec_epoch in process.execs.items():
            for tid, thread in exec_epoch.threads.items():
                first_op_main_thread = OpQuad(pid, exec_no, pid.main_thread(), 0)
                last_op_main_thread = OpQuad(pid, exec_no, pid.main_thread(), len(exec_epoch.threads[pid.main_thread()].ops) - 1)
                if tid != pid.main_thread():
                    first_op = OpQuad(pid, exec_no, tid, 0)
                    last_op = OpQuad(pid, exec_no, tid, len(thread.ops) - 1)
                    if len(list(hb_graph.predecessors(first_op))) == 0:
                        hb_graph.add_edge(first_op_main_thread, first_op)
                    if last_op_main_thread != first_op_main_thread and len(list(hb_graph.successors(last_op))) == 0:
                        if last_op_main_thread not in hb_graph.predecessors(last_op):
                            hb_graph.add_edge(last_op, last_op_main_thread)
                        else:
                            warnings.warn(ptypes.UnusualProbeLog(
                                f"I want to add an edge from last op of {tid} to main thread {pid}, but that would create a cycle;"
                                f"the last op of {pid} is likely the clone that creates {tid}"
                            ))


def label_nodes(probe_log: ProbeLog, hb_graph: HbGraph, add_op_no: bool = False) -> None:
    for node, data in hb_graph.nodes(data=True):
        op = probe_log.get_op(node)
        data.setdefault("label", "")
        data["cluster"] = str(node.pid)
        if add_op_no:
            data["label"] += f"{node.op_no}: "
        if len(list(hb_graph.predecessors(node))) == 0:
            data["label"] += "root"
        elif isinstance(op.data, InitExecEpochOp):
            data["label"] += f"PID {node.pid} exec {node.exec_no}"
        elif isinstance(op.data, InitThreadOp):
            data["label"] += f"TID {node.tid}"
        elif isinstance(op.data, ExecOp):
            data["label"] += textwrap.fill(
                "exec " + textwrap.shorten(
                    shlex.join([
                        textwrap.shorten(
                            arg.decode(errors="backslashreplace"),
                            width=80,
                        )
                        for arg in op.data.argv
                    ]),
                    width=80 * 10,
                ),
                width=80,
            )
        elif isinstance(op.data, OpenOp):
            access = {os.O_RDONLY: "readable", os.O_WRONLY: "writable", os.O_RDWR: "read/writable"}[op.data.flags & os.O_ACCMODE]
            data["label"] += f"Open ({access})  fd={op.data.fd}"
            data["label"] += f"\n{InodeVersion.from_probe_path(op.data.path).inode!s}"
            data["label"] += f"\n{op.data.path.path.decode()}"
        elif isinstance(op.data, StatOp):
            data["label"] += "Stat"
            data["label"] += f"\n{InodeVersion.from_probe_path(op.data.path).inode!s}"
            data["label"] += f"\n{op.data.path.path.decode()}"
        elif isinstance(op.data, CloseOp):
            data["label"] += f"Close fd={op.data.fd}"
            data["label"] += f"\n{InodeVersion.from_probe_path(op.data.path).inode!s}"
            data["label"] += f"\n{op.data.path.path.decode()}"
        elif isinstance(op.data, DupOp):
            data["label"] += f"DupOp fd={op.data.old} → fd={op.data.new}"
        else:
            data["label"] += f"{op.data.__class__.__name__}"
            data["labelfontsize"] = 8
        if getattr(op.data, "ferrno", 0) != 0:
            data["label"] += " (failed)"
            data["color"] = "red"

    for node0, node1, data in hb_graph.edges(data=True):
        if node0.pid != node1.pid or node0.tid != node1.tid:
            data["style"] = "dashed"

    if not networkx.is_directed_acyclic_graph(hb_graph):
        cycle = list(networkx.find_cycle(hb_graph))
        for a, b in cycle:
            hb_graph.get_edge_data(a, b)["color"] = "red"
            warnings.warn(ptypes.UnusualProbeLog(
                "Cycle shown in red",
<<<<<<< HEAD
            ))


def _create_pipe_edges(
        probe_log: ProbeLog,
        hb_graph: HbGraph,
) -> None:
    """
    Create an edge from the last op which could hold the write-end of a pipe or FIFO to the open op of the write end.

    Unlike ordinary files, the reader of a pipe or FIFO has a way to wait until the last writer is done
    """
    reduced_hb_graph = graph_utils.splice_out_nodes(hb_graph, lambda node: not isinstance(node, (
        InitExecEpochOp,
        OpenOp,
        ExecOp,
        CloseOp,
        DupOp,
        CloneOp,
    )))

    fifo_readers = collections.defaultdict[Inode, set[OpQuad]](set)
    fifo_writers = collections.defaultdict[Inode, set[OpQuad]](set)
    for access_or_op in hb_graph_to_accesses(probe_log, reduced_hb_graph):
        match access_or_op:
            case ptypes.Access():
                access = access_or_op
                if all([
                        access.phase == ptypes.Phase.BEGIN,
                        access.mode.is_side_effect_free,
                        access.inode.is_fifo,
                ]):
                    fifo_readers[access.inode].add(access.op_node)
                elif all([
                        access.phase == ptypes.Phase.END,
                        not access.mode.is_side_effect_free,
                        access.inode.is_fifo,
                ]):
                    fifo_writers[access.inode].add(access.op_node)

    for fifo in fifo_readers.keys() | fifo_writers.keys():
        reachability_oracle = graph_utils.PrecomputedReachabilityOracle.create(reduced_hb_graph)
        for writer in reachability_oracle.get_bottommost(fifo_writers.get(fifo, set())):
            for reader in reachability_oracle.get_uppermost(fifo_readers.get(fifo, set())):
                for source, target in graph_utils.add_edge_without_cycle(reduced_hb_graph, writer, reader, reachability_oracle):
                    reduced_hb_graph.add_edge(source, target, label="FIFO edge")
                    hb_graph.add_edge(source, target, label="FIFO edge")
                    # reachability_oracle.add_edge(source, target)
=======
            ))
>>>>>>> da9e2084
<|MERGE_RESOLUTION|>--- conflicted
+++ resolved
@@ -6,12 +6,8 @@
 import warnings
 import networkx
 import tqdm
-<<<<<<< HEAD
 from .hb_graph_accesses import hb_graph_to_accesses
-from .ptypes import Inode, TaskType, Pid, ExecNo, Tid, ProbeLog, initial_exec_no, InvalidProbeLog, InodeVersion, OpQuad, HbGraph
-=======
 from .ptypes import TaskType, Pid, ExecNo, Tid, ProbeLog, initial_exec_no, InvalidProbeLog, InodeVersion, OpQuad, HbGraph
->>>>>>> da9e2084
 from .ops import CloneOp, ExecOp, WaitOp, OpenOp, SpawnOp, InitExecEpochOp, InitThreadOp, Op, CloseOp, DupOp, StatOp
 from . import graph_utils
 from . import ptypes
@@ -159,11 +155,7 @@
                 target_tid = Tid(op.data.task_id)
                 if target_tid not in probe_log.processes[node.pid].execs[node.exec_no].threads:
                     warnings.warn(ptypes.UnusualProbeLog(
-<<<<<<< HEAD
-                        f"Clone points to a thread {target_tid} we didn't track"
-=======
                         f"Clone ({node}) points to a thread {target_tid} we didn't track"
->>>>>>> da9e2084
                     ))
                 else:
                     target = OpQuad(node.pid, node.exec_no, target_tid, 0)
@@ -173,11 +165,7 @@
                 target_pid = Pid(op.data.task_id)
                 if target_pid not in probe_log.processes:
                     warnings.warn(ptypes.UnusualProbeLog(
-<<<<<<< HEAD
-                        f"Clone points to a process {target_pid} we didn't track {probe_log.processes.keys()}"
-=======
                         f"Clone ({node}) points to a process {target_pid} we didn't track {probe_log.processes.keys()}"
->>>>>>> da9e2084
                     ))
                 else:
                     target = OpQuad(target_pid, initial_exec_no, target_pid.main_thread(), 0)
@@ -216,11 +204,7 @@
                 target_tid = Tid(op.data.task_id)
                 if target_tid not in probe_log.processes[node.pid].execs[node.exec_no].threads:
                     warnings.warn(ptypes.UnusualProbeLog(
-<<<<<<< HEAD
-                        f"Wait ({node}) points to a thread {target_tid} we didn't track"
-=======
                         f"Wait ({node}) points to a thread {target_tid} we didn't track",
->>>>>>> da9e2084
                     ))
                 else:
                     target = OpQuad(node.pid, node.exec_no, target_tid, len(probe_log.processes[node.pid].execs[node.exec_no].threads[target_tid].ops) - 1)
@@ -229,11 +213,7 @@
                 target_pid = Pid(op.data.task_id)
                 if target_pid not in probe_log.processes:
                     warnings.warn(ptypes.UnusualProbeLog(
-<<<<<<< HEAD
-                        f"Wait ({node}) points to a process {target_pid} we didn't track"
-=======
                         f"Wait ({node}) points to a process {target_pid} we didn't track",
->>>>>>> da9e2084
                     ))
                 else:
                     last_exec_no = max(probe_log.processes[target_pid].execs.keys())
@@ -254,11 +234,7 @@
         next_exec_no = node.exec_no.next()
         if next_exec_no not in probe_log.processes[node.pid].execs:
             warnings.warn(ptypes.UnusualProbeLog(
-<<<<<<< HEAD
                 f"Exec ({node}) points to an exec epoch {next_exec_no} we didn't track"
-=======
-                f"Exec points to an exec epoch {next_exec_no} we didn't track"
->>>>>>> da9e2084
             ))
         else:
             target = OpQuad(node.pid, next_exec_no, node.pid.main_thread(), 0)
@@ -361,7 +337,6 @@
             hb_graph.get_edge_data(a, b)["color"] = "red"
             warnings.warn(ptypes.UnusualProbeLog(
                 "Cycle shown in red",
-<<<<<<< HEAD
             ))
 
 
@@ -383,8 +358,8 @@
         CloneOp,
     )))
 
-    fifo_readers = collections.defaultdict[Inode, set[OpQuad]](set)
-    fifo_writers = collections.defaultdict[Inode, set[OpQuad]](set)
+    fifo_readers = collections.defaultdict[ptypes.Inode, set[OpQuad]](set)
+    fifo_writers = collections.defaultdict[ptypes.Inode, set[OpQuad]](set)
     for access_or_op in hb_graph_to_accesses(probe_log, reduced_hb_graph):
         match access_or_op:
             case ptypes.Access():
@@ -409,7 +384,4 @@
                 for source, target in graph_utils.add_edge_without_cycle(reduced_hb_graph, writer, reader, reachability_oracle):
                     reduced_hb_graph.add_edge(source, target, label="FIFO edge")
                     hb_graph.add_edge(source, target, label="FIFO edge")
-                    # reachability_oracle.add_edge(source, target)
-=======
-            ))
->>>>>>> da9e2084
+                    # reachability_oracle.add_edge(source, target)