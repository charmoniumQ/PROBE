--- conflicted
+++ resolved
@@ -275,21 +275,12 @@
 
 
 def label_nodes(probe_log: ProbeLog, hb_graph: HbGraph, add_op_no: bool = False) -> None:
-<<<<<<< HEAD
-    node_view = typing.cast(
-        typing.Iterator[tuple[OpNode, graph_utils.GraphvizNodeAttributes]],
-        iter(hb_graph.nodes(data=True)),
-    )
-    for node, data in tqdm.tqdm(node_view, "HBG label"):
-        op = probe_log.get_op(*node.op_quad())
-=======
     for node, data in hb_graph.nodes(data=True):
         op = probe_log.get_op(node)
         data.setdefault("label", "")
         data["cluster"] = str(node.pid)
         if add_op_no:
             data["label"] += f"{node.op_no}: "
->>>>>>> da9e2084
         if len(list(hb_graph.predecessors(node))) == 0:
             data["label"] += "root"
         elif isinstance(op.data, InitExecEpochOp):
@@ -332,11 +323,7 @@
             data["label"] += " (failed)"
             data["color"] = "red"
 
-    edge_view = typing.cast(
-        typing.Iterator[tuple[OpNode, OpNode, graph_utils.GraphvizEdgeAttributes]],
-        hb_graph.edges(data=True),
-    )
-    for node0, node1, data in edge_view:
+    for node0, node1, data in hb_graph.edges(data=True):
         if node0.pid != node1.pid or node0.tid != node1.tid:
             data["style"] = "dashed"
 
