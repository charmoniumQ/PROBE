import random
import os
import re
import shlex
import rich.console
import typer
import subprocess
import tempfile
import shutil
import warnings
import pathlib
import typing
<<<<<<< HEAD
from .ptypes import ProbeLog, InodeVersionLog
from .ops import Path, ChdirOp, OpenOp, CloseOp, InitProcessOp, ExecOp
=======
from .ptypes import ProvLog, InodeVersionLog
from .ops import Path, ChdirOp, OpenOp, CloseOp, ExecOp, InitExecEpochOp
>>>>>>> 9fc0d6e6
from .consts import AT_FDCWD


def build_oci_image(
        probe_log: ProbeLog,
        image_name: str,
        push_docker: bool,
        verbose: bool,
        console: rich.console.Console,
) -> None:
    root_pid = get_root_pid(probe_log)
    if root_pid is None:
        console.print("Could not find root process; Are you sure this probe_log is valid?")
        raise typer.Exit(code=1)
<<<<<<< HEAD
    first_op = probe_log.processes[root_pid].execs[0].threads[root_pid].ops[0].data
    if not isinstance(first_op, InitProcessOp):
        console.print("First op is not InitProcessOp. Are you sure this probe_log is valid?")
=======
    first_op = prov_log.processes[root_pid].exec_epochs[0].threads[root_pid].ops[0].data
    if not isinstance(first_op, InitExecEpochOp):
        console.print("First op is not InitExecEpochOp. Are you sure this probe_log is valid?")
>>>>>>> 9fc0d6e6
        raise typer.Exit(code=1)
    with tempfile.TemporaryDirectory() as _tmpdir:
        tmpdir = pathlib.Path(_tmpdir)
        copy_file_closure(
            probe_log,
            tmpdir,
            copy=True,
            verbose=verbose,
            console=console,
        )
        # TODO: smartly show errors when shelling out to $cmd fails.
        if not shutil.which("buildah"):
            console.print("Buildah not found; should be included in probe-bundled? for other packages, please install Buildah separately", style="red")
            raise typer.Exit(code=1)

        # Start contianer
        container_id = f"probe-{random.randint(0, 2**32 - 1):08x}"
        if verbose:
            console.print(shlex.join(["buildah", "from", "--name", container_id, "scratch"]))
        subprocess.run(
            ["buildah", "from", "--name", container_id, "scratch"],
            check=True,
            capture_output=not verbose,
            text=True,
        )

        # Copy relevant files
        if verbose:
            console.print(shlex.join(["buildah", "copy", container_id, str(tmpdir), "/"]))
        subprocess.run(
            ["buildah", "copy", container_id, str(tmpdir), "/"],
            check=True,
            capture_output=not verbose,
            text=True,
        )

        # Set up other config (env, cmd, entrypoint)
        pid = get_root_pid(probe_log)
        if pid is None:
            console.print("Could not find root process; Are you sure this probe_log is valid?")
            raise typer.Exit(code=1)
        last_op = probe_log.processes[pid].execs[0].threads[pid].ops[-1].data
        if not isinstance(last_op, ExecOp):
            console.print(f"Last op is not ExecOp: {last_op}. Are you sure this probe_log is valid?")
            raise typer.Exit(code=1)
        args = [
            arg.decode() for arg in last_op.argv
        ]
        env = []
        for key_val in last_op.env:
            if not key_val.startswith(b"LD_PRELOAD="):
                if b"$" in key_val:
                    # TODO: figure out how to escape money
                    console.log(f"Skipping {key_val.decode(errors='surrogate')} because $ confuses Buildah.")
                    continue
                env.append("--env")
                env.append(key_val.decode(errors="surrogate"))
        #shell = pathlib.Path(os.environ["SHELL"]).resolve()
        cmd = [
            "buildah",
            "config",
            "--workingdir",
            first_op.cwd.path.decode(),
            "--cmd",
            shlex.join(args),
            *env,
            container_id,
        ]
        if verbose:
            console.print(shlex.join(cmd))
        subprocess.run(
            cmd,
            check=True,
            capture_output=not verbose,
            text=True,
        )

        # Commit (exports OCI image; podman can read it from here)
        cmd = ["buildah", "commit", container_id, image_name]
        if verbose:
            print(cmd)
        subprocess.run(
            cmd,
            check=True,
            capture_output=not verbose,
            text=True,
        )

        # Export to docker, if requested
        if push_docker:
            cmd = ["buildah", "push", image_name, f"docker-daemon:{image_name}"]
            if verbose:
                console.log(shlex.join(cmd))
            subprocess.run(
                cmd,
                check=True,
                capture_output=not verbose,
                text=True,
            )


def copy_file_closure(
        probe_log: ProbeLog,
        destination: pathlib.Path,
        copy: bool,
        verbose: bool,
        console: rich.console.Console,
) -> None:
    """Extract files used by the application recoreded in probe_log to destination

    If the required file are recorded in probe_log, we will use that.
    However, probe_log only captures files that get mutated _during the $cmd_.
    We assume the rest of the files will not change between the time of `probe record $cmd` and `probe oci-image`.
    (so probably run those back-to-back).
    For the files not included in probe_log, we will use the current copy on-disk.
    However, we will test to ensure it is the same version as recorded in probe_log.

    `copy` refers to whether we should copy files from disk or symlink them.
    """

    to_copy = dict[pathlib.Path, Path | None]()
    to_copy_exes = dict[pathlib.Path, Path | None]()
    for pid, process in probe_log.processes.items():
        for exec_epoch_no, exec_epoch in process.execs.items():
            root_pid = get_root_pid(probe_log)
            if root_pid is None:
                console.print("Could not find root process; Are you sure this probe_log is valid?")
                raise typer.Exit(code=1)
<<<<<<< HEAD
            first_op = probe_log.processes[root_pid].execs[0].threads[root_pid].ops[0].data
            if not isinstance(first_op, InitProcessOp):
                console.print("First op is not InitProcessOp. Are you sure this probe_log is valid?")
=======
            first_op = prov_log.processes[root_pid].exec_epochs[0].threads[root_pid].ops[0].data
            if not isinstance(first_op, InitExecEpochOp):
                console.print("First op is not InitExecEpochOp. Are you sure this probe_log is valid?")
>>>>>>> 9fc0d6e6
                raise typer.Exit(code=1)
            fds = {AT_FDCWD: pathlib.Path(first_op.cwd.path.decode())}
            for tid, thread in exec_epoch.threads.items():
                for op_no, op in enumerate(thread.ops):
                    if isinstance(op.data, ChdirOp):
                        path = op.data.path
                        resolved_path = resolve_path(fds, path)
                        fds[AT_FDCWD] = resolved_path
                        if verbose:
                            console.print(f"chdir {resolved_path}")
                        assert resolved_path.is_absolute()
                    elif isinstance(op.data, OpenOp):
                        path = op.data.path
                        if op.data.ferrno == 0:
                            resolved_path = resolve_path(fds, path)
                            fds[op.data.fd] = resolved_path
                            to_copy[resolved_path] = path
                    elif isinstance(op.data, ExecOp):
                        path = op.data.path
                        if op.data.ferrno == 0:
                            resolved_path = resolve_path(fds, path)
                            to_copy_exes[resolved_path] = path
                    elif isinstance(op.data, CloseOp):
                        for fd in range(op.data.low_fd, op.data.high_fd + 1):
                            if fd in fds:
                                del fds[fd]

    shell = pathlib.Path(os.environ["SHELL"])
    to_copy_exes[shell] = None

    # For executables, we also have to use LDD to get the rqeuried dyn libs
    # There is a task in tasks.md for pushing this into libprobe the same way we do for searching for executables on $PATH.
    for resolved_path, maybe_path in to_copy_exes.items():
        to_copy[resolved_path] = maybe_path
        dependent_dlibs = set[str]()
        _get_dlibs(resolved_path, dependent_dlibs)
        for dependent_dlib in dependent_dlibs:
            to_copy[pathlib.Path(dependent_dlib)] = None
    inodes = probe_log.inodes
    if inodes is None:
        raise ValueError("PROBE log appears to not contain inodes")
    for resolved_path, maybe_path in to_copy.items():
        destination_path = destination / resolved_path.relative_to("/")
        destination_path.parent.mkdir(exist_ok=True, parents=True)
        if maybe_path is not None:
            ivl = InodeVersionLog(
                maybe_path.device_major,
                maybe_path.device_minor,
                maybe_path.inode,
                maybe_path.mtime.sec,
                maybe_path.mtime.nsec,
                maybe_path.size,
            )
        else:
            ivl = None
        if ivl is not None and (inode_content := inodes.get(ivl)) is not None:
            # These inodes are "owned" by us, since we extracted them from the tar archive.
            # When the tar archive gets deleted, these inodes will remain.
            destination_path.hardlink_to(inode_content)
            if verbose:
                console.print(f"Hardlinking {resolved_path} from probe_log")
        elif any(resolved_path.is_relative_to(forbidden_path) for forbidden_path in forbidden_paths):
            if verbose:
                console.print(f"Skipping {resolved_path}")
        elif resolved_path.exists():
            if ivl is not None and InodeVersionLog.from_path(resolved_path) != ivl:
                warnings.warn(f"{resolved_path} changed in between the time of `probe record` and now.")
            if resolved_path.is_dir():
                destination_path.mkdir(exist_ok=True, parents=True)
            elif copy:
                if verbose:
                    console.print(f"Copying {resolved_path} from disk")
                shutil.copy2(resolved_path, destination_path)
            else: # not directory and hardlink
                if verbose:
                    console.print(f"Hardlinking {resolved_path} from disk")
                destination_path.hardlink_to(resolved_path)
        else:
            raise Exception(f"{resolved_path} disappeared since `probe record`")


def resolve_path(
        fds: typing.Mapping[int, pathlib.Path],
        path: Path,
) -> pathlib.Path:
    if path.path.startswith(b"/"):
        return pathlib.Path(path.path.decode()) # what a mouthful
    elif dir_path := fds.get(path.dirfd):
        return dir_path / pathlib.Path(path.path.decode())
    else:
        raise KeyError(f"dirfd {path.dirfd} not found in fd table")


def get_root_pid(probe_log: ProbeLog) -> int | None:
    possible_root = []
<<<<<<< HEAD
    for pid, process in probe_log.processes.items():
        first_op = process.execs[0].threads[pid].ops[0].data
        if isinstance(first_op, InitProcessOp):
            possible_root.append(pid)
=======
    for pid, process in prov_log.processes.items():
        first_op = process.exec_epochs[0].threads[pid].ops[0].data
        assert isinstance(first_op, InitExecEpochOp)
        possible_root.append(pid)
>>>>>>> 9fc0d6e6
    if possible_root:
        # TODO: Fix this; min works for Linux because PIDs are assigned sequentially
        return min(possible_root)
    else:
        return None


ldd_regex = re.compile(r"\s+(?P<path>/[a-zA-Z0-9./-]+)\s+")
ldd = shutil.which("ldd")

def _get_dlibs(exe_or_dlib: pathlib.Path, found: set[str]) -> None:
    if not ldd:
        raise ValueError("ldd not found")
    proc = subprocess.run(
        [ldd, str(exe_or_dlib)],
        text=True,
        capture_output=True,
        check=True,
    )
    for match in ldd_regex.finditer(proc.stdout):
        path = match.group("path")
        if path is not None and path not in found:
            found.add(path)
            _get_dlibs(exe_or_dlib, found)


forbidden_paths = [
    pathlib.Path("/dev"),
    pathlib.Path("/proc"),
    pathlib.Path("/sys"),
]<|MERGE_RESOLUTION|>--- conflicted
+++ resolved
@@ -10,13 +10,8 @@
 import warnings
 import pathlib
 import typing
-<<<<<<< HEAD
-from .ptypes import ProbeLog, InodeVersionLog
-from .ops import Path, ChdirOp, OpenOp, CloseOp, InitProcessOp, ExecOp
-=======
 from .ptypes import ProvLog, InodeVersionLog
 from .ops import Path, ChdirOp, OpenOp, CloseOp, ExecOp, InitExecEpochOp
->>>>>>> 9fc0d6e6
 from .consts import AT_FDCWD
 
 
@@ -31,15 +26,9 @@
     if root_pid is None:
         console.print("Could not find root process; Are you sure this probe_log is valid?")
         raise typer.Exit(code=1)
-<<<<<<< HEAD
-    first_op = probe_log.processes[root_pid].execs[0].threads[root_pid].ops[0].data
-    if not isinstance(first_op, InitProcessOp):
-        console.print("First op is not InitProcessOp. Are you sure this probe_log is valid?")
-=======
     first_op = prov_log.processes[root_pid].exec_epochs[0].threads[root_pid].ops[0].data
     if not isinstance(first_op, InitExecEpochOp):
         console.print("First op is not InitExecEpochOp. Are you sure this probe_log is valid?")
->>>>>>> 9fc0d6e6
         raise typer.Exit(code=1)
     with tempfile.TemporaryDirectory() as _tmpdir:
         tmpdir = pathlib.Path(_tmpdir)
@@ -168,15 +157,9 @@
             if root_pid is None:
                 console.print("Could not find root process; Are you sure this probe_log is valid?")
                 raise typer.Exit(code=1)
-<<<<<<< HEAD
             first_op = probe_log.processes[root_pid].execs[0].threads[root_pid].ops[0].data
-            if not isinstance(first_op, InitProcessOp):
-                console.print("First op is not InitProcessOp. Are you sure this probe_log is valid?")
-=======
-            first_op = prov_log.processes[root_pid].exec_epochs[0].threads[root_pid].ops[0].data
             if not isinstance(first_op, InitExecEpochOp):
                 console.print("First op is not InitExecEpochOp. Are you sure this probe_log is valid?")
->>>>>>> 9fc0d6e6
                 raise typer.Exit(code=1)
             fds = {AT_FDCWD: pathlib.Path(first_op.cwd.path.decode())}
             for tid, thread in exec_epoch.threads.items():
@@ -272,17 +255,10 @@
 
 def get_root_pid(probe_log: ProbeLog) -> int | None:
     possible_root = []
-<<<<<<< HEAD
     for pid, process in probe_log.processes.items():
         first_op = process.execs[0].threads[pid].ops[0].data
-        if isinstance(first_op, InitProcessOp):
-            possible_root.append(pid)
-=======
-    for pid, process in prov_log.processes.items():
-        first_op = process.exec_epochs[0].threads[pid].ops[0].data
         assert isinstance(first_op, InitExecEpochOp)
         possible_root.append(pid)
->>>>>>> 9fc0d6e6
     if possible_root:
         # TODO: Fix this; min works for Linux because PIDs are assigned sequentially
         return min(possible_root)
