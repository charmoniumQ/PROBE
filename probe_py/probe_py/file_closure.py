--- conflicted
+++ resolved
@@ -217,13 +217,8 @@
                 maybe_path.size,
             )
         else:
-<<<<<<< HEAD
             ino_ver = None
-        if ino_ver is not None and (inode_content := probe_log.copied_files.get(ino_ver)) is not None:
-=======
-            ivl = None
-        if ivl is not None and (inode_content := inodes.get(ivl)) is not None:
->>>>>>> 5a8ae7e8
+        if ino_ver is not None and (inode_content := inodes.get(ivl)) is not None:
             # These inodes are "owned" by us, since we extracted them from the tar archive.
             # When the tar archive gets deleted, these inodes will remain.
             destination_path.hardlink_to(inode_content)
@@ -261,14 +256,6 @@
         raise KeyError(f"dirfd {path.dirfd} not found in fd table")
 
 
-<<<<<<< HEAD
-def get_root_pid(probe_log: ProbeLog) -> Pid | None:
-    for pid, process in probe_log.processes.items():
-        first_op = process.execs[initial_exec_no].threads[pid.main_thread()].ops[0].data
-        if isinstance(first_op, InitProcessOp) and first_op.is_root:
-            return pid
-    return None
-=======
 def get_root_pid(prov_log: ProvLog) -> int | None:
     possible_root = []
     for pid, process in prov_log.processes.items():
@@ -280,7 +267,6 @@
         return min(possible_root)
     else:
         return None
->>>>>>> 5a8ae7e8
 
 
 ldd_regex = re.compile(r"\s+(?P<path>/[a-zA-Z0-9./-]+)\s+")
