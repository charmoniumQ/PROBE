--- conflicted
+++ resolved
@@ -10,13 +10,8 @@
 import warnings
 import pathlib
 import typing
-<<<<<<< HEAD
-from .ptypes import ProbeLog, initial_exec_no, Inode, InodeVersion
-from .ops import Path, ChdirOp, OpenOp, CloseOp, InitProcessOp, ExecOp
-=======
-from .ptypes import InodeVersionLog, ProbeLog
-from .ops import Path, ChdirOp, OpenOp, CloseOp, ExecOp, InitExecEpochOp
->>>>>>> 6ed7828e
+from .ptypes import ProbeLog, initial_exec_no, Inode, InodeVersion, Pid
+from .ops import Path, ChdirOp, OpenOp, CloseOp, InitExecEpochOp, ExecOp
 from .consts import AT_FDCWD
 
 
@@ -31,15 +26,9 @@
     if root_pid is None:
         console.print("Could not find root process; Are you sure this probe_log is valid?")
         raise typer.Exit(code=1)
-<<<<<<< HEAD
     first_op = probe_log.processes[root_pid].execs[initial_exec_no].threads[root_pid.main_thread()].ops[0].data
-    if not isinstance(first_op, InitProcessOp):
-        console.print("First op is not InitProcessOp. Are you sure this probe_log is valid?")
-=======
-    first_op = probe_log.processes[root_pid].execs[0].threads[root_pid].ops[0].data
     if not isinstance(first_op, InitExecEpochOp):
         console.print("First op is not InitExecEpochOp. Are you sure this probe_log is valid?")
->>>>>>> 6ed7828e
         raise typer.Exit(code=1)
     with tempfile.TemporaryDirectory() as _tmpdir:
         tmpdir = pathlib.Path(_tmpdir)
@@ -168,15 +157,9 @@
             if root_pid is None:
                 console.print("Could not find root process; Are you sure this probe_log is valid?")
                 raise typer.Exit(code=1)
-<<<<<<< HEAD
             first_op = probe_log.processes[root_pid].execs[initial_exec_no].threads[root_pid.main_thread()].ops[0].data
-            if not isinstance(first_op, InitProcessOp):
-                console.print("First op is not InitProcessOp. Are you sure this probe_log is valid?")
-=======
-            first_op = probe_log.processes[root_pid].execs[0].threads[root_pid].ops[0].data
             if not isinstance(first_op, InitExecEpochOp):
                 console.print("First op is not InitExecEpochOp. Are you sure this probe_log is valid?")
->>>>>>> 6ed7828e
                 raise typer.Exit(code=1)
             fds = {AT_FDCWD: pathlib.Path(first_op.cwd.path.decode())}
             for tid, thread in exec_epoch.threads.items():
@@ -215,7 +198,7 @@
         _get_dlibs(resolved_path, dependent_dlibs)
         for dependent_dlib in dependent_dlibs:
             to_copy[pathlib.Path(dependent_dlib)] = None
-    inodes = probe_log.inodes
+    inodes = probe_log.copied_files
     if inodes is None:
         raise ValueError("PROBE log appears to not contain inodes")
     for resolved_path, maybe_path in to_copy.items():
@@ -235,7 +218,7 @@
             )
         else:
             ino_ver = None
-        if ino_ver is not None and (inode_content := inodes.get(ivl)) is not None:
+        if ino_ver is not None and (inode_content := inodes.get(ino_ver)) is not None:
             # These inodes are "owned" by us, since we extracted them from the tar archive.
             # When the tar archive gets deleted, these inodes will remain.
             destination_path.hardlink_to(inode_content)
@@ -273,10 +256,10 @@
         raise KeyError(f"dirfd {path.dirfd} not found in fd table")
 
 
-def get_root_pid(probe_log: ProbeLog) -> int | None:
+def get_root_pid(probe_log: ProbeLog) -> Pid | None:
     possible_root = []
     for pid, process in probe_log.processes.items():
-        first_op = process.execs[0].threads[pid].ops[0].data
+        first_op = process.execs[initial_exec_no].threads[pid.main_thread()].ops[0].data
         assert isinstance(first_op, InitExecEpochOp)
         possible_root.append(pid)
     if possible_root:
