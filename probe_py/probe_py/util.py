--- conflicted
+++ resolved
@@ -1,8 +1,3 @@
-<<<<<<< HEAD
-import abc
-import asyncio
-=======
->>>>>>> 057fb5ce
 import collections
 import getpass
 import grp
