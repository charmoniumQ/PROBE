import pytest
import typing
from probe_py.parser import parse_probe_log
<<<<<<< HEAD
from probe_py.ptypes import ProbeLog, Pid, ExecNo, Tid
from probe_py.ops import OpenOp, CloneOp, ExecOp, InitProcessOp, InitExecEpochOp, CloseOp, WaitOp, Op
from probe_py.analysis import probe_log_to_hb_graph, validate_hb_graph
=======
from probe_py.ptypes import ProbeLog
from probe_py.ops import OpenOp, CloneOp, ExecOp, InitProcessOp, InitExecEpochOp, CloseOp, WaitOp, Op
from probe_py.analysis import probe_log_to_digraph, validate_hb_graph
>>>>>>> 3fd59019
import pathlib
import networkx as nx
import subprocess

Node: typing.TypeAlias = tuple[Pid, ExecNo, Tid, int]
DEBUG_LIBPROBE = False
REMAKE_LIBPROBE = False


project_root = pathlib.Path(__file__).resolve().parent.parent.parent


def test_diff_cmd() -> None:
    paths = [str(project_root / "flake.nix"), str(project_root / "flake.lock")]
    command = ['diff', *paths]
    process_tree_probe_log = execute_command(command, 1)
<<<<<<< HEAD
    process_graph = probe_log_to_hb_graph(process_tree_probe_log)
=======
    process_graph = probe_log_to_digraph(process_tree_probe_log)
>>>>>>> 3fd59019
    assert not validate_hb_graph(process_tree_probe_log, process_graph)
    path_bytes = [path.encode() for path in paths]
    dfs_edges = list(nx.dfs_edges(process_graph))
    match_open_and_close_fd(dfs_edges, process_tree_probe_log, path_bytes)


def test_bash_in_bash() -> None:
    command = ["bash", "-c", f"head {project_root}/flake.nix ; head {project_root}/flake.lock"]
    process_tree_probe_log = execute_command(command)
<<<<<<< HEAD
    process_graph = probe_log_to_hb_graph(process_tree_probe_log)
=======
    process_graph = probe_log_to_digraph(process_tree_probe_log)
>>>>>>> 3fd59019
    assert not validate_hb_graph(process_tree_probe_log, process_graph)
    paths = [f'{project_root}/flake.nix'.encode(), f'{project_root}/flake.lock'.encode()]
    process_file_map = {}
    start_node = [
        node
        for node in process_graph.nodes()
        if process_graph.in_degree(node) == 0
    ][0]
    dfs_edges = list(nx.dfs_edges(process_graph,source=start_node))
    parent_process_id = dfs_edges[0][0][0]
    process_file_map[f"{project_root}/flake.lock".encode()] = parent_process_id
    process_file_map[f"{project_root}/flake.nix".encode()] = parent_process_id
    check_for_clone_and_open(dfs_edges, process_tree_probe_log, 1, process_file_map, paths)

def test_bash_in_bash_pipe() -> None:
    command = ["bash", "-c", f"head {project_root}/flake.nix | tail"]
    process_tree_probe_log = execute_command(command)
<<<<<<< HEAD
    process_graph = probe_log_to_hb_graph(process_tree_probe_log)
=======
    process_graph = probe_log_to_digraph(process_tree_probe_log)
>>>>>>> 3fd59019
    assert not validate_hb_graph(process_tree_probe_log, process_graph)
    paths = [f'{project_root}/flake.nix'.encode(), b'stdout']
    start_node = [
        node
        for node in process_graph.nodes()
        if process_graph.in_degree(node) == 0
    ][0]
    dfs_edges = list(nx.dfs_edges(process_graph,source=start_node))
    check_for_clone_and_open(dfs_edges, process_tree_probe_log, len(paths), {}, paths)


@pytest.mark.xfail
def test_pthreads() -> None:
<<<<<<< HEAD
    process_tree_probe_log = execute_command([f"{project_root}/tests/examples/createFile.exe"])
    process_graph = probe_log_to_hb_graph(process_tree_probe_log)
=======
    process_tree_probe_log = execute_command([f"{project_root}/probe_src/tests/c/createFile.exe"])
    process_graph = probe_log_to_digraph(process_tree_probe_log)
>>>>>>> 3fd59019
    assert not validate_hb_graph(process_tree_probe_log, process_graph)
    root_node = [n for n in process_graph.nodes() if process_graph.out_degree(n) > 0 and process_graph.in_degree(n) == 0][0]
    bfs_nodes = [node for layer in nx.bfs_layers(process_graph, root_node) for node in layer]
    root_node = [n for n in process_graph.nodes() if process_graph.out_degree(n) > 0 and process_graph.in_degree(n) == 0][0]
    dfs_edges = list(nx.dfs_edges(process_graph,source=root_node))
    total_pthreads = 3
    paths = [b'/tmp/0.txt', b'/tmp/1.txt', b'/tmp/2.txt']
    check_pthread_graph(bfs_nodes, dfs_edges, process_tree_probe_log, total_pthreads, paths)
    
def execute_command(command: list[str], return_code: int = 0) -> ProbeLog:
    input = pathlib.Path("probe_log")
    if input.exists():
        input.unlink()
    result = subprocess.run(
        ['probe', 'record'] + (["--debug"] if DEBUG_LIBPROBE else []) + (["--make"] if REMAKE_LIBPROBE else []) + command,
        capture_output=True,
        text=True,
        check=False,
    )
    print(result.stdout)
    print(result.stderr)
    # TODO: Discuss if PROBE should preserve the returncode.
    # The Rust CLI currently does not
    # assert result.returncode == return_code
    assert result.returncode == 0
    assert input.exists()
    process_tree_probe_log = parse_probe_log(input)
    return process_tree_probe_log


def check_for_clone_and_open(
        dfs_edges: typing.Sequence[tuple[Node, Node]],
        process_tree_probe_log: ProbeLog,
        number_of_child_process: int,
        process_file_map: dict[bytes, Pid],
        paths: list[bytes],
) -> None:
    # to ensure files which are opened are closed
    file_descriptors = []
    # to ensure WaitOp ret is same as the child process pid
    check_wait = []
    # to ensure the child process has ExecOp, OpenOp and CloseOp
    check_child_processes = []
    # to ensure child process touch the right file

    parent_process_id = dfs_edges[0][0][0]
    reserved_file_descriptors = [0, 1, 2]
    current_child_process = 0

    for edge in dfs_edges:
        curr_pid, curr_epoch_idx, curr_tid, curr_op_idx = edge[0]
        
        curr_node_op = get_op_from_probe_log(process_tree_probe_log, curr_pid, curr_epoch_idx, curr_tid, curr_op_idx)
        if curr_node_op is not None:
            curr_node_op_data = curr_node_op.data
        if(isinstance(curr_node_op_data,CloneOp)):
            next_op = get_op_from_probe_log(process_tree_probe_log, edge[1][0], edge[1][1], edge[1][2], edge[1][3])
            if next_op is not None:
                next_op_data = next_op.data
            if isinstance(next_op_data,ExecOp):
                assert edge[1][0] == curr_node_op_data.task_id
                check_child_processes.append(curr_node_op_data.task_id)
                continue
            if isinstance(next_op_data,InitProcessOp):
                assert edge[1][0] == curr_node_op_data.task_id
                check_child_processes.append(curr_node_op_data.task_id)
                continue
            if isinstance(next_op_data,CloseOp) and edge[0][0]!=edge[1][0]:
                assert edge[1][0] == curr_node_op_data.task_id
                check_child_processes.append(curr_node_op_data.task_id)
                continue
            if edge[1][3] == -1:
                continue
            current_child_process+=1
            check_wait.append(curr_node_op_data.task_id)
            if len(paths)!=0:
                process_file_map[paths[current_child_process-1]] = Pid(curr_node_op_data.task_id)
        elif(isinstance(curr_node_op_data,WaitOp)):
            ret_pid = curr_node_op_data.task_id
            wait_option = curr_node_op_data.options
            if wait_option == 0:
                assert ret_pid in check_wait
                check_wait.remove(ret_pid)
        if(isinstance(curr_node_op_data,OpenOp)) and curr_node_op_data.ferrno == 0:
            file_descriptors.append(curr_node_op_data.fd)
            path = curr_node_op_data.path.path
            if path in paths:
                if len(process_file_map.keys())!=0:
                    # ensure the right cloned process has OpenOp for the path
                    assert curr_pid == process_file_map[path]
                    if curr_pid!=parent_process_id:
                        assert curr_pid in check_child_processes
                        check_child_processes.remove(curr_pid)
        elif(isinstance(curr_node_op_data,CloseOp)):
            fd = curr_node_op_data.low_fd
            if fd in reserved_file_descriptors:
                continue
            if curr_node_op_data.ferrno != 0:
                continue
            if fd in file_descriptors:
                file_descriptors.remove(fd)
        elif(isinstance(curr_node_op_data,ExecOp)):
            # check if stdout is read in right child process
            if(edge[1][3]==-1):
                continue
<<<<<<< HEAD
            next_init_op = get_op_from_probe_log(process_tree_probe_log,curr_pid,ExecNo(1),curr_pid.main_thread(),0)
=======
            next_init_op = get_op_from_probe_log(process_tree_probe_log,curr_pid,1,curr_pid,0)
>>>>>>> 3fd59019
            if next_init_op is not None:
                next_init_op_data = next_init_op.data
                assert isinstance(next_init_op_data, InitExecEpochOp)
            if next_init_op_data.program_name == b'tail':
                assert process_file_map[b'stdout'] == curr_pid
                check_child_processes.remove(curr_pid)

    # check number of cloneOps
    assert current_child_process == number_of_child_process
    # check if every cloneOp has a WaitOp
    assert len(check_wait) == 0
    assert len(process_file_map.items()) == len(paths)
    assert len(check_child_processes) == 0
    assert len(file_descriptors) == 0


def match_open_and_close_fd(
        dfs_edges: typing.Sequence[tuple[Node, Node]],
        process_tree_probe_log: ProbeLog,
        paths: list[bytes],
) -> None:
    reserved_file_descriptors = [0, 1, 2]
    file_descriptors = set[int]()
    for edge in dfs_edges:
        curr_pid, curr_epoch_idx, curr_tid, curr_op_idx = edge[0]
        curr_node_op = get_op_from_probe_log(process_tree_probe_log, curr_pid, curr_epoch_idx, curr_tid, curr_op_idx)
        if curr_node_op is not None:
            curr_node_op_data = curr_node_op.data
        if(isinstance(curr_node_op_data,OpenOp)):
            file_descriptors.add(curr_node_op_data.fd)
            path = curr_node_op_data.path.path
            if path in paths:
                paths.remove(path)
        elif(isinstance(curr_node_op_data,CloseOp)):
            fd = curr_node_op_data.low_fd
            if fd in reserved_file_descriptors:
                continue
            if curr_node_op_data.ferrno != 0:
                continue
            assert fd in file_descriptors
            file_descriptors.remove(fd)

    assert len(file_descriptors) == 0
    assert len(paths) == 0

def check_pthread_graph(
        bfs_nodes: typing.Sequence[Node],
        dfs_edges: typing.Sequence[tuple[Node, Node]],
        process_tree_probe_log: ProbeLog,
        total_pthreads: int,
        paths: list[bytes],
) -> None:
    check_wait = []
    process_file_map = {}
    current_child_process = 0
    file_descriptors = set[int]()
    reserved_file_descriptors = [1, 2, 3]
    edge = dfs_edges[0]
    parent_pthread_id = get_op_from_probe_log(process_tree_probe_log, edge[0][0], edge[0][1], edge[0][2], edge[0][3]).pthread_id

    for edge in dfs_edges:
        curr_pid, curr_epoch_idx, curr_tid, curr_op_idx = edge[0]
        curr_node_op = get_op_from_probe_log(process_tree_probe_log, curr_pid, curr_epoch_idx, curr_tid, curr_op_idx)
        if(isinstance(curr_node_op.data,CloneOp)):
            if edge[1][2] != curr_tid:
               continue
            check_wait.append(curr_node_op.data.task_id)
            if len(paths)!=0:
                process_file_map[paths[current_child_process]] = curr_node_op.data.task_id
            current_child_process+=1
        if isinstance(curr_node_op.data,WaitOp):
            ret_pid = curr_node_op.data.task_id
            wait_option = curr_node_op.data.options
            if wait_option == 0:
                assert ret_pid in check_wait
                check_wait.remove(ret_pid)

    assert len(set(bfs_nodes)) == len(bfs_nodes)
    for node in bfs_nodes:
        curr_pid, curr_epoch_idx, curr_tid, curr_op_idx = node
        curr_node_op = get_op_from_probe_log(process_tree_probe_log, curr_pid, curr_epoch_idx, curr_tid, curr_op_idx)
        if curr_node_op is not None and (isinstance(curr_node_op.data,OpenOp)):
            file_descriptors.add(curr_node_op.data.fd)
            path = curr_node_op.data.path.path
            print("open", curr_tid, curr_node_op.pthread_id, curr_node_op.data.fd)
            if path in paths:
                if len(process_file_map.keys())!=0 and parent_pthread_id!=curr_node_op.pthread_id:
                    # ensure the right cloned process has OpenOp for the path
                    assert process_file_map[path] == curr_node_op.pthread_id
        elif curr_node_op is not None and (isinstance(curr_node_op.data, CloseOp)):
            fd = curr_node_op.data.low_fd
            print("close", curr_tid, curr_node_op.pthread_id, curr_node_op.data.low_fd)
            if fd in reserved_file_descriptors:
                continue
            if curr_node_op.data.ferrno != 0:
                continue
            assert fd in file_descriptors
            file_descriptors.remove(fd)

    # check number of cloneOps
    assert current_child_process == total_pthreads
    # check if every cloneOp has a WaitOp
    assert len(check_wait) == 0
    # for every file there is a pthread
    assert len(process_file_map.items()) == len(paths)
    assert len(file_descriptors) == 0

def get_op_from_probe_log(
        process_tree_probe_log: ProbeLog,
<<<<<<< HEAD
        pid: Pid,
        exec_epoch_id: ExecNo,
        tid: Tid,
=======
        pid: int,
        exec_epoch_id: int,
        tid: int,
>>>>>>> 3fd59019
        op_idx: int,
) -> Op:
    if op_idx == -1 or exec_epoch_id == -1:
        raise ValueError()
<<<<<<< HEAD
    return process_tree_probe_log.processes[pid].execs[exec_epoch_id].threads[tid].ops[op_idx]
=======
    return process_tree_probe_log.processes[pid].exec_epochs[exec_epoch_id].threads[tid].ops[op_idx]
>>>>>>> 3fd59019
<|MERGE_RESOLUTION|>--- conflicted
+++ resolved
@@ -1,15 +1,9 @@
 import pytest
 import typing
 from probe_py.parser import parse_probe_log
-<<<<<<< HEAD
 from probe_py.ptypes import ProbeLog, Pid, ExecNo, Tid
 from probe_py.ops import OpenOp, CloneOp, ExecOp, InitProcessOp, InitExecEpochOp, CloseOp, WaitOp, Op
 from probe_py.analysis import probe_log_to_hb_graph, validate_hb_graph
-=======
-from probe_py.ptypes import ProbeLog
-from probe_py.ops import OpenOp, CloneOp, ExecOp, InitProcessOp, InitExecEpochOp, CloseOp, WaitOp, Op
-from probe_py.analysis import probe_log_to_digraph, validate_hb_graph
->>>>>>> 3fd59019
 import pathlib
 import networkx as nx
 import subprocess
@@ -25,13 +19,9 @@
 def test_diff_cmd() -> None:
     paths = [str(project_root / "flake.nix"), str(project_root / "flake.lock")]
     command = ['diff', *paths]
-    process_tree_probe_log = execute_command(command, 1)
-<<<<<<< HEAD
-    process_graph = probe_log_to_hb_graph(process_tree_probe_log)
-=======
-    process_graph = probe_log_to_digraph(process_tree_probe_log)
->>>>>>> 3fd59019
-    assert not validate_hb_graph(process_tree_probe_log, process_graph)
+    probe_log = execute_command(command, 1)
+    hb_graph = probe_log_to_hb_graph(probe_log)
+    assert not validate_hb_graph(probe_log, hb_graph)
     path_bytes = [path.encode() for path in paths]
     dfs_edges = list(nx.dfs_edges(process_graph))
     match_open_and_close_fd(dfs_edges, process_tree_probe_log, path_bytes)
@@ -39,13 +29,9 @@
 
 def test_bash_in_bash() -> None:
     command = ["bash", "-c", f"head {project_root}/flake.nix ; head {project_root}/flake.lock"]
-    process_tree_probe_log = execute_command(command)
-<<<<<<< HEAD
-    process_graph = probe_log_to_hb_graph(process_tree_probe_log)
-=======
-    process_graph = probe_log_to_digraph(process_tree_probe_log)
->>>>>>> 3fd59019
-    assert not validate_hb_graph(process_tree_probe_log, process_graph)
+    probe_log = execute_command(command)
+    hb_graph = probe_log_to_hb_graph(probe_log)
+    assert not validate_hb_graph(probe_log, hb_graph)
     paths = [f'{project_root}/flake.nix'.encode(), f'{project_root}/flake.lock'.encode()]
     process_file_map = {}
     start_node = [
@@ -61,13 +47,9 @@
 
 def test_bash_in_bash_pipe() -> None:
     command = ["bash", "-c", f"head {project_root}/flake.nix | tail"]
-    process_tree_probe_log = execute_command(command)
-<<<<<<< HEAD
-    process_graph = probe_log_to_hb_graph(process_tree_probe_log)
-=======
-    process_graph = probe_log_to_digraph(process_tree_probe_log)
->>>>>>> 3fd59019
-    assert not validate_hb_graph(process_tree_probe_log, process_graph)
+    probe_log = execute_command(command)
+    process_graph = probe_log_to_hb_graph(probe_log)
+    assert not validate_hb_graph(probe_log, hb_graph)
     paths = [f'{project_root}/flake.nix'.encode(), b'stdout']
     start_node = [
         node
@@ -80,14 +62,9 @@
 
 @pytest.mark.xfail
 def test_pthreads() -> None:
-<<<<<<< HEAD
-    process_tree_probe_log = execute_command([f"{project_root}/tests/examples/createFile.exe"])
-    process_graph = probe_log_to_hb_graph(process_tree_probe_log)
-=======
-    process_tree_probe_log = execute_command([f"{project_root}/probe_src/tests/c/createFile.exe"])
-    process_graph = probe_log_to_digraph(process_tree_probe_log)
->>>>>>> 3fd59019
-    assert not validate_hb_graph(process_tree_probe_log, process_graph)
+    probe_log = execute_command([f"{project_root}/tests/examples/createFile.exe"])
+    hb_graph = probe_log_to_hb_graph(probe_log)
+    assert not validate_hb_graph(probe_log, hb_graph)
     root_node = [n for n in process_graph.nodes() if process_graph.out_degree(n) > 0 and process_graph.in_degree(n) == 0][0]
     bfs_nodes = [node for layer in nx.bfs_layers(process_graph, root_node) for node in layer]
     root_node = [n for n in process_graph.nodes() if process_graph.out_degree(n) > 0 and process_graph.in_degree(n) == 0][0]
@@ -192,11 +169,7 @@
             # check if stdout is read in right child process
             if(edge[1][3]==-1):
                 continue
-<<<<<<< HEAD
             next_init_op = get_op_from_probe_log(process_tree_probe_log,curr_pid,ExecNo(1),curr_pid.main_thread(),0)
-=======
-            next_init_op = get_op_from_probe_log(process_tree_probe_log,curr_pid,1,curr_pid,0)
->>>>>>> 3fd59019
             if next_init_op is not None:
                 next_init_op_data = next_init_op.data
                 assert isinstance(next_init_op_data, InitExecEpochOp)
@@ -306,21 +279,11 @@
 
 def get_op_from_probe_log(
         process_tree_probe_log: ProbeLog,
-<<<<<<< HEAD
         pid: Pid,
         exec_epoch_id: ExecNo,
         tid: Tid,
-=======
-        pid: int,
-        exec_epoch_id: int,
-        tid: int,
->>>>>>> 3fd59019
         op_idx: int,
 ) -> Op:
     if op_idx == -1 or exec_epoch_id == -1:
         raise ValueError()
-<<<<<<< HEAD
-    return process_tree_probe_log.processes[pid].execs[exec_epoch_id].threads[tid].ops[op_idx]
-=======
-    return process_tree_probe_log.processes[pid].exec_epochs[exec_epoch_id].threads[tid].ops[op_idx]
->>>>>>> 3fd59019
+    return process_tree_probe_log.processes[pid].execs[exec_epoch_id].threads[tid].ops[op_idx]