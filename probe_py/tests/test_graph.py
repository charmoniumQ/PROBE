import pytest
import typing
from probe_py.parser import parse_probe_log
from probe_py.ptypes import ProbeLog, Pid, ExecNo, Tid
<<<<<<< HEAD
from probe_py.ops import OpenOp, CloneOp, ExecOp, InitProcessOp, InitExecEpochOp, CloseOp, WaitOp, Op
=======
from probe_py.ops import OpenOp, CloneOp, ExecOp, InitExecEpochOp, CloseOp, WaitOp, Op
>>>>>>> 6ed7828e
from probe_py.analysis import probe_log_to_hb_graph, validate_hb_graph
import pathlib
import networkx as nx
import subprocess

Node: typing.TypeAlias = tuple[Pid, ExecNo, Tid, int]
DEBUG_LIBPROBE = False
REMAKE_LIBPROBE = False


project_root = pathlib.Path(__file__).resolve().parent.parent.parent


def test_diff_cmd() -> None:
    assert False
    paths = [str(project_root / "flake.nix"), str(project_root / "flake.lock")]
    command = ['diff', *paths]
    probe_log = execute_command(command, 1)
    hb_graph = probe_log_to_hb_graph(probe_log)
    assert not validate_hb_graph(probe_log, hb_graph)
    path_bytes = [path.encode() for path in paths]
    dfs_edges = list(nx.dfs_edges(hb_graph))
    match_open_and_close_fd(dfs_edges, probe_log, path_bytes)


def test_bash_in_bash() -> None:
    command = ["bash", "-c", f"head {project_root}/flake.nix ; head {project_root}/flake.lock"]
    probe_log = execute_command(command)
    hb_graph = probe_log_to_hb_graph(probe_log)
    assert not validate_hb_graph(probe_log, hb_graph)
    paths = [f'{project_root}/flake.nix'.encode(), f'{project_root}/flake.lock'.encode()]
    process_file_map = {}
    start_node = [
        node
<<<<<<< HEAD
        for node in process_graph.nodes()
        if process_graph.in_degree(node) == 0
    ][0]
    dfs_edges = list(nx.dfs_edges(process_graph,source=start_node))
=======
        for node in hb_graph.nodes()
        if hb_graph.in_degree(node) == 0
    ][0]
    dfs_edges = list(nx.dfs_edges(hb_graph,source=start_node))
>>>>>>> 6ed7828e
    parent_process_id = dfs_edges[0][0][0]
    process_file_map[f"{project_root}/flake.lock".encode()] = parent_process_id
    process_file_map[f"{project_root}/flake.nix".encode()] = parent_process_id
    check_for_clone_and_open(dfs_edges, probe_log, 1, process_file_map, paths)

def test_bash_in_bash_pipe() -> None:
    command = ["bash", "-c", f"head {project_root}/flake.nix | tail"]
    probe_log = execute_command(command)
<<<<<<< HEAD
    process_graph = probe_log_to_hb_graph(probe_log)
=======
    hb_graph = probe_log_to_hb_graph(probe_log)
>>>>>>> 6ed7828e
    assert not validate_hb_graph(probe_log, hb_graph)
    paths = [f'{project_root}/flake.nix'.encode(), b'stdout']
    start_node = [
        node
<<<<<<< HEAD
        for node in process_graph.nodes()
        if process_graph.in_degree(node) == 0
    ][0]
    dfs_edges = list(nx.dfs_edges(process_graph,source=start_node))
    check_for_clone_and_open(dfs_edges, process_tree_probe_log, len(paths), {}, paths)
=======
        for node in hb_graph.nodes()
        if hb_graph.in_degree(node) == 0
    ][0]
    dfs_edges = list(nx.dfs_edges(hb_graph,source=start_node))
    check_for_clone_and_open(dfs_edges, probe_log, len(paths), {}, paths)
>>>>>>> 6ed7828e


@pytest.mark.xfail
def test_pthreads() -> None:
    probe_log = execute_command([f"{project_root}/tests/examples/createFile.exe"])
    hb_graph = probe_log_to_hb_graph(probe_log)
    assert not validate_hb_graph(probe_log, hb_graph)
<<<<<<< HEAD
    root_node = [n for n in process_graph.nodes() if process_graph.out_degree(n) > 0 and process_graph.in_degree(n) == 0][0]
    bfs_nodes = [node for layer in nx.bfs_layers(process_graph, root_node) for node in layer]
    root_node = [n for n in process_graph.nodes() if process_graph.out_degree(n) > 0 and process_graph.in_degree(n) == 0][0]
    dfs_edges = list(nx.dfs_edges(process_graph,source=root_node))
=======
    root_node = [n for n in hb_graph.nodes() if hb_graph.out_degree(n) > 0 and hb_graph.in_degree(n) == 0][0]
    bfs_nodes = [node for layer in nx.bfs_layers(hb_graph, root_node) for node in layer]
    root_node = [n for n in hb_graph.nodes() if hb_graph.out_degree(n) > 0 and hb_graph.in_degree(n) == 0][0]
    dfs_edges = list(nx.dfs_edges(hb_graph,source=root_node))
>>>>>>> 6ed7828e
    total_pthreads = 3
    paths = [b'/tmp/0.txt', b'/tmp/1.txt', b'/tmp/2.txt']
    check_pthread_graph(bfs_nodes, dfs_edges, probe_log, total_pthreads, paths)
    
def execute_command(command: list[str], return_code: int = 0) -> ProbeLog:
    input = pathlib.Path("probe_log")
    if input.exists():
        input.unlink()
    result = subprocess.run(
        ['probe', 'record'] + (["--debug"] if DEBUG_LIBPROBE else []) + (["--make"] if REMAKE_LIBPROBE else []) + command,
        capture_output=True,
        text=True,
        check=False,
    )
    print(result.stdout)
    print(result.stderr)
    # TODO: Discuss if PROBE should preserve the returncode.
    # The Rust CLI currently does not
    # assert result.returncode == return_code
    assert result.returncode == 0
    assert input.exists()
    probe_log = parse_probe_log(input)
    return probe_log


def check_for_clone_and_open(
        dfs_edges: typing.Sequence[tuple[Node, Node]],
        probe_log: ProbeLog,
        number_of_child_process: int,
        process_file_map: dict[bytes, Pid],
        paths: list[bytes],
) -> None:
    # to ensure files which are opened are closed
    file_descriptors = []
    # to ensure WaitOp ret is same as the child process pid
    check_wait = []
    # to ensure the child process has ExecOp, OpenOp and CloseOp
    check_child_processes = []
    # to ensure child process touch the right file

    parent_process_id = dfs_edges[0][0][0]
    reserved_file_descriptors = [0, 1, 2]
    current_child_process = 0

    for edge in dfs_edges:
        curr_pid, curr_epoch_idx, curr_tid, curr_op_idx = edge[0]
        
        curr_node_op = get_op_from_probe_log(probe_log, curr_pid, curr_epoch_idx, curr_tid, curr_op_idx)
        if curr_node_op is not None:
            curr_node_op_data = curr_node_op.data
        if(isinstance(curr_node_op_data,CloneOp)):
            next_op = get_op_from_probe_log(probe_log, edge[1][0], edge[1][1], edge[1][2], edge[1][3])
            if next_op is not None:
                next_op_data = next_op.data
            if isinstance(next_op_data,ExecOp):
                assert edge[1][0] == curr_node_op_data.task_id
                check_child_processes.append(curr_node_op_data.task_id)
                continue
            if isinstance(next_op_data, InitExecEpochOp):
                assert edge[1][0] == curr_node_op_data.task_id
                check_child_processes.append(curr_node_op_data.task_id)
                continue
            if isinstance(next_op_data,CloseOp) and edge[0][0]!=edge[1][0]:
                assert edge[1][0] == curr_node_op_data.task_id
                check_child_processes.append(curr_node_op_data.task_id)
                continue
            if edge[1][3] == -1:
                continue
            current_child_process+=1
            check_wait.append(curr_node_op_data.task_id)
            if len(paths)!=0:
                process_file_map[paths[current_child_process-1]] = Pid(curr_node_op_data.task_id)
        elif(isinstance(curr_node_op_data,WaitOp)):
            ret_pid = curr_node_op_data.task_id
            wait_option = curr_node_op_data.options
            if wait_option == 0:
                assert ret_pid in check_wait
                check_wait.remove(ret_pid)
        if(isinstance(curr_node_op_data,OpenOp)) and curr_node_op_data.ferrno == 0:
            file_descriptors.append(curr_node_op_data.fd)
            path = curr_node_op_data.path.path
            if path in paths:
                if len(process_file_map.keys())!=0:
                    # ensure the right cloned process has OpenOp for the path
                    assert curr_pid == process_file_map[path]
                    if curr_pid!=parent_process_id:
                        assert curr_pid in check_child_processes
                        check_child_processes.remove(curr_pid)
        elif(isinstance(curr_node_op_data,CloseOp)):
            fd = curr_node_op_data.low_fd
            if fd in reserved_file_descriptors:
                continue
            if curr_node_op_data.ferrno != 0:
                continue
            if fd in file_descriptors:
                file_descriptors.remove(fd)
        elif(isinstance(curr_node_op_data,ExecOp)):
            # check if stdout is read in right child process
            if(edge[1][3]==-1):
                continue
<<<<<<< HEAD
            next_init_op = get_op_from_probe_log(process_tree_probe_log,curr_pid,ExecNo(1),curr_pid.main_thread(),0)
=======
            next_init_op = get_op_from_probe_log(probe_log,curr_pid,1,curr_pid,0)
>>>>>>> 6ed7828e
            if next_init_op is not None:
                next_init_op_data = next_init_op.data
                assert isinstance(next_init_op_data, InitExecEpochOp)
            if next_init_op_data.exe.path.endswith(b'tail'):
                assert process_file_map[b'stdout'] == curr_pid
                check_child_processes.remove(curr_pid)

    # check number of cloneOps
    assert current_child_process == number_of_child_process
    # check if every cloneOp has a WaitOp
    assert len(check_wait) == 0
    assert len(process_file_map.items()) == len(paths)
    assert len(check_child_processes) == 0
    assert len(file_descriptors) == 0


def match_open_and_close_fd(
        dfs_edges: typing.Sequence[tuple[Node, Node]],
        probe_log: ProbeLog,
        paths: list[bytes],
) -> None:
    reserved_file_descriptors = [0, 1, 2]
    file_descriptors = set[int]()
    for edge in dfs_edges:
        curr_pid, curr_epoch_idx, curr_tid, curr_op_idx = edge[0]
        curr_node_op = get_op_from_probe_log(probe_log, curr_pid, curr_epoch_idx, curr_tid, curr_op_idx)
        if curr_node_op is not None:
            curr_node_op_data = curr_node_op.data
        if(isinstance(curr_node_op_data,OpenOp)):
            file_descriptors.add(curr_node_op_data.fd)
            path = curr_node_op_data.path.path
            if path in paths:
                paths.remove(path)
        elif(isinstance(curr_node_op_data,CloseOp)):
            fd = curr_node_op_data.low_fd
            if fd in reserved_file_descriptors:
                continue
            if curr_node_op_data.ferrno != 0:
                continue
            assert fd in file_descriptors
            file_descriptors.remove(fd)

    assert len(file_descriptors) == 0
    assert len(paths) == 0

def check_pthread_graph(
        bfs_nodes: typing.Sequence[Node],
        dfs_edges: typing.Sequence[tuple[Node, Node]],
        probe_log: ProbeLog,
        total_pthreads: int,
        paths: list[bytes],
) -> None:
    check_wait = []
    process_file_map = {}
    current_child_process = 0
    file_descriptors = set[int]()
    reserved_file_descriptors = [1, 2, 3]
    edge = dfs_edges[0]
    parent_pthread_id = get_op_from_probe_log(probe_log, edge[0][0], edge[0][1], edge[0][2], edge[0][3]).pthread_id

    for edge in dfs_edges:
        curr_pid, curr_epoch_idx, curr_tid, curr_op_idx = edge[0]
        curr_node_op = get_op_from_probe_log(probe_log, curr_pid, curr_epoch_idx, curr_tid, curr_op_idx)
        if(isinstance(curr_node_op.data,CloneOp)):
            if edge[1][2] != curr_tid:
               continue
            check_wait.append(curr_node_op.data.task_id)
            if len(paths)!=0:
                process_file_map[paths[current_child_process]] = curr_node_op.data.task_id
            current_child_process+=1
        if isinstance(curr_node_op.data,WaitOp):
            ret_pid = curr_node_op.data.task_id
            wait_option = curr_node_op.data.options
            if wait_option == 0:
                assert ret_pid in check_wait
                check_wait.remove(ret_pid)

    assert len(set(bfs_nodes)) == len(bfs_nodes)
    for node in bfs_nodes:
        curr_pid, curr_epoch_idx, curr_tid, curr_op_idx = node
        curr_node_op = get_op_from_probe_log(probe_log, curr_pid, curr_epoch_idx, curr_tid, curr_op_idx)
        if curr_node_op is not None and (isinstance(curr_node_op.data,OpenOp)):
            file_descriptors.add(curr_node_op.data.fd)
            path = curr_node_op.data.path.path
            print("open", curr_tid, curr_node_op.pthread_id, curr_node_op.data.fd)
            if path in paths:
                if len(process_file_map.keys())!=0 and parent_pthread_id!=curr_node_op.pthread_id:
                    # ensure the right cloned process has OpenOp for the path
                    assert process_file_map[path] == curr_node_op.pthread_id
        elif curr_node_op is not None and (isinstance(curr_node_op.data, CloseOp)):
            fd = curr_node_op.data.low_fd
            print("close", curr_tid, curr_node_op.pthread_id, curr_node_op.data.low_fd)
            if fd in reserved_file_descriptors:
                continue
            if curr_node_op.data.ferrno != 0:
                continue
            assert fd in file_descriptors
            file_descriptors.remove(fd)

    # check number of cloneOps
    assert current_child_process == total_pthreads
    # check if every cloneOp has a WaitOp
    assert len(check_wait) == 0
    # for every file there is a pthread
    assert len(process_file_map.items()) == len(paths)
    assert len(file_descriptors) == 0

def get_op_from_probe_log(
<<<<<<< HEAD
        process_tree_probe_log: ProbeLog,
=======
        probe_log: ProbeLog,
>>>>>>> 6ed7828e
        pid: Pid,
        exec_epoch_id: ExecNo,
        tid: Tid,
        op_idx: int,
) -> Op:
    if op_idx == -1 or exec_epoch_id == -1:
        raise ValueError()
<<<<<<< HEAD
    return process_tree_probe_log.processes[pid].execs[exec_epoch_id].threads[tid].ops[op_idx]
=======
    return probe_log.processes[pid].execs[exec_epoch_id].threads[tid].ops[op_idx]
>>>>>>> 6ed7828e
<|MERGE_RESOLUTION|>--- conflicted
+++ resolved
@@ -2,11 +2,7 @@
 import typing
 from probe_py.parser import parse_probe_log
 from probe_py.ptypes import ProbeLog, Pid, ExecNo, Tid
-<<<<<<< HEAD
-from probe_py.ops import OpenOp, CloneOp, ExecOp, InitProcessOp, InitExecEpochOp, CloseOp, WaitOp, Op
-=======
 from probe_py.ops import OpenOp, CloneOp, ExecOp, InitExecEpochOp, CloseOp, WaitOp, Op
->>>>>>> 6ed7828e
 from probe_py.analysis import probe_log_to_hb_graph, validate_hb_graph
 import pathlib
 import networkx as nx
@@ -41,17 +37,10 @@
     process_file_map = {}
     start_node = [
         node
-<<<<<<< HEAD
-        for node in process_graph.nodes()
-        if process_graph.in_degree(node) == 0
-    ][0]
-    dfs_edges = list(nx.dfs_edges(process_graph,source=start_node))
-=======
         for node in hb_graph.nodes()
         if hb_graph.in_degree(node) == 0
     ][0]
     dfs_edges = list(nx.dfs_edges(hb_graph,source=start_node))
->>>>>>> 6ed7828e
     parent_process_id = dfs_edges[0][0][0]
     process_file_map[f"{project_root}/flake.lock".encode()] = parent_process_id
     process_file_map[f"{project_root}/flake.nix".encode()] = parent_process_id
@@ -60,28 +49,16 @@
 def test_bash_in_bash_pipe() -> None:
     command = ["bash", "-c", f"head {project_root}/flake.nix | tail"]
     probe_log = execute_command(command)
-<<<<<<< HEAD
-    process_graph = probe_log_to_hb_graph(probe_log)
-=======
-    hb_graph = probe_log_to_hb_graph(probe_log)
->>>>>>> 6ed7828e
+    hb_graph = probe_log_to_hb_graph(probe_log)
     assert not validate_hb_graph(probe_log, hb_graph)
     paths = [f'{project_root}/flake.nix'.encode(), b'stdout']
     start_node = [
         node
-<<<<<<< HEAD
-        for node in process_graph.nodes()
-        if process_graph.in_degree(node) == 0
-    ][0]
-    dfs_edges = list(nx.dfs_edges(process_graph,source=start_node))
-    check_for_clone_and_open(dfs_edges, process_tree_probe_log, len(paths), {}, paths)
-=======
         for node in hb_graph.nodes()
         if hb_graph.in_degree(node) == 0
     ][0]
     dfs_edges = list(nx.dfs_edges(hb_graph,source=start_node))
     check_for_clone_and_open(dfs_edges, probe_log, len(paths), {}, paths)
->>>>>>> 6ed7828e
 
 
 @pytest.mark.xfail
@@ -89,17 +66,10 @@
     probe_log = execute_command([f"{project_root}/tests/examples/createFile.exe"])
     hb_graph = probe_log_to_hb_graph(probe_log)
     assert not validate_hb_graph(probe_log, hb_graph)
-<<<<<<< HEAD
-    root_node = [n for n in process_graph.nodes() if process_graph.out_degree(n) > 0 and process_graph.in_degree(n) == 0][0]
-    bfs_nodes = [node for layer in nx.bfs_layers(process_graph, root_node) for node in layer]
-    root_node = [n for n in process_graph.nodes() if process_graph.out_degree(n) > 0 and process_graph.in_degree(n) == 0][0]
-    dfs_edges = list(nx.dfs_edges(process_graph,source=root_node))
-=======
     root_node = [n for n in hb_graph.nodes() if hb_graph.out_degree(n) > 0 and hb_graph.in_degree(n) == 0][0]
     bfs_nodes = [node for layer in nx.bfs_layers(hb_graph, root_node) for node in layer]
     root_node = [n for n in hb_graph.nodes() if hb_graph.out_degree(n) > 0 and hb_graph.in_degree(n) == 0][0]
     dfs_edges = list(nx.dfs_edges(hb_graph,source=root_node))
->>>>>>> 6ed7828e
     total_pthreads = 3
     paths = [b'/tmp/0.txt', b'/tmp/1.txt', b'/tmp/2.txt']
     check_pthread_graph(bfs_nodes, dfs_edges, probe_log, total_pthreads, paths)
@@ -200,11 +170,7 @@
             # check if stdout is read in right child process
             if(edge[1][3]==-1):
                 continue
-<<<<<<< HEAD
-            next_init_op = get_op_from_probe_log(process_tree_probe_log,curr_pid,ExecNo(1),curr_pid.main_thread(),0)
-=======
-            next_init_op = get_op_from_probe_log(probe_log,curr_pid,1,curr_pid,0)
->>>>>>> 6ed7828e
+            next_init_op = get_op_from_probe_log(probe_log, curr_pid, ExecNo(1), curr_pid.main_thread(), 0)
             if next_init_op is not None:
                 next_init_op_data = next_init_op.data
                 assert isinstance(next_init_op_data, InitExecEpochOp)
@@ -313,11 +279,7 @@
     assert len(file_descriptors) == 0
 
 def get_op_from_probe_log(
-<<<<<<< HEAD
-        process_tree_probe_log: ProbeLog,
-=======
-        probe_log: ProbeLog,
->>>>>>> 6ed7828e
+        probe_log: ProbeLog,
         pid: Pid,
         exec_epoch_id: ExecNo,
         tid: Tid,
@@ -325,8 +287,4 @@
 ) -> Op:
     if op_idx == -1 or exec_epoch_id == -1:
         raise ValueError()
-<<<<<<< HEAD
-    return process_tree_probe_log.processes[pid].execs[exec_epoch_id].threads[tid].ops[op_idx]
-=======
-    return probe_log.processes[pid].execs[exec_epoch_id].threads[tid].ops[op_idx]
->>>>>>> 6ed7828e
+    return probe_log.processes[pid].execs[exec_epoch_id].threads[tid].ops[op_idx]