import re
import pytest
import pathlib
<<<<<<< HEAD
=======
import networkx as nx  # type: ignore
from probe_py.analysis import FileNode, ProcessNode, InodeOnDevice, FileVersion
>>>>>>> 9c330638
from probe_py.workflows import NextflowGenerator
from probe_py.analysis import FileNode, ProcessNode, DfGraph
from probe_py.ptypes import Inode, Host


tmpdir = pathlib.Path(__file__).resolve().parent.parent / "tmp"


h = Host.localhost()


@pytest.mark.xfail
def test_dataflow_graph_to_nextflow_script() -> None:
    a_file_path = tmpdir / "A.txt"
    b_file_path = tmpdir / "B.txt"

    a_file_path.write_text("This is A.txt")
    b_file_path.write_text("This is A.txt")

    dataflow_graph = nx.DiGraph()
<<<<<<< HEAD
    A = FileNode(Inode(0,0,0), (0, 0), "A.txt")
    B = FileNode(Inode(0,0,1), (0, 0), "B.txt")
=======

    A = FileNode(InodeOnDevice(0,0,0), FileVersion(0, 0), "A.txt")
    B = FileNode(InodeOnDevice(0,0,1), FileVersion(0, 0), "B.txt")
>>>>>>> 9c330638
    W = ProcessNode(0, ("cp", "A.txt", "B.txt"))
    dataflow_graph.add_nodes_from([A, B], color="red")
    dataflow_graph.add_nodes_from([W], color="blue")
    dataflow_graph.add_edges_from([(A, W), (W, B)])

    expected_script = '''nextflow.enable.dsl=2



process process_140080913286064 {
    input:
    path "A.txt"


    output:
    path "B.txt"


    script:
    """
    cp A.txt B.txt
    """
}

workflow {

  A_2etxt_20v0=file("A.txt")
  B_2etxt_20v0=file("B.txt")
  B_2etxt_20v0 = process_140080913286064(A_2etxt_20v0)
}'''
    generator = NextflowGenerator()
    script = generator.generate_workflow(dataflow_graph)

    script = re.sub(r'process_\d+', 'process_*', script)
    expected_script = re.sub(r'process_\d+', 'process_*', expected_script)
    assert script == expected_script

<<<<<<< HEAD
    A = FileNode(Inode(0,0,0), (0, 0), "A.txt")
    B0 = FileNode(Inode(0,0,1), (0, 0), "B.txt")
    B1 = FileNode(Inode(0,0,1), (1, 0), "B.txt")
    C = FileNode(Inode(0,0,3), (0, 0), "C.txt")
=======
    A = FileNode(InodeOnDevice(0,0,0), FileVersion(0, 0), "A.txt")
    B0 = FileNode(InodeOnDevice(0,0,1), FileVersion(0, 0), "B.txt")
    B1 = FileNode(InodeOnDevice(0,0,1), FileVersion(1, 0), "B.txt")
    C = FileNode(InodeOnDevice(0,0,3), FileVersion(0, 0), "C.txt")
>>>>>>> 9c330638
    W = ProcessNode(0,("cp", "A.txt", "B.txt"))
    X = ProcessNode(1,("sed", "s/foo/bar/g", "-i", "B.txt"))
    # Note, the filename in FileNode will not always appear in the cmd of ProcessNode!
    Y = ProcessNode(2,("analyze", "-i", "-k"))


    example_dataflow_graph = DfGraph()
    # FileNodes will be red and ProcessNodes will be blue in the visualization
    # Code can distinguish between the two using isinstance(node, ProcessNode) or likewise with FileNode
    example_dataflow_graph.add_nodes_from([A, B0, B1, C], color="red")
    example_dataflow_graph.add_nodes_from([W, X, Y], color="blue")
    example_dataflow_graph.add_edges_from([
        (A, W),
        (W, B0),
        (B0, X),
        (X, B1),
        (A, Y),
        (B1, Y),
        (Y, C),
    ])

    expected_script = '''nextflow.enable.dsl=2



process process_140123042500672 {
    input:
    path "A.txt"


    output:
    path "B.txt"


    script:
    """
    cp A.txt B.txt
    """
}

process process_140123042498656 {
    input:
    path "B.txt"


    output:
    path "B.txt"


    script:
    """
    sed s/foo/bar/g -i B.txt
    """
}

process process_140123043038656 {
    input:
    path "A.txt"
    path "B.txt"


    output:
    path "C.txt"


    script:
    """
    analyze -i -k
    """
}

workflow {

  A_2etxt_20v0=file("A.txt")
  B_2etxt_20v0=file("B.txt")
  B_2etxt_20v0 = process_140123042500672(A_2etxt_20v0)
  B_2etxt_20v1 = process_140123042498656(B_2etxt_20v0)
  C_2etxt_20v0 = process_140123043038656(A_2etxt_20v0, B_2etxt_20v1)
}'''

    generator = NextflowGenerator()
    script = generator.generate_workflow(example_dataflow_graph)
    script = re.sub(r'process_\d+', 'process_*', script)
    expected_script = re.sub(r'process_\d+', 'process_*', expected_script)
    assert script == expected_script<|MERGE_RESOLUTION|>--- conflicted
+++ resolved
@@ -1,11 +1,8 @@
 import re
 import pytest
 import pathlib
-<<<<<<< HEAD
-=======
 import networkx as nx  # type: ignore
 from probe_py.analysis import FileNode, ProcessNode, InodeOnDevice, FileVersion
->>>>>>> 9c330638
 from probe_py.workflows import NextflowGenerator
 from probe_py.analysis import FileNode, ProcessNode, DfGraph
 from probe_py.ptypes import Inode, Host
@@ -26,14 +23,9 @@
     b_file_path.write_text("This is A.txt")
 
     dataflow_graph = nx.DiGraph()
-<<<<<<< HEAD
-    A = FileNode(Inode(0,0,0), (0, 0), "A.txt")
-    B = FileNode(Inode(0,0,1), (0, 0), "B.txt")
-=======
 
     A = FileNode(InodeOnDevice(0,0,0), FileVersion(0, 0), "A.txt")
     B = FileNode(InodeOnDevice(0,0,1), FileVersion(0, 0), "B.txt")
->>>>>>> 9c330638
     W = ProcessNode(0, ("cp", "A.txt", "B.txt"))
     dataflow_graph.add_nodes_from([A, B], color="red")
     dataflow_graph.add_nodes_from([W], color="blue")
@@ -71,17 +63,10 @@
     expected_script = re.sub(r'process_\d+', 'process_*', expected_script)
     assert script == expected_script
 
-<<<<<<< HEAD
-    A = FileNode(Inode(0,0,0), (0, 0), "A.txt")
-    B0 = FileNode(Inode(0,0,1), (0, 0), "B.txt")
-    B1 = FileNode(Inode(0,0,1), (1, 0), "B.txt")
-    C = FileNode(Inode(0,0,3), (0, 0), "C.txt")
-=======
     A = FileNode(InodeOnDevice(0,0,0), FileVersion(0, 0), "A.txt")
     B0 = FileNode(InodeOnDevice(0,0,1), FileVersion(0, 0), "B.txt")
     B1 = FileNode(InodeOnDevice(0,0,1), FileVersion(1, 0), "B.txt")
     C = FileNode(InodeOnDevice(0,0,3), FileVersion(0, 0), "C.txt")
->>>>>>> 9c330638
     W = ProcessNode(0,("cp", "A.txt", "B.txt"))
     X = ProcessNode(1,("sed", "s/foo/bar/g", "-i", "B.txt"))
     # Note, the filename in FileNode will not always appear in the cmd of ProcessNode!
