--- conflicted
+++ resolved
@@ -189,7 +189,6 @@
     add_edges(fork_join_edges, EdgeLabels.FORK_JOIN)
     return process_graph
 
-<<<<<<< HEAD
 def provlog_to_dataflow_graph(process_tree_prov_log: ProvLog) -> nx.DiGraph:
     dataflow_graph = nx.DiGraph()
     O_ACCMODE = 0x3
@@ -218,7 +217,6 @@
                             access_mode_str = "O_WRONLY (write-only)"
                         else:
                             raise Exception("unknown access mode")
-
                     elif isinstance(op, CloneOp):
                         processNode1 = ProcessNode(((int)(NodeType.PROCESS), pid))
                         processNode2 = ProcessNode(((int)(NodeType.PROCESS), op.task_id))
@@ -227,7 +225,6 @@
     pydot_graph = nx.drawing.nx_pydot.to_pydot(dataflow_graph)
     dot_string = pydot_graph.to_string()
     print(dot_string)
-=======
 
 def prov_log_get_node(prov_log: ProvLog, pid: int, exec_epoch: int, tid: int, op_no: int) -> Op:
     return prov_log.processes[pid].exec_epochs[exec_epoch].threads[tid].ops[op_no]
@@ -366,10 +363,6 @@
     graph.remove_node(node)
     return ret
 
-
-def digraph_to_pydot_string(prov_log: ProvLog, process_graph: nx.DiGraph) -> str:
->>>>>>> f0a995c4
-
 def digraph_to_pydot_string(process_graph: nx.DiGraph) -> str:
     label_color_map = {
     EdgeLabels.EXEC: 'yellow',
