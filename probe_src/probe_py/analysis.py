--- conflicted
+++ resolved
@@ -1,11 +1,6 @@
 import typing
-<<<<<<< HEAD
-import networkx as nx
-from .parse_probe_log import ProvLog, Op, CloneOp, ExecOp, WaitOp, OpenOp, CloneOp, CloseOp, CLONE_THREAD, TaskType
-=======
 import networkx as nx  # type: ignore
 from .parse_probe_log import Op, ProvLog, CloneOp, ExecOp, WaitOp, OpenOp, CloseOp, TaskType, InitProcessOp, InitExecEpochOp, InitThreadOp, CLONE_THREAD
->>>>>>> da17dc43
 from enum import IntEnum
 
 
@@ -156,19 +151,14 @@
     for node in list(nodes):
         pid, exid, tid, op_index = node
         op = process_tree_prov_log.processes[pid].exec_epochs[exid].threads[tid].ops[op_index].data
-<<<<<<< HEAD
         global target
-        if isinstance(op, CloneOp):
-            if op.task_type == TaskType.TASK_PID:
-=======
         if False:
             pass
         elif isinstance(op, CloneOp) and op.data.ferrno == 0:
-            if op.flags & CLONE_THREAD:
->>>>>>> da17dc43
+            if op.task_type == TaskType.TASK_PID:
                 # Spawning a thread links to the current PID and exec epoch
                 target = (pid, exid, op.task_id)
-            if op.task_type == TaskType.TASK_PTHREAD:
+            elif op.task_type == TaskType.TASK_PTHREAD:
                 target_pthread_id = op.task_id
                 dest = get_first_pthread(pid, exid, target_pthread_id)
                 fork_join_edges.append((node, dest))
