import typing
import networkx as nx
<<<<<<< HEAD
from .parse_probe_log import ProvLog, Op, CloneOp, ExecOp, WaitOp, OpenOp, CloseOp, CLONE_THREAD
=======
from .parse_probe_log import ProvLog, Op, CloneOp, ExecOp, WaitOp, OpenOp, CloseOp ,CLONE_THREAD
>>>>>>> c6850775
from enum import IntEnum

class EdgeLabels(IntEnum):
    PROGRAM_ORDER = 1
    FORK_JOIN = 2
    EXEC = 3

def provlog_to_digraph(process_tree_prov_log: ProvLog) -> nx.DiGraph:
    # [pid, exec_epoch_no, tid, op_index]
    Node: typing.TypeAlias = tuple[int, int, int, int]
    program_order_edges = list[tuple[Node, Node]]()
    fork_join_edges = list[tuple[Node, Node]]()
    exec_edges = list[tuple[Node, Node]]()
    nodes = list[Node]()
    proc_to_ops = dict[tuple[int, int, int], list[Node]]()
    last_exec_epoch = dict[int, int]()
    for pid, process in process_tree_prov_log.processes.items():
        for exec_epoch_no, exec_epoch in process.exec_epochs.items():
            # to find the last executing epoch of the process
            last_exec_epoch[pid] = max(last_exec_epoch.get(pid, 0), exec_epoch_no)

            # Reduce each thread to the ops we actually care about
            for tid, thread in exec_epoch.threads.items():
                context = (pid, exec_epoch_no, tid)
                ops = list[Node]()
                # Filter just the ops we are interested in
                op_index = 0
                for op in thread.ops:
                    if isinstance(op.data, CloneOp | ExecOp | WaitOp | OpenOp | CloseOp):
                        ops.append((*context, op_index))
                    op_index+=1

                nodes.extend(ops)
                program_order_edges.extend(zip(ops[:-1], ops[1:]))
                
                # Store these so we can hook up forks/joins between threads
                proc_to_ops[context] = ops
                if len(ops) != 0:
                    # to mark the end of the thread, edge from last op to (pid, -1, tid, -1)
                    program_order_edges.append((proc_to_ops[(pid, exec_epoch_no, tid)][-1], (pid, -1, tid, -1)))

    def first(pid: int, exid: int, tid: int) -> Node:
        if not proc_to_ops.get((pid, exid, tid)):
            entry_node = (pid, exid, tid, -1)
            # as Op object is not available, op_index will be -1
            proc_to_ops[(pid, exid, tid)] = [entry_node]
            nodes.append(entry_node)
            return entry_node
        else:
            return proc_to_ops[(pid, exid, tid)][0]

    def last(pid: int, exid: int, tid: int) -> Node:
        if not proc_to_ops.get((pid, exid, tid)):
            # as Op object is not availaible, op_index will be -1
            exit_node = (pid, exid, tid, -1)
            proc_to_ops[(pid, exid, tid)] = [exit_node]
            nodes.append(exit_node)
            return exit_node
        else:
            return proc_to_ops[(pid, exid, tid)][-1]

    # Hook up forks/joins
    for node in list(nodes):
        pid, exid, tid, op_index = node
        op = process_tree_prov_log.processes[pid].exec_epochs[exid].threads[tid].ops[op_index].data
        if isinstance(op, CloneOp):
            if op.flags & CLONE_THREAD:
                # Spawning a thread links to the current PID and exec epoch
                target = (pid, exid, op.task_id)
            else:
                # New process always links to exec epoch 0 and main thread
                # THe TID of the main thread is the same as the PID
                target = (op.task_id, 0, op.task_id)
            exec_edges.append((node, first(*target)))
        elif isinstance(op, WaitOp) and op.ferrno == 0 and op.task_id > 0:
            # Always wait for main thread of the last exec epoch
            if op.ferrno == 0:
                target = (op.task_id, last_exec_epoch.get(op.task_id, 0), op.task_id)
                fork_join_edges.append((last(*target), node))
        elif isinstance(op, ExecOp):
            # Exec brings same pid, incremented exid, and main thread
            target = pid, exid + 1, pid
            fork_join_edges.append((node, first(*target)))
            
    # Make the main thread exit at the same time as each thread
    for pid, process in process_tree_prov_log.processes.items():
        for exec_epoch_no, exec_epoch in process.exec_epochs.items():
            for tid, thread in exec_epoch.threads.items():
                if tid != 0:
                    fork_join_edges.append((last(pid, exec_epoch_no, tid), last(pid, exec_epoch_no, 0)))

    process_graph = nx.DiGraph()
    for node in nodes:
        process_graph.add_node(node)

    def add_edges(edges:list[tuple[Node, Node]], label:EdgeLabels):
        for node0, node1 in edges:
            process_graph.add_edge(node0, node1, label=label)
    
    add_edges(program_order_edges, EdgeLabels.PROGRAM_ORDER)
    add_edges(exec_edges, EdgeLabels.EXEC)
    add_edges(fork_join_edges, EdgeLabels.FORK_JOIN)
    return process_graph

def provlog_to_dataflow_graph(process_tree_prov_log: ProvLog) -> nx.DiGraph:
    dataflow_graph = nx.DiGraph()
    O_ACCMODE = 0x3
    class NodeType(IntEnum):
        FILE = 0
        PROCESS = 1
    # print(process_tree_prov_log)
    for pid, process in process_tree_prov_log.processes.items():
        for exec_epoch_no, exec_epoch in process.exec_epochs.items():
            for tid, thread in exec_epoch.threads.items():
                for op in thread.ops:
                    op = op.data
                    # [nodeType, name, mode]
                    FileNode: typing.TypeAlias = tuple[int, str, int]
                    # [nodeType, tid]
                    ProcessNode: typing.TypeAlias = tuple[int, int]
                    if isinstance(op, OpenOp):
                        access_mode = op.flags & O_ACCMODE
                        processNode = ProcessNode(((int)(NodeType.PROCESS), pid))
                        fileNode = FileNode(((int)(NodeType.FILE), op.path.path, access_mode))
                        if access_mode == 0 or access_mode == 2:
                            access_mode_str = "O_RDONLY (read-only)" 
                            dataflow_graph.add_edge(fileNode, processNode)
                        elif access_mode == 1 or access_mode == 2:
                            dataflow_graph.add_edge(processNode, fileNode)
                            access_mode_str = "O_WRONLY (write-only)"
                        else:
                            raise Exception("unknown access mode")

                    elif isinstance(op, CloneOp):
                        processNode = ProcessNode(((int)(NodeType.PROCESS), pid))
                        processNode = ProcessNode(((int)(NodeType.PROCESS), op.task_id))
                        dataflow_graph.add_edge(processNode, processNode)
    
    pydot_graph = nx.drawing.nx_pydot.to_pydot(dataflow_graph)
    dot_string = pydot_graph.to_string()
    print(dot_string)

def digraph_to_pydot_string(process_graph: nx.DiGraph) -> str:
    label_color_map = {
    EdgeLabels.EXEC: 'yellow',
    EdgeLabels.FORK_JOIN: 'red',
    EdgeLabels.PROGRAM_ORDER: 'green',
    }

    for node0, node1, attrs in process_graph.edges(data=True):
        label:EdgeLabels = attrs['label']
        process_graph[node0][node1]['color'] = label_color_map[label]
    pydot_graph = nx.drawing.nx_pydot.to_pydot(process_graph)
    dot_string = pydot_graph.to_string()
    return dot_string


def construct_process_graph(process_tree_prov_log: ProvLog) -> str:
    """
    Construct a happens-before graph from process_tree_prov_log

    The graph shows the order that prov ops happen.
    """

    process_graph = provlog_to_digraph(process_tree_prov_log)
    return digraph_to_pydot_string(process_graph)<|MERGE_RESOLUTION|>--- conflicted
+++ resolved
@@ -1,10 +1,6 @@
 import typing
 import networkx as nx
-<<<<<<< HEAD
-from .parse_probe_log import ProvLog, Op, CloneOp, ExecOp, WaitOp, OpenOp, CloseOp, CLONE_THREAD
-=======
 from .parse_probe_log import ProvLog, Op, CloneOp, ExecOp, WaitOp, OpenOp, CloseOp ,CLONE_THREAD
->>>>>>> c6850775
 from enum import IntEnum
 
 class EdgeLabels(IntEnum):
