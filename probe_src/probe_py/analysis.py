import typing
<<<<<<< HEAD
import networkx as nx
from .parse_probe_log import ProcessTreeProvLog, Op, CloneOp, ExecOp, WaitOp, CLONE_THREAD

def construct_process_graph(process_tree_prov_log: ProcessTreeProvLog):
=======
import networkx
from .parse_probe_log import ProvLog, Op, CloneOp, ExecOp, WaitOp, CLONE_THREAD


def construct_process_graph(process_tree_prov_log: ProvLog) -> str:
>>>>>>> 32b458d1
    """
    Construct a happens-before graph from process_tree_prov_log

    The graph shows the order that prov ops happen.
    """
    # [pid, exec_epoch_no, tid, Op | str, node_count, op_index, _time]
    Node: typing.TypeAlias = tuple[int, int, int, Op | str, int, int, int]
    nodes = list[Node]()
    program_order_edges = list[tuple[Node, Node]]()
    proc_to_ops = dict[tuple[int, int, int], list[Node]]()
    last_exec_epoch = dict[int, int]()
<<<<<<< HEAD
    global node_count
    node_count = int(1)
    for (pid, _time), process in process_tree_prov_log.processes.items():
=======

    for pid, process in process_tree_prov_log.processes.items():
>>>>>>> 32b458d1
        for exec_epoch_no, exec_epoch in process.exec_epochs.items():
            # to find the last executing epoch of the process
            last_exec_epoch[pid] = max(last_exec_epoch.get(pid, 0), exec_epoch_no)

            # Reduce each thread to the ops we actually care about
            for tid, thread in exec_epoch.threads.items():
                context = (pid, exec_epoch_no, tid)
                ops = list[tuple[int, int, int, Op | str, int, int, int]]()
                
                # Filter just the ops we are interested in
                op_index = 0
                
                for op in thread.ops:
                    if isinstance(op.data, CloneOp | ExecOp | WaitOp):
                        ops.append((*context, op.data, node_count, op_index, _time))
                        node_count+=1
                    op_index+=1

                nodes.extend(ops)
                program_order_edges.extend(zip(ops[:-1], ops[1:]))
                
                # Store these so we can hook up forks/joins between threads
                proc_to_ops[context] = ops

    def first(pid: int, _time:int, exid: int, tid: int) -> Op:
        global node_count
        if not proc_to_ops.get((pid, exid, tid)):
            entry_node = (pid, exid, tid, "<entry>", node_count, -1, _time)
            node_count = node_count+1
            # as Op object is not available, op_index will be -1
            proc_to_ops[(pid, exid, tid)] = [entry_node]
            nodes.append(entry_node)
            return entry_node
        else:
            return proc_to_ops[(pid, exid, tid)][0]

    def last(pid: int, _time:int, exid: int, tid: int) -> Node:
        global node_count
        if not proc_to_ops.get((pid, exid, tid)):
            # as Op object is not availaible, op_index will be -1
            exit_node = (pid, exid, tid, "<exit>", node_count , -1, _time)
            node_count = node_count+1
            proc_to_ops[(pid, exid, tid)] = [exit_node]
            nodes.append(exit_node)
            return exit_node
        else:
            return proc_to_ops[(pid, exid, tid)][-1]

    fork_join_edges = list[tuple[Node, Node]]()
    exec_edges = list[tuple[Node, Node]]()

    # Hook up forks/joins
    for node in list(nodes):
        pid, exid, tid, op, node_id, op_index, _time = node
        if isinstance(op, CloneOp):
            if op.flags & CLONE_THREAD:
                # Spawning a thread links to the current PID and exec epoch
                target = (pid, _time, exid, op.child_thread_id)
            else:
<<<<<<< HEAD
                # New process always links to exec epoch 0 and thread 0
                target = (op.child_process_id, -1, 0, 0)
            # is clone happens link the node to the first node of the next process/thread
=======
                # New process always links to exec epoch 0 and main thread
                # THe TID of the main thread is the same as the PID
                target = (op.child_process_id, 0, op.child_process_id)
>>>>>>> 32b458d1
            exec_edges.append((node, first(*target)))
        elif isinstance(op, WaitOp) and op.ferrno == 0 and op.ret > 0:
            # Always wait for main thread of the last exec epoch
            if op.ferrno == 0:
<<<<<<< HEAD
                target = (op.ret, -1, last_exec_epoch.get(op.ret, 0), 0)
=======
                target = (op.ret, last_exec_epoch.get(op.ret, 0), op.ret)
>>>>>>> 32b458d1
                fork_join_edges.append((last(*target), node))
        elif isinstance(op, ExecOp):
            # Exec brings same pid, incremented exid, and main thread
            target = pid, _time, exid + 1, 0
            fork_join_edges.append((node, first(*target)))

<<<<<<< HEAD
    # Make the main thread exit at the same time as each thread
    for (pid, _time), process in process_tree_prov_log.processes.items():
        for exec_epoch_no, exec_epoch in process.exec_epochs.items():
            for tid, thread in exec_epoch.threads.items():
                if tid != 0:
                    fork_join_edges.append((last(pid, _time, exec_epoch_no, tid), last(pid, _time, exec_epoch_no, 0)))

    process_graph = nx.DiGraph()
    
    for node in nodes:
        # op = [pid, _time, exec_id, tid, op_index]
        process_graph.add_node(node[4], op = [node[0], node[6], node[1],node[2],node[5]])
    
    for node0, node1 in program_order_edges:
        process_graph.add_edge(node0[4], node1[4], color = 'green')
    
    for node0, node1 in exec_edges:
        process_graph.add_edge(node0[4], node1[4], color = 'yellow')

    for node0, node1 in fork_join_edges:
        process_graph.add_edge(node0[4], node1[4], color='red')

    return nx.drawing.nx_pydot.write_dot(process_graph,"./processgraph")
=======
    # # Make the main thread exit at the same time as each thread
    for pid, process in process_tree_prov_log.processes.items():
        for exec_epoch_no, exec_epoch in process.exec_epochs.items():
            for tid, thread in exec_epoch.threads.items():
                if tid != 0:
                    fork_join_edges.append((last(pid, exec_epoch_no, tid), last(pid, exec_epoch_no, pid)))

    def node_to_label(node: Node) -> str:
        inner_label = node[3] if isinstance(node[3], str) else node[3].__class__.__name__
        return f"{node[0]} {node[1]} {node[2]} {inner_label}"

    def node_to_id(node: Node) -> str:
        return f"\"node_{node[0]}_{node[1]}_{node[2]}_{id(node[3])}\""

    return "\n".join([
        "strict digraph {",
        *[
            f"  {node_to_id(node)} [label=\"{node_to_label(node)}\"];"
            for node in nodes
        ],
        *[
            f"  {node_to_id(node0)} -> {node_to_id(node1)} [color=\"green\"];"
            for node0, node1 in program_order_edges
        ],
        *[
            f"  {node_to_id(node0)} -> {node_to_id(node1)} [color=\"yellow\"];"
            for node0, node1 in exec_edges
        ],
        *[
            f"  {node_to_id(node0)} -> {node_to_id(node1)} [color=\"red\"];"
            for node0, node1 in fork_join_edges
        ],
        "}",
    ])
>>>>>>> 32b458d1
<|MERGE_RESOLUTION|>--- conflicted
+++ resolved
@@ -1,16 +1,8 @@
 import typing
-<<<<<<< HEAD
 import networkx as nx
 from .parse_probe_log import ProcessTreeProvLog, Op, CloneOp, ExecOp, WaitOp, CLONE_THREAD
 
 def construct_process_graph(process_tree_prov_log: ProcessTreeProvLog):
-=======
-import networkx
-from .parse_probe_log import ProvLog, Op, CloneOp, ExecOp, WaitOp, CLONE_THREAD
-
-
-def construct_process_graph(process_tree_prov_log: ProvLog) -> str:
->>>>>>> 32b458d1
     """
     Construct a happens-before graph from process_tree_prov_log
 
@@ -22,14 +14,9 @@
     program_order_edges = list[tuple[Node, Node]]()
     proc_to_ops = dict[tuple[int, int, int], list[Node]]()
     last_exec_epoch = dict[int, int]()
-<<<<<<< HEAD
     global node_count
     node_count = int(1)
     for (pid, _time), process in process_tree_prov_log.processes.items():
-=======
-
-    for pid, process in process_tree_prov_log.processes.items():
->>>>>>> 32b458d1
         for exec_epoch_no, exec_epoch in process.exec_epochs.items():
             # to find the last executing epoch of the process
             last_exec_epoch[pid] = max(last_exec_epoch.get(pid, 0), exec_epoch_no)
@@ -89,31 +76,20 @@
                 # Spawning a thread links to the current PID and exec epoch
                 target = (pid, _time, exid, op.child_thread_id)
             else:
-<<<<<<< HEAD
                 # New process always links to exec epoch 0 and thread 0
                 target = (op.child_process_id, -1, 0, 0)
             # is clone happens link the node to the first node of the next process/thread
-=======
-                # New process always links to exec epoch 0 and main thread
-                # THe TID of the main thread is the same as the PID
-                target = (op.child_process_id, 0, op.child_process_id)
->>>>>>> 32b458d1
             exec_edges.append((node, first(*target)))
         elif isinstance(op, WaitOp) and op.ferrno == 0 and op.ret > 0:
             # Always wait for main thread of the last exec epoch
             if op.ferrno == 0:
-<<<<<<< HEAD
                 target = (op.ret, -1, last_exec_epoch.get(op.ret, 0), 0)
-=======
-                target = (op.ret, last_exec_epoch.get(op.ret, 0), op.ret)
->>>>>>> 32b458d1
                 fork_join_edges.append((last(*target), node))
         elif isinstance(op, ExecOp):
             # Exec brings same pid, incremented exid, and main thread
             target = pid, _time, exid + 1, 0
             fork_join_edges.append((node, first(*target)))
-
-<<<<<<< HEAD
+            
     # Make the main thread exit at the same time as each thread
     for (pid, _time), process in process_tree_prov_log.processes.items():
         for exec_epoch_no, exec_epoch in process.exec_epochs.items():
@@ -136,40 +112,4 @@
     for node0, node1 in fork_join_edges:
         process_graph.add_edge(node0[4], node1[4], color='red')
 
-    return nx.drawing.nx_pydot.write_dot(process_graph,"./processgraph")
-=======
-    # # Make the main thread exit at the same time as each thread
-    for pid, process in process_tree_prov_log.processes.items():
-        for exec_epoch_no, exec_epoch in process.exec_epochs.items():
-            for tid, thread in exec_epoch.threads.items():
-                if tid != 0:
-                    fork_join_edges.append((last(pid, exec_epoch_no, tid), last(pid, exec_epoch_no, pid)))
-
-    def node_to_label(node: Node) -> str:
-        inner_label = node[3] if isinstance(node[3], str) else node[3].__class__.__name__
-        return f"{node[0]} {node[1]} {node[2]} {inner_label}"
-
-    def node_to_id(node: Node) -> str:
-        return f"\"node_{node[0]}_{node[1]}_{node[2]}_{id(node[3])}\""
-
-    return "\n".join([
-        "strict digraph {",
-        *[
-            f"  {node_to_id(node)} [label=\"{node_to_label(node)}\"];"
-            for node in nodes
-        ],
-        *[
-            f"  {node_to_id(node0)} -> {node_to_id(node1)} [color=\"green\"];"
-            for node0, node1 in program_order_edges
-        ],
-        *[
-            f"  {node_to_id(node0)} -> {node_to_id(node1)} [color=\"yellow\"];"
-            for node0, node1 in exec_edges
-        ],
-        *[
-            f"  {node_to_id(node0)} -> {node_to_id(node1)} [color=\"red\"];"
-            for node0, node1 in fork_join_edges
-        ],
-        "}",
-    ])
->>>>>>> 32b458d1
+    return nx.drawing.nx_pydot.write_dot(process_graph,"./processgraph")