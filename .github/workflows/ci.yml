--- conflicted
+++ resolved
@@ -61,9 +61,6 @@
 
     # The devshell uses slightly different build process than the Nix pkg
     # Might as well test that too
-<<<<<<< HEAD
-    - run: nix develop --command just compile fix check test
-=======
     #
     # - name: Build and test in devshell
     #   run: nix develop --command just lint compile test
@@ -73,5 +70,4 @@
     # CI and consumers will run `nix flake check`
     # However, we still want to build the devshell so the build artifacts get uploaded to Cachix.
     - name: Build devshell
-      run: nix develop --command true
->>>>>>> 5a8ae7e8
+      run: nix develop --command true