lint-nix:
    alejandra .

test-nix:
    nix build .#probe-bundled
    nix flake lint --all-systems

lint-py: compile-cli
    # fix-py depends on compile-cli for the autogen python code
    #ruff format probe_py/ tests/ libprobe/generator/ # TODO: uncomment
    ruff check --fix probe_py/ tests/ libprobe/generator/
    # dmypy == daemon mypy; much faster on subsequent iterations.
    dmypy run -- --strict --no-namespace-packages --pretty probe_py/ tests/ libprobe/generator/

[working-directory: 'cli-wrapper']
lint-cli:
    # cargo clippy refuses to run if unstaged inputs (fixes may be destructive)
    # so we git add -A
    git add -A
    cargo clippy --fix --allow-staged -- --deny warnings
    cargo fmt
    cargo doc --workspace
<<<<<<< HEAD
    cargo fmt --check
    cargo deny check
    cargo audit
=======
    cargo deny check
    cargo audit
    cargo hakari generate
    cargo hakari manage-deps
>>>>>>> fda52a31

[working-directory: 'cli-wrapper']
compile-cli:
    cargo build
    cargo build --release

[working-directory: 'libprobe']
lint-lib:
    make format
    make check

[working-directory: 'libprobe']
compile-lib:
    make all

[working-directory: 'tests/examples']
compile-tests:
    make all

lint: lint-py lint-cli lint-lib

compile: compile-cli compile-lib compile-tests

test: compile
    python -m pytest tests/ -ra --failed-first --maxfail=1 -v

pre-commit: lint compile test<|MERGE_RESOLUTION|>--- conflicted
+++ resolved
@@ -20,16 +20,10 @@
     cargo clippy --fix --allow-staged -- --deny warnings
     cargo fmt
     cargo doc --workspace
-<<<<<<< HEAD
-    cargo fmt --check
-    cargo deny check
-    cargo audit
-=======
     cargo deny check
     cargo audit
     cargo hakari generate
     cargo hakari manage-deps
->>>>>>> fda52a31
 
 [working-directory: 'cli-wrapper']
 compile-cli:
