--- conflicted
+++ resolved
@@ -119,11 +119,7 @@
     /// was recorded into
     pub fn record(self) -> Result<(ExitStatus, tempfile::TempDir)> {
         // reading and canonicalizing path to libprobe
-<<<<<<< HEAD
         let libprobe_path = fs::canonicalize(match std::env::var_os("PROBE_LIB") {
-=======
-        let mut libprobe = fs::canonicalize(match std::env::var_os("PROBE_LIB") {
->>>>>>> 4be3bd4a
             Some(x) => PathBuf::from(x),
             None => return Err(eyre!("couldn't find libprobe, are you using the wrapper?")),
         })
@@ -147,21 +143,12 @@
         let self_bin =
             std::env::current_exe().wrap_err("Failed to get path to current executable")?;
 
-<<<<<<< HEAD
         let record_dir = tempfile::TempDir::new()?;
 
         let copy_mode_string = match self.copy_files {
             probe_headers::CopyFiles::Lazily => "lazy",
             probe_headers::CopyFiles::Eagerly => "eager",
             probe_headers::CopyFiles::None => "",
-        };
-=======
-        let copy_files_string = if self.copy_files_lazily {
-            "lazy";
-        } else if self.copy_files_eagerly {
-            "eager"
-        } else {
-            ""
         };
 
         let mut child = if self.gdb {
@@ -183,7 +170,6 @@
                 OsString::from("="),
                 OsString::from(copy_files_string),
             ])
->>>>>>> 4be3bd4a
 
         let mut child = if self.gdb {
             std::process::Command::new("gdb")
@@ -210,11 +196,6 @@
                 .arg(self_bin)
                 .arg("__exec")
                 .args(&self.cmd)
-<<<<<<< HEAD
-=======
-                .env_remove("PROBE_LIB")
-                .env_remove("PROBE_LOG")
->>>>>>> 4be3bd4a
                 .spawn()
                 .wrap_err("Failed to launch gdb")?
         } else {
@@ -227,16 +208,7 @@
             std::process::Command::new(self_bin)
                 .arg("__exec")
                 .args(self.cmd)
-                .env_remove("PROBE_LIB")
-                .env_remove("PROBE_LOG")
-<<<<<<< HEAD
-                .env(
-                    probe_headers::PROBE_COPY_FILES_VAR,
-                    copy_mode_string,
-                )
-=======
                 .env(probe_headers::PROBE_COPY_FILES_VAR, copy_files_string)
->>>>>>> 4be3bd4a
                 .env(
                     probe_headers::PROBE_DIR_VAR,
                     OsString::from(record_dir.path()),
@@ -334,19 +306,5 @@
     for s in strings {
         result.push(s);
     }
-<<<<<<< HEAD
-=======
-}
-
-fn concat_osstrings<const SIZE: usize>(strings: [OsString; SIZE]) -> OsString {
-    pub fn copy_files_lazily(mut self, copy_files_lazily: bool) -> Self {
-    let mut result = OsString::new();
-        self.copy_files_lazily = copy_files_lazily;
-    for s in strings {
-        self
-        result.push(s);
-    }
-    }
->>>>>>> 4be3bd4a
     result
 }