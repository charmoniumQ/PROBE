--- conflicted
+++ resolved
@@ -119,11 +119,7 @@
     /// was recorded into
     pub fn record(self) -> Result<(ExitStatus, tempfile::TempDir)> {
         // reading and canonicalizing path to libprobe
-<<<<<<< HEAD
         let libprobe_path = fs::canonicalize(match std::env::var_os("PROBE_LIB") {
-=======
-        let mut libprobe = fs::canonicalize(match std::env::var_os("PROBE_LIB") {
->>>>>>> 9cdb7279
             Some(x) => PathBuf::from(x),
             None => return Err(eyre!("couldn't find libprobe, are you using the wrapper?")),
         })
@@ -147,22 +143,12 @@
         let self_bin =
             std::env::current_exe().wrap_err("Failed to get path to current executable")?;
 
-<<<<<<< HEAD
         let record_dir = tempfile::TempDir::new()?;
 
         let copy_files_string = match self.copy_files {
             probe_headers::CopyFiles::Lazily => "lazy",
             probe_headers::CopyFiles::Eagerly => "eager",
             probe_headers::CopyFiles::None => "",
-        };
-
-=======
-        let copy_files_string = if self.copy_files_lazily {
-            "lazy"
-        } else if self.copy_files_eagerly {
-            "eager"
-        } else {
-            ""
         };
 
         /* We start `probe __exec $cmd` instead of `$cmd`
@@ -171,32 +157,19 @@
          * We could change this by adding argv and environ to InitProcessOp, but I think this solution is more elegant.
          * Since the root process has special quirks, it should not be user's `$cmd`.
          * */
->>>>>>> 9cdb7279
         let mut child = if self.gdb {
             std::process::Command::new("gdb")
                 .arg(concat_osstrings([
                     OsString::from("--init-eval-command=set environment "),
-<<<<<<< HEAD
-                    OsString::from(probe_headers::LD_PRELOAD_VAR),
-                    OsString::from("="),
-                    ld_preload.clone(),
-                ]))
-                .arg(concat_osstrings([
-                    OsString::from("--init-eval-command=set environment "),
                     OsString::from(probe_headers::PROBE_DIR_VAR),
                     OsString::from("="),
-                    record_dir.path().into(),
-=======
-                    OsString::from(probe_headers::PROBE_DIR_VAR),
-                    OsString::from("="),
-                    OsString::from(&self.output.path()),
+                    OsString::from(&record_dir.path()),
                 ]))
                 .arg(concat_osstrings([
                     OsString::from("--init-eval-command=set environment "),
                     OsString::from(probe_headers::LD_PRELOAD_VAR),
                     OsString::from("="),
                     ld_preload,
->>>>>>> 9cdb7279
                 ]))
                 .arg(concat_osstrings([
                     OsString::from("--init-eval-command=set environment "),
@@ -218,14 +191,9 @@
                 .env(probe_headers::PROBE_COPY_FILES_VAR, copy_files_string)
                 .env(
                     probe_headers::PROBE_DIR_VAR,
-<<<<<<< HEAD
                     OsString::from(record_dir.path()),
                 )
                 // .envs((if self.debug { vec![("LD_DEBUG", "ALL")] } else {vec![]}).into_iter())
-=======
-                    OsString::from(&self.output.path()),
-                )
->>>>>>> 9cdb7279
                 .env(probe_headers::LD_PRELOAD_VAR, ld_preload)
                 .spawn()
                 .wrap_err("Failed to launch child process")?
@@ -318,15 +286,5 @@
     for s in strings {
         result.push(s);
     }
-<<<<<<< HEAD
-=======
-}
-
-fn concat_osstrings<const SIZE: usize>(strings: [OsString; SIZE]) -> OsString {
-    let mut result = OsString::new();
-    for s in strings {
-        result.push(s);
-    }
->>>>>>> 9cdb7279
     result
 }