--- conflicted
+++ resolved
@@ -143,21 +143,12 @@
         let self_bin =
             std::env::current_exe().wrap_err("Failed to get path to current executable")?;
 
-<<<<<<< HEAD
         let record_dir = tempfile::TempDir::new()?;
 
         let copy_mode_string = match self.copy_files {
             probe_headers::CopyFiles::Lazily => "lazy",
             probe_headers::CopyFiles::Eagerly => "eager",
             probe_headers::CopyFiles::None => "",
-=======
-        let copy_files_string = if self.copy_files_lazily {
-            "lazy"
-        } else if self.copy_files_eagerly {
-            "eager"
-        } else {
-            ""
->>>>>>> d0e7b76a
         };
 
         let mut child = if self.gdb {
