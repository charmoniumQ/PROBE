use rayon::iter::{ParallelBridge, ParallelIterator};
use std::{
    collections::HashMap,
    ffi::{OsStr, OsString},
    fs::{self, DirEntry, File},
    io::Write,
    mem::size_of,
    path::{Path, PathBuf},
    time::SystemTime,
};

use crate::{
    error::{option_err, ConvertErr, ProbeError, Result, WrapErr},
    ops::{self, C_Op, FfiFrom},
};

/// Recursively parse a whole probe record directory and write it to a probe log directory.
///
/// This function calls [`parse_pid()`] on each sub-directory in `in_dir` **in parallel**.
///
/// on success, returns the number of Ops processed in the top-level directory
//  OPTIMIZE: consider improved parallelism heuristic.
pub fn parse_top_level<P1: AsRef<Path>, P2: AsRef<Path> + Sync>(
    in_dir: P1,
    out_dir: P2,
) -> Result<usize> {
    log::info!(
        "Processing arena dir {} into output dir {}",
        in_dir.as_ref().to_string_lossy(),
        out_dir.as_ref().to_string_lossy()
    );

    let start = SystemTime::now();

    let ptc = probe_headers::object_from_bytes::<probe_headers::ProcessTreeContext>(
        fs::read(
            in_dir
                .as_ref()
                .join(probe_headers::PROCESS_TREE_CONTEXT_FILE),
        )
        .map_err(|_| ProbeError::UnreachableCode)?,
    );

    fs::write(
        out_dir.as_ref().join("options.json"),
        serde_json::to_vec(&ptc).map_err(|_| ProbeError::UnreachableCode)?,
    )
    .map_err(|_| ProbeError::UnreachableCode)?;

    let pids_out_dir = out_dir.as_ref().join(probe_headers::PIDS_SUBDIR);
    fs::create_dir(&pids_out_dir).wrap_err("Failed to create pids directory")?;

    let ops_count = fs::read_dir(in_dir.as_ref().join(probe_headers::PIDS_SUBDIR))
        .wrap_err("Error opening record directory")?
        .par_bridge()
        .map(|x| {
            parse_pid(
                x.wrap_err("Error reading DirEntry from record directory")?
                    .path(),
                &pids_out_dir,
            )
        })
        .try_fold(|| 0usize, |acc, x| x.map(|x| acc + x))
        .try_reduce(|| 0usize, |id, x| Ok(id + x))?;

    let inodes_in_dir = in_dir.as_ref().join(probe_headers::INODES_SUBDIR);
    let inodes_out_dir = out_dir.as_ref().join(probe_headers::INODES_SUBDIR);
    fs::create_dir(&inodes_out_dir).wrap_err("Failed to create inodes directory")?;
    let inode_count = fs::read_dir(inodes_in_dir.clone())
        .wrap_err("Error opening inodes directory")?
        .par_bridge()
        .map(|inode_contents| {
            let name = inode_contents
                .wrap_err("Error reading from inodes directory")?
                .file_name();
            fs::hard_link(inodes_in_dir.join(name.clone()), inodes_out_dir.join(name))
                .wrap_err("Error hardlinking inode")?;
            Ok(1usize)
        })
        .try_fold(|| 0usize, |acc, x: Result<usize>| x.map(|x| acc + x))
        .try_reduce(|| 0usize, |id, x| Ok(id + x))?;

    match SystemTime::now().duration_since(start) {
        Ok(x) => log::info!(
            "Processed {} Ops, {} inodes in {:.3} seconds",
            ops_count,
            inode_count,
            x.as_secs_f32()
        ),
        Err(_) => log::error!("Processing arena dir took negative time"),
    };

    Ok(ops_count)
}

/// Recursively parse a probe record PID directory and write it as a probe log PID directory.
///
/// This function calls [`parse_exec_epoch()`] on each sub-directory in `in_dir`.
///
/// On success, returns the number of Ops processed in the PID directory.
pub fn parse_pid<P1: AsRef<Path>, P2: AsRef<Path>>(in_dir: P1, out_dir: P2) -> Result<usize> {
    let pid = filename_numeric(&in_dir).wrap_err("Error parsing numeric pid")?;

    let dir = {
        let mut path = out_dir.as_ref().to_owned();
        path.push(pid.to_string());
        path
    };

    fs::create_dir(&dir).wrap_err("Failed to create PID directory")?;

    fs::read_dir(in_dir)
        .wrap_err("Error opening PID directory")?
        // .par_bridge()
        .map(|entry| {
            parse_exec_epoch(
                entry
                    .wrap_err("Error reading DirEntry from PID directory")?
                    .path(),
                &dir,
            )
        })
        .try_fold(0usize, |acc, x| x.map(|x| acc + x))
}

/// Recursively parse a probe record exec epoch directory and write it as a probe log exec epoch
/// directory.
///
/// This function calls [`parse_tid()`] on each sub-directory in `in_dir`.
///
/// On success, returns the number of Ops processed in the ExecEpoch directory.
pub fn parse_exec_epoch<P1: AsRef<Path>, P2: AsRef<Path>>(
    in_dir: P1,
    out_dir: P2,
) -> Result<usize> {
    let epoch = filename_numeric(&in_dir).wrap_err("Error parsing numeric epoch")?;

    let dir = {
        let mut path = out_dir.as_ref().to_owned();
        path.push(epoch.to_string());
        path
    };

    fs::create_dir(&dir).wrap_err("Failed to create ExecEpoch output directory")?;

    fs::read_dir(in_dir)
        .wrap_err("Error opening ExecEpoch directory")?
        // .par_bridge()
        .map(|entry| {
            parse_tid(
                entry
                    .wrap_err("Error reading DirEntry from ExecEpoch directory")?
                    .path(),
                &dir,
            )
        })
        .try_fold(0usize, |acc, x| x.map(|x| acc + x))
}

/// Recursively parse a probe record TID directory and write it as a probe log TID directory.
///
/// This function parses a TID directory in 6 steps:
///
/// 1. Output file is created.
/// 2. Paths of sub-directory are parsed into a [`HashMap`].
/// 3. `data` directory is is read and parsed into [`DataArena`]s which are then parsed into an
///    [`ArenaContext`].
/// 4. `ops` directory is read and parsed into [`OpsArena`]s.
/// 5. [`OpsArena`]s are parsed into which are then parsed into [`ops::Op`]s using the
///    [`ArenaContext`].
/// 6. [`ops::Op`]s are serialized into json and written line-by-line into the output directory.
///
/// (steps 5 & 6 are done lazily with iterators to reduce unnecessary memory allocations)
///
/// On success, returns the number of Ops processed in the TID directory.
pub fn parse_tid<P1: AsRef<Path>, P2: AsRef<Path>>(in_dir: P1, out_dir: P2) -> Result<usize> {
    fn try_files_from_dir<P: AsRef<Path>>(dir: P) -> Result<Vec<PathBuf>> {
        match fs::read_dir(&dir) {
            Ok(entry_iter) => entry_iter
                .map(|entry_result| {
                    entry_result
                        .map(|entry| entry.path())
                        .wrap_err("Error reading DirEntry from record TID subdirectory")
                })
                .collect::<Result<Vec<_>>>(),
            Err(e) => Err(e.convert("Error opening record TID directory")),
        }
    }

    // STEP 1
    let tid = filename_numeric(&in_dir).wrap_err("Error parsing numeric tid")?;
    let mut outfile = {
        let mut path = out_dir.as_ref().to_owned();
        path.push(tid.to_string());
        File::create_new(path).wrap_err("Failed to create TID output file")?
    };

    // STEP 2
    let paths = fs::read_dir(&in_dir)
        .wrap_err("Error reading record TID directory")?
        .filter_map(|entry_result| match entry_result {
            Ok(entry) => Some((entry.file_name(), entry)),
            Err(e) => {
                log::warn!("Error reading DirEntry in TID directory: {}", e);
                None
            }
        })
        .collect::<HashMap<OsString, DirEntry>>();

    // STEP 3
    let ctx = ArenaContext(
        try_files_from_dir(
            paths
                .get(OsStr::new(probe_headers::DATA_SUBDIR))
                .ok_or_else(|| option_err("Missing data directory from TID directory"))?
                .path(),
        )?
        .into_iter()
        .map(|data_dat_file| {
            DataArena::from_bytes(
                std::fs::read(&data_dat_file)
                    .wrap_err("Failed to read file from data directory")?,
                filename_numeric(&data_dat_file).wrap_err("Error parsing numeric data/$n.dat")?,
            )
        })
        .collect::<Result<Vec<_>>>()?,
    );

    // STEP 4
    let mut count: usize = 0;
    try_files_from_dir(
        paths
            .get(OsStr::new(probe_headers::OPS_SUBDIR))
            .ok_or_else(|| option_err("Missing ops directory from TID directory"))?
            .path(),
    )?
    // STEP 5
    .into_iter()
    .map(|ops_dat_file| {
        std::fs::read(&ops_dat_file)
            .wrap_err("Failed to read file from ops directory")
            .and_then(|file_contents| {
                OpsArena::from_bytes(
                    file_contents,
                    filename_numeric(&ops_dat_file).wrap_err("Error parsing numeric ops/$n.dat")?,
                )
                .wrap_err("Error constructing OpsArena")?
                .decode(&ctx)
                .wrap_err("Error decoding OpsArena")
            })
    })
    // STEP 6
    .try_for_each(|arena_file_ops| {
        for op in arena_file_ops? {
            outfile
                .write_all(
                    serde_json::to_string(&op)
                        .wrap_err("Unable to serialize Op")?
                        .as_bytes(),
                )
                .wrap_err("Failed to write serialized Op to tempfile")?;
            outfile
                .write_all("\n".as_bytes())
                .wrap_err("Failed to write newline deliminator to tempfile")?;
            count += 1;
        }

        Ok::<(), ProbeError>(())
    })?;

    Ok(count)
}

/// Gets the [`file stem`](Path::file_stem()) from a path and returns it parsed as an integer.
///
/// Errors if the path has no file stem (see [`Path::file_stem()`] for details), the file stem
/// isn't valid UTF-8, or the filename can't be parsed as an integer.
// TODO: cleanup errors, better context
fn filename_numeric<P: AsRef<Path>>(dir: P) -> Result<usize> {
<<<<<<< HEAD
    let file_stem = dir.as_ref().file_stem().ok_or_else(|| {
        log::error!("'{}' has no file stem", dir.as_ref().to_string_lossy());
        option_err("path has no file stem")
    })?;

    usize::from_str_radix(
        file_stem.to_str().ok_or_else(|| {
            log::error!("'{}' not valid UTF-8", file_stem.to_string_lossy());
            option_err("filename not valid UTF-8")
        })?,
        10
    )
    .map_err(|e| {
        log::error!(
            "Parsing filename '{}' to integer in {:?}",
            file_stem.to_string_lossy(),
            dir.as_ref().to_str(),
        );
        ProbeError::from(e)
    })
    .wrap_err("Failed to parse filename to integer")
=======
    dir.as_ref()
        .file_stem()
        .ok_or_else(|| option_err("File has no stem"))?
        .to_str()
        .ok_or_else(|| option_err("Unable to parse as Unicode"))
        .wrap_err("Failed to parse filename to integer")?
        .parse::<usize>()
        .map_err(ProbeError::ParseIntError)
>>>>>>> 58abfa7f
}

/// this struct represents a `<TID>/data` probe record directory.
#[derive(Debug)]
pub struct ArenaContext(pub Vec<DataArena>);

impl ArenaContext {
    pub fn try_get_slice(&self, ptr: usize) -> Option<&[u8]> {
        for vec in self.0.iter() {
            if let Some(x) = vec.try_get_slice(ptr) {
                return Some(x);
            }
        }
        None
    }
}

/// This struct represents a single `data/*.dat` file from a probe record directory.
#[derive(Debug)]
pub struct DataArena {
    header: ArenaHeader,
    raw: Vec<u8>,
}

impl DataArena {
    pub fn from_bytes(bytes: Vec<u8>, instantiation: usize) -> Result<Self> {
        let header = ArenaHeader::from_bytes(&bytes, instantiation)
            .wrap_err("Failed to create ArenaHeader for DataArena")?;

        Ok(Self { header, raw: bytes })
    }

    pub fn try_get_slice(&self, ptr: usize) -> Option<&[u8]> {
        let end = self.header.base_address + self.header.used;
        match ptr >= self.header.base_address && ptr <= end {
            false => None,
            true => Some(unsafe {
                let new_ptr = self.raw.as_ptr().add(ptr - self.header.base_address);
                let len = end - ptr;

                core::slice::from_raw_parts(new_ptr, len)
            }),
        }
    }
}

/// This struct represents a single `ops/*.dat` file from a probe record directory.
pub struct OpsArena<'a> {
    // raw is needed even though it's unused since ops is a reference to it;
    // the compiler doesn't know this since it's constructed using unsafe code.
    #[allow(dead_code)]
    /// raw byte buffer of Ops arena allocator.
    raw: Vec<u8>,
    /// slice over Ops of the raw buffer.
    ops: &'a [C_Op],
}

impl OpsArena<'_> {
    pub fn from_bytes(bytes: Vec<u8>, instantiation: usize) -> Result<Self> {
        let header = ArenaHeader::from_bytes(&bytes, instantiation)
            .wrap_err("Failed to create ArenaHeader for OpsArena")?;

        if ((header.used - size_of::<ArenaHeader>()) % size_of::<C_Op>()) != 0 {
            return Err(ArenaError::Misaligned {
                size: header.used,
                header_size: size_of::<ArenaHeader>(),
                op_size: size_of::<C_Op>(),
            }
            .into());
        }

        let count = (header.used - size_of::<ArenaHeader>()) / size_of::<C_Op>();

        log::debug!("[unsafe] converting Vec<u8> to &[C_Op] of size {}", count);
        let ops = unsafe {
            let ptr = bytes.as_ptr().add(size_of::<ArenaHeader>()) as *const C_Op;
            std::slice::from_raw_parts(ptr, count)
        };

        Ok(Self { raw: bytes, ops })
    }

    pub fn decode(self, ctx: &ArenaContext) -> Result<Vec<ops::Op>> {
        self.ops
            .iter()
            .map(|x| ops::Op::ffi_from(x, ctx))
            .collect::<Result<Vec<_>>>()
            .wrap_err("Failed to decode arena ops")
    }
}

/// Arena allocator metadata placed at the beginning of arena files by libprobe.
#[repr(C)]
#[derive(Debug, Clone, Copy, PartialEq, Eq)]
pub struct ArenaHeader {
    instantiation: libc::size_t,
    base_address: libc::uintptr_t,
    capacity: libc::uintptr_t,
    used: libc::uintptr_t,
}

impl ArenaHeader {
    /// Parse the front of a raw byte buffer into a libprobe arena header
    fn from_bytes(bytes: &[u8], instantiation: usize) -> Result<Self> {
        let ptr = bytes as *const [u8] as *const Self;

        if bytes.len() < size_of::<Self>() {
            return Err(ArenaError::BufferTooSmall {
                got: bytes.len(),
                needed: size_of::<Self>(),
            }
            .into());
        }

        log::debug!("[unsafe] converting byte buffer into ArenaHeader");
        let header = unsafe {
            Self {
                instantiation: (*ptr).instantiation,
                base_address: (*ptr).base_address,
                capacity: (*ptr).capacity,
                used: (*ptr).used,
            }
        };
        log::debug!(
            "[unsafe] created ArenaHeader [ inst={}, base_addr={:#x}, capacity: {}, used={} ]",
            header.instantiation,
            header.base_address,
            header.capacity,
            header.used
        );

        if header.capacity != bytes.len() {
            return Err(ArenaError::InvalidCapacity {
                expected: header.capacity,
                actual: bytes.len(),
            }
            .into());
        }
        if header.used > header.capacity {
            return Err(ArenaError::InvalidSize {
                size: header.used,
                capacity: header.capacity,
            }
            .into());
        }

        if header.instantiation != instantiation {
            return Err(ArenaError::InstantiationMismatch {
                header: header.instantiation,
                passed: instantiation,
            }
            .into());
        }

        Ok(header)
    }
}

#[derive(Debug, thiserror::Error)]
pub enum ArenaError {
    /// Returned if an [`ArenaHeader`] was construction was attempted with a byte buffer smaller
    /// than an [`ArenaHeader`].
    #[error("Arena buffer too small, got {got}, minimum size {needed}")]
    BufferTooSmall { got: usize, needed: usize },

    /// Returned if the [`ArenaHeader`]'s capacity value doesn't match the size of the byte buffer.
    #[error("Invalid arena capacity, expected {expected}, got {actual}")]
    InvalidCapacity { expected: usize, actual: usize },

    /// Returned if the [`ArenaHeader`]'s size value is larger than the capacity value. This
    #[error("Arena size {size} is greater than capacity {capacity}")]
    InvalidSize { size: usize, capacity: usize },

    /// Returned if an [`OpsArena`]'s size isn't isn't `HEADER_SIZE + (N * OP_SIZE)` when `N` is
    /// some integer.
    #[error("Arena alignment error: arena size ({size}) minus header ({header_size}) isn't a multiple of op size ({op_size})")]
    Misaligned {
        size: usize,
        header_size: usize,
        op_size: usize,
    },

    /// Returned if the instantiation in a [`ArenaHeader`] doesn't match the indicated one
    #[error("Header contained Instantiation ID {header}, but {passed} was indicated")]
    InstantiationMismatch { header: usize, passed: usize },
}<|MERGE_RESOLUTION|>--- conflicted
+++ resolved
@@ -277,29 +277,6 @@
 /// isn't valid UTF-8, or the filename can't be parsed as an integer.
 // TODO: cleanup errors, better context
 fn filename_numeric<P: AsRef<Path>>(dir: P) -> Result<usize> {
-<<<<<<< HEAD
-    let file_stem = dir.as_ref().file_stem().ok_or_else(|| {
-        log::error!("'{}' has no file stem", dir.as_ref().to_string_lossy());
-        option_err("path has no file stem")
-    })?;
-
-    usize::from_str_radix(
-        file_stem.to_str().ok_or_else(|| {
-            log::error!("'{}' not valid UTF-8", file_stem.to_string_lossy());
-            option_err("filename not valid UTF-8")
-        })?,
-        10
-    )
-    .map_err(|e| {
-        log::error!(
-            "Parsing filename '{}' to integer in {:?}",
-            file_stem.to_string_lossy(),
-            dir.as_ref().to_str(),
-        );
-        ProbeError::from(e)
-    })
-    .wrap_err("Failed to parse filename to integer")
-=======
     dir.as_ref()
         .file_stem()
         .ok_or_else(|| option_err("File has no stem"))?
@@ -308,7 +285,6 @@
         .wrap_err("Failed to parse filename to integer")?
         .parse::<usize>()
         .map_err(ProbeError::ParseIntError)
->>>>>>> 58abfa7f
 }
 
 /// this struct represents a `<TID>/data` probe record directory.
