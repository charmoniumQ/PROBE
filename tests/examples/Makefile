--- conflicted
+++ resolved
@@ -7,10 +7,6 @@
 # If not, then PROBE does not interfere with ASAN.
 
 CC ?= clang
-<<<<<<< HEAD
-LD ?= ld
-=======
->>>>>>> 93c0bbd3
 CFLAGS ?= -Wall -Wextra -Werror -Og -g -Wno-unused-command-line-argument
 
 SOURCE_FILES := $(wildcard *.c)
