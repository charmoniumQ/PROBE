--- conflicted
+++ resolved
@@ -7,11 +7,7 @@
 # If not, then PROBE does not interfere with ASAN.
 
 CC ?= clang
-<<<<<<< HEAD
-CFLAGS ?= -Wall -Wextra -Werror -Og -g
-=======
 CFLAGS := $(CFLAGS) -Wall -Wextra -Werror -Og -g
->>>>>>> 76c4f685
 
 SOURCE_FILES := $(wildcard *.c)
 
