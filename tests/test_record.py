import collections
import random
import shutil
import pathlib
import shlex
import subprocess
import typing
import pytest


# Enable strace for debugging
strace = False


project_root = pathlib.Path(__file__).resolve().parent.parent


PROBE = str(project_root / "cli-wrapper/target/release/probe")


def bash(*cmd: str) -> list[str]:
    return ["bash", "-c", shlex.join(cmd).replace(" redirect_to ", " > ")]


def bash_multi(*cmds: list[str]) -> list[str]:
    return ["bash", "-c", " && ".join(
        shlex.join(cmd).replace(" pipe ", " | ").replace(" redirect_to ", " > ")
        for cmd in cmds
    )]


c_hello_world = r"""
#include <stdio.h>
#include <fcntl.h>
int main() {
    open(".", 0);
    printf("hello world\n");
    return 0;
}
"""


java_subprocess_hello_world = """
public class HelloWorld {
    public static void main(String[] args) throws java.io.IOException, InterruptedException {
        System.exit(
            new ProcessBuilder("echo", "Hello", "world")
            .redirectOutput(ProcessBuilder.Redirect.INHERIT)
            .start()
            .waitFor()
        );
   }
}
"""

example_path = project_root / "tests/examples"


simple_commands = {
    "echo": [str(example_path / "echo.exe"), "hello", "world"],
    "cat": [str(example_path / "cat.exe"), "test_file.txt"],
    "fcat": [str(example_path / "fcat.exe"), "test_file.txt"],
    "createFile": [f"{project_root}/tests/examples/createFile.exe"],
    "mmap_cat": [str(example_path / "mmap_cat.exe"), "test_file.txt"],
    # skip million_stats because it takes a very long time.
    # Re-enable once we hvae a faster analysis.
    # "million_stats": [str(example_path / "multiple_stats.exe"), str(int(1e6)), "test_file.txt"],
    # See https://github.com/charmoniumQ/PROBE/pull/135
    "ls": [str(example_path / "ls.exe"), "."],
    "coreutils_echo": ["echo", "hi"],
    "coreutils_cat": ["cat", "test_file.txt"],
    "python_hello": ["python", "-c", "print(4)"],
}

complex_commands: collections.abc.Mapping[str, list[str] | tuple[bool, pathlib.Path | None, str, list[str]]] = {
    "hello_world_pthreads": (
        False,
        None,
        "",
        [str(example_path / "hello_world_pthreads.exe")],),

    "mutex": [str(example_path / "mutex.exe")],
    "fork_exec": [str(example_path / "fork_exec.exe"), str(example_path / "echo.exe"), "hello", "world"],
    "diff": ["diff", "test_file.txt", "test_file.txt"],
    "bash_multi": bash_multi(
        # echo is a bash bulitin
        # so we use echo_path to get the real echo executable
        [str(example_path / "echo.exe"), "hi"],
        [str(example_path / "echo.exe"), "hello"],
        [str(example_path / "echo.exe"), "world"],
    ),
    "echo_cat": bash_multi(
        [str(example_path / "echo.exe"), "hi", "redirect_to", "test_file"],
        [str(example_path / "cat.exe"), "test_file", "redirect_to", "test_file2"],
    ),
    "pipe": bash_multi(
        # echo is a bash bulitin
        # so we use echo_path to get the real echo executable
        [str(example_path / "echo.exe"), "hi", "pipe", str(example_path / "cat.exe"), "redirect_to", "test_file"],
    ),
    "c_hello_simplified": (
        False,
        pathlib.Path("test.c"),
        "int main() { return 0; }",
        ["gcc", "-c", "test.c"],
    ),
    "c_hello": (
        False,
        None,
        "",
        bash_multi(
            ["echo", c_hello_world, "redirect_to", "test.c"],
            ["gcc", "test.c"],
            ["./a.out"],
        ),
    ),
    "java_subprocess_hello": (
        False,
        pathlib.Path("HelloWorld.java"),
        java_subprocess_hello_world,
        bash_multi(
            ["javac", "HelloWorld.java"],
            ["java", "HelloWorld"],
        ),
    ),
    "bash_in_bash": bash_multi(
        bash_multi(
            ["echo", "hi", "redirect_to", "file0"],
            ["cat", "file0", "file0", "redirect_to", "file1"],
        ),
        bash_multi(
            ["cat", "file0", "file1", "redirect_to", "file2"],
            ["cat", "file0", "file2", "redirect_to", "file3"],
        ),
    ),
}


# This is necessary because unshare(...) seems to be blocked in the latest github runners on Ubuntu 24.04.
@pytest.fixture(scope="session")
def does_podman_work() -> bool:
    return shutil.which("podman") is not None and subprocess.run(
        ["podman", "run", "--rm", "ubuntu:24.04", "pwd"],
        check=False
    ).returncode == 0


@pytest.fixture(scope="session")
def does_docker_work() -> bool:
    return shutil.which("docker") is not None and subprocess.run(
        ["docker", "run", "--rm", "ubuntu:24.04", "pwd"],
        check=False
    ).returncode == 0


@pytest.fixture(scope="session")
def does_buildah_work() -> bool:
    name = f"probe-{random.randint(0, 2**32 - 1):08x}"
    proc = subprocess.run(["buildah", "from", "--name", name, "scratch"])
    return proc.returncode == 0 and subprocess.run(["buildah", "rm", name], check=False).returncode == 0


@pytest.fixture(scope="session")
def compile_examples() -> None:
    subprocess.run(
        ["make", "--directory", str(project_root / "tests/examples")],
        check=True,
    )


@pytest.fixture(scope="session")
def scratch_directory_parent() -> pathlib.Path:
    real_scratch_directory_parent = pathlib.Path(__file__).resolve().parent / "tmp"
    if real_scratch_directory_parent.exists():
        shutil.rmtree(real_scratch_directory_parent)
    real_scratch_directory_parent.mkdir()
    return real_scratch_directory_parent


@pytest.fixture(scope="function")
def scratch_directory(
        request: pytest.FixtureRequest,
        scratch_directory_parent: pathlib.Path,
) -> pathlib.Path:
    """An predictable, persistent, empty directory.

    This directory will be ignored by Git, but persistent after the test's
    completion for manual inspection. It gets cleared every re-test however.

    """
    suffix: str = request.node.nodeid.replace("/", "_")
    scratch_dir = scratch_directory_parent / suffix
    if scratch_dir.exists():
        shutil.rmtree(scratch_dir)
    scratch_dir.mkdir()
    return scratch_dir


@pytest.mark.parametrize("copy_files", [
    "none",
    "lazily",
    # "eagerly",
])
@pytest.mark.parametrize("debug", [
    False,
    # True,
], ids=[
    "opt",
    # "dbg",
])
@pytest.mark.parametrize(
    "command",
    {**simple_commands, **complex_commands}.values(),
    ids={**simple_commands, **complex_commands}.keys(),
)
@pytest.mark.timeout(20)
def test_record(
        scratch_directory: pathlib.Path,
        copy_files: str,
        debug: bool,
        command: list[str] | tuple[bool, pathlib.Path, str, list[str]],
        does_podman_work: bool,
        does_docker_work: bool,
        does_buildah_work: bool,
        compile_examples: None,
) -> None:
    (scratch_directory / "test_file.txt").write_text("hello world")
    print(scratch_directory)

    if isinstance(command, tuple):
        if command[1] is not None:
            (scratch_directory / command[1]).write_text(command[2])
        command = command[3]

    subprocess.run(command, check=True, cwd=scratch_directory)

    cmd = ["probe", "record", *(["--debug"] if debug else []), "--copy-files", copy_files, *command]
    print(shlex.join(cmd))
    subprocess.run(cmd, check=True, cwd=scratch_directory)

    should_have_copy_files = copy_files in {"eagerly", "lazily"}
    cmd = ["probe", "py", "validate", *(["--should-have-files"] if should_have_copy_files else [])]
    print(shlex.join(cmd))

    # TODO: this doesn't work because we don't capture libraries currently.
    # if should_have_copy_files:
    if False:

        if does_buildah_work and does_podman_work:
            cmd = ["probe", "py", "export", "oci-image", "probe-command-test:latest"]
            print(shlex.join(cmd))
            subprocess.run(cmd, check=True, cwd=scratch_directory)
            assert shutil.which("podman"), "podman required for this test; should be in the nix flake?"
            cmd = ["podman", "run", "--rm", "probe-command-test:latest"]
            print(shlex.join(cmd))
            subprocess.run(cmd, check=True, cwd=scratch_directory)

        if does_buildah_work and does_docker_work:
            cmd = ["probe", "py", "export", "docker-image", "probe-command-test:latest"]
            print(shlex.join(cmd))
            subprocess.run(cmd, check=True, cwd=scratch_directory)
            assert shutil.which("docker"), "podman required for this test; should be in the nix flake?"
            cmd = ["docker", "run", "--rm", "probe-command-test:latest"]
            print(shlex.join(cmd))
            subprocess.run(cmd, check=True, cwd=scratch_directory)


@pytest.mark.parametrize(
    "command",
    complex_commands.values(),
    ids=complex_commands.keys(),
)
@pytest.mark.timeout(100)
def test_downstream_analyses(
        scratch_directory: pathlib.Path,
        command: list[str] | tuple[bool, pathlib.Path, str, list[str]],
        does_podman_work: bool,
        does_docker_work: bool,
        does_buildah_work: bool,
) -> None:
    (scratch_directory / "test_file.txt").write_text("")
    print(scratch_directory)

    if isinstance(command, tuple):
        strict = command[0]
        if command[1] is not None:
            (scratch_directory / command[1]).write_text(command[2])
        command = command[3]
    else:
        strict = False

    class PopenKwargs(typing.TypedDict):
        check: bool
        cwd: pathlib.Path
    args: PopenKwargs = dict(
        check=True,
        cwd=scratch_directory,
    )

    if strace:
        strace_trace_arg = "!arch_prctl,brk,futex,getcwd,getdents,getegid,geteuid,getgid,getpgrp,getpid,getppid,getrandom,getresgid,getresuid,gettid,getuid,lseek,mprotect,prctl,pread64,prlimit64,read,rseq,rt_sigaction,rt_sigprocmask,set_robust_list,set_tid_address,sysinfo,uname,write"
        cmd = [
            "strace",
            "--follow-forks",
            "--output=strace.log",
            "--trace",
            strace_trace_arg,
            "--string-limit=4096",
            "--absolute-timestamps=precision:ms",
            "--decode-fds",
            "--summary",
            *command,
        ]
        print(shlex.join(cmd))
        subprocess.run(cmd, **args)

        # See ltrace_eliminator.py for more help.

    print(shutil.which(command[0]))
    full_command = ["probe", "record", "--debug", "--copy-files=none", *command]
    print(shlex.join(full_command))
    with (scratch_directory / "probe_debug.log").open("w") as output:
        subprocess.run(full_command, **args, stderr=output)

    cmd = ["probe", "py", "export", "--strict" if strict else "--loose", "debug-text"]
    print(shlex.join(cmd))
    with (scratch_directory / "debug-text.txt").open("w") as output:
        subprocess.run(cmd, **args, stdout=output)

    cmd = ["probe", "py", "export", "--strict" if strict else "--loose", "hb-graph", "hb-graph.dot", "--retain=successful", "--show-op-number"]
    print(shlex.join(cmd))
    subprocess.run(cmd, **args)

    cmd = ["probe", "py", "export","--strict" if strict else "--loose",  "dataflow-graph", "dataflow-graph.dot"]
<<<<<<< HEAD

=======
>>>>>>> 94def742
    print(shlex.join(cmd))
    subprocess.run(cmd, **args)


def test_fail(
        scratch_directory: pathlib.Path,
) -> None:
    cmd = ["probe", "record", "--copy-files", "none", str(example_path / "false.exe")]
    proc = subprocess.run(cmd, check=False, cwd=scratch_directory)
    assert proc.returncode != 0<|MERGE_RESOLUTION|>--- conflicted
+++ resolved
@@ -332,10 +332,6 @@
     subprocess.run(cmd, **args)
 
     cmd = ["probe", "py", "export","--strict" if strict else "--loose",  "dataflow-graph", "dataflow-graph.dot"]
-<<<<<<< HEAD
-
-=======
->>>>>>> 94def742
     print(shlex.join(cmd))
     subprocess.run(cmd, **args)
 
