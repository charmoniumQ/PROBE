import os
import random
import shutil
import pathlib
import shlex
import subprocess
import pytest


project_root = pathlib.Path(__file__).resolve().parent.parent


def bash(*cmd: str) -> list[str]:
    return ["bash", "-c", shlex.join(cmd).replace(" redirect_to ", " > ")]


def bash_multi(*cmds: list[str]) -> list[str]:
    return ["bash", "-c", " && ".join(
        shlex.join(cmd).replace(" and ", " && ").replace(" redirect_to ", " > ")
        for cmd in cmds
    )]


c_hello_world = r"""
#include <stdio.h>
#include <fcntl.h>
int main() {
    open(".", 0);
    printf("hello world\n");
    return 0;
}
"""


java_subprocess_hello_world = """
public class HelloWorld {
    public static void main(String[] args) throws java.io.IOException, InterruptedException {
        System.exit(
            new ProcessBuilder("echo", "Hello", "world")
            .redirectOutput(ProcessBuilder.Redirect.INHERIT)
            .start()
            .waitFor()
        );
   }
}
"""


true_path = shutil.which("true")
assert true_path
false_path = shutil.which("false")


commands = {
    "echo": ["echo", "hi"],
    "head": ["head", "test_file.txt"],
    "c-hello": bash_multi(
        ["echo", c_hello_world, "redirect_to", "test.c"],
        ["gcc", "test.c"],
        ["./a.out"],
    ),
    "java-subprocess-hello": bash_multi(
        ["echo", java_subprocess_hello_world, "redirect_to", "HelloWorld.java"],
        ["javac", "HelloWorld.java"],
        ["java", "HelloWorld"],
    ),
<<<<<<< HEAD
    "python-hello": bash_multi(
        ["python", "-c", "print(4)"],
        [true_path],
    ),
=======
    # "python-hello": bash_multi(
    #     ["python", "-c", "print(4)"],
    #     [true_path],
    # ),
>>>>>>> 06390a89
    # bash(
    #     *bash(
    #         *bash("echo", "hi", "redirect_to", "file0"),
    #         "and",
    #         *bash("cat", "file0", "file0", "redirect_to", "file1"),
    #     ),
    #     "and",
    #     *bash(
    #         *bash("cat", "file0", "file1", "redirect_to", "file2"),
    #         "and",
    #         *bash("cat", "file0", "file2", "redirect_to", "file3"),
    #     ),
    # ),
}


# This is necessary because unshare(...) seems to be blocked in the latest github runners on Ubuntu 24.04.
@pytest.fixture(scope="session")
def does_podman_work() -> bool:
    return subprocess.run(["podman", "run", "--rm", "ubuntu:24.04", "pwd"], capture_output=True, check=False).returncode == 0


@pytest.fixture(scope="session")
def does_docker_work() -> bool:
    return subprocess.run(["docker", "run", "--rm", "ubuntu:24.04", "pwd"], capture_output=True, check=False).returncode == 0


@pytest.fixture(scope="session")
def does_buildah_work() -> bool:
    name = f"probe-{random.randint(0, 2**32 - 1):08x}"
    proc = subprocess.run(["buildah", "from", "--name", name, "scratch"], capture_output=True, text=True)
    return proc.returncode == 0 and subprocess.run(["buildah", "remove", name], capture_output=True, check=False).returncode == 0


@pytest.fixture(scope="session")
def scratch_directory_parent() -> pathlib.Path:
    real_scratch_directory_parent = pathlib.Path(__file__).resolve().parent / "tmp"
    if real_scratch_directory_parent.exists():
        shutil.rmtree(real_scratch_directory_parent)
    real_scratch_directory_parent.mkdir()
    return real_scratch_directory_parent


@pytest.fixture(scope="function")
def scratch_directory(
        request: pytest.FixtureRequest,
        scratch_directory_parent: pathlib.Path,
) -> pathlib.Path:
    """An predictable, persistent, empty directory.

    This directory will be ignored by Git, but persistent after the test's
    completion for manual inspection. It gets cleared every re-test however.

    """
    scratch_dir = scratch_directory_parent / request.node.nodeid.replace("/", "_")
    if scratch_dir.exists():
        shutil.rmtree(scratch_dir)
    scratch_dir.mkdir()
    return scratch_dir


@pytest.mark.parametrize("command", commands.values(), ids=commands.keys())
def test_unmodified_cmds(
        scratch_directory: pathlib.Path,
        command: list[str],
) -> None:
    (scratch_directory / "test_file.txt").write_text("hello world")
    print(scratch_directory)
    print(shlex.join(command))
    subprocess.run(command, check=True, cwd=scratch_directory)


@pytest.mark.parametrize("copy_files", [
    "none",
    "lazily",
    "eagerly",
])
@pytest.mark.parametrize("debug", [False, True], ids=["opt", "dbg"])
@pytest.mark.parametrize("command", commands.values(), ids=commands.keys())
<<<<<<< HEAD
def test_cmds(
=======
def test_record(
>>>>>>> 06390a89
        scratch_directory: pathlib.Path,
        copy_files: str,
        debug: bool,
        command: list[str],
        does_podman_work: bool,
        does_docker_work: bool,
        does_buildah_work: bool,
) -> None:
    (scratch_directory / "test_file.txt").write_text("hello world")
    print(scratch_directory)

    cmd = ["probe", "record", *(["--debug"] if debug else []), "--copy-files", copy_files, *command]
    print(shlex.join(cmd))
    subprocess.run(cmd, check=True, cwd=scratch_directory)

    should_have_copy_files = copy_files in {"eagerly", "lazily"}
    cmd = ["probe", "validate", *(["--should-have-files"] if should_have_copy_files else [])]
<<<<<<< HEAD
    print(shlex.join(cmd))

    cmd = ["probe", "export", "debug-text"]
    print(shlex.join(cmd))
    subprocess.run(cmd, check=True, cwd=scratch_directory)

    cmd = ["probe", "export", "ops-graph", "test.png"]
    print(shlex.join(cmd))
    subprocess.run(cmd, check=True, cwd=scratch_directory)

    cmd = ["probe", "export", "dataflow-graph", "test.png"]
    print(shlex.join(cmd))
    subprocess.run(cmd, check=True, cwd=scratch_directory)
=======
    print(shlex.join(cmd))
>>>>>>> 06390a89

    if should_have_copy_files:

        if does_buildah_work and does_podman_work:
            cmd = ["probe", "export", "oci-image", "probe-command-test:latest"]
            print(shlex.join(cmd))
            subprocess.run(cmd, check=True, cwd=scratch_directory)
            assert shutil.which("podman"), "podman required for this test; should be in the nix flake?"
            cmd = ["podman", "run", "--rm", "probe-command-test:latest"]
            print(shlex.join(cmd))
            subprocess.run(cmd, check=True, cwd=scratch_directory)

        if does_buildah_work and does_docker_work:
            cmd = ["probe", "export", "docker-image", "probe-command-test:latest"]
            print(shlex.join(cmd))
            subprocess.run(cmd, check=True, cwd=scratch_directory)
            assert shutil.which("docker"), "podman required for this test; should be in the nix flake?"
            cmd = ["docker", "run", "--rm", "probe-command-test:latest"]
            print(shlex.join(cmd))
            subprocess.run(cmd, check=True, cwd=scratch_directory)


<<<<<<< HEAD
=======
@pytest.mark.parametrize("command", commands.values(), ids=commands.keys())
def test_downstream_analyses(
        scratch_directory: pathlib.Path,
        command: list[str],
        does_podman_work: bool,
        does_docker_work: bool,
        does_buildah_work: bool,
) -> None:
    (scratch_directory / "test_file.txt").write_text("hello world")
    print(scratch_directory)

    cmd = ["probe", "record", "--copy-files", "none", *command]
    print(shlex.join(cmd))
    subprocess.run(cmd, check=True, cwd=scratch_directory)
    cmd = ["probe", "export", "debug-text"]
    print(shlex.join(cmd))
    subprocess.run(cmd, check=True, cwd=scratch_directory)

    cmd = ["probe", "export", "ops-graph", "test.png"]
    print(shlex.join(cmd))
    subprocess.run(cmd, check=True, cwd=scratch_directory)

    cmd = ["probe", "export", "dataflow-graph", "test.png"]
    print(shlex.join(cmd))
    subprocess.run(cmd, check=True, cwd=scratch_directory)


>>>>>>> 06390a89
def test_big_env(
        scratch_directory: pathlib.Path,
) -> None:
    subprocess.run(
        ["probe", "record", "--debug", "--copy-files", "none", *commands["c-hello"]],
        env={
            **os.environ,
            "A": "B"*10000,
        },
        check=True,
        cwd=scratch_directory,
    )


def test_fail(
        scratch_directory: pathlib.Path,
) -> None:
    assert false_path
    cmd = ["probe", "record", "--copy-files", "none", false_path]
    proc = subprocess.run(cmd, check=False, cwd=scratch_directory)
    assert proc.returncode != 0<|MERGE_RESOLUTION|>--- conflicted
+++ resolved
@@ -64,17 +64,10 @@
         ["javac", "HelloWorld.java"],
         ["java", "HelloWorld"],
     ),
-<<<<<<< HEAD
     "python-hello": bash_multi(
         ["python", "-c", "print(4)"],
         [true_path],
     ),
-=======
-    # "python-hello": bash_multi(
-    #     ["python", "-c", "print(4)"],
-    #     [true_path],
-    # ),
->>>>>>> 06390a89
     # bash(
     #     *bash(
     #         *bash("echo", "hi", "redirect_to", "file0"),
@@ -154,11 +147,7 @@
 ])
 @pytest.mark.parametrize("debug", [False, True], ids=["opt", "dbg"])
 @pytest.mark.parametrize("command", commands.values(), ids=commands.keys())
-<<<<<<< HEAD
-def test_cmds(
-=======
 def test_record(
->>>>>>> 06390a89
         scratch_directory: pathlib.Path,
         copy_files: str,
         debug: bool,
@@ -176,23 +165,7 @@
 
     should_have_copy_files = copy_files in {"eagerly", "lazily"}
     cmd = ["probe", "validate", *(["--should-have-files"] if should_have_copy_files else [])]
-<<<<<<< HEAD
-    print(shlex.join(cmd))
-
-    cmd = ["probe", "export", "debug-text"]
-    print(shlex.join(cmd))
-    subprocess.run(cmd, check=True, cwd=scratch_directory)
-
-    cmd = ["probe", "export", "ops-graph", "test.png"]
-    print(shlex.join(cmd))
-    subprocess.run(cmd, check=True, cwd=scratch_directory)
-
-    cmd = ["probe", "export", "dataflow-graph", "test.png"]
-    print(shlex.join(cmd))
-    subprocess.run(cmd, check=True, cwd=scratch_directory)
-=======
-    print(shlex.join(cmd))
->>>>>>> 06390a89
+    print(shlex.join(cmd))
 
     if should_have_copy_files:
 
@@ -215,8 +188,6 @@
             subprocess.run(cmd, check=True, cwd=scratch_directory)
 
 
-<<<<<<< HEAD
-=======
 @pytest.mark.parametrize("command", commands.values(), ids=commands.keys())
 def test_downstream_analyses(
         scratch_directory: pathlib.Path,
@@ -244,7 +215,6 @@
     subprocess.run(cmd, check=True, cwd=scratch_directory)
 
 
->>>>>>> 06390a89
 def test_big_env(
         scratch_directory: pathlib.Path,
 ) -> None:
