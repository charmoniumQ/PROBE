--- conflicted
+++ resolved
@@ -331,19 +331,6 @@
     script.chmod(stat.S_IXUSR | script.stat().st_mode)
 
     print(shutil.which(command[0]))
-<<<<<<< HEAD
-    cmd = ["probe", "record", "--debug", "--copy-files=none", *command]
-    print(shlex.join(cmd))
-    script.write_text(script.read_text() + "\n" + shlex.join(cmd))
-    with (scratch_directory / "probe_debug.log").open("w") as output:
-        subprocess.run(cmd, **args, stderr=output)
-
-    cmd = ["probe", "py", "export", "--strict" if strict else "--loose", "debug-text"]
-    print(shlex.join(cmd))
-    script.write_text(script.read_text() + "\n" + shlex.join(cmd))
-    with (scratch_directory / "debug-text.txt").open("w") as output:
-        subprocess.run(cmd, **args, stdout=output)
-=======
     full_command = ["probe", "record", "--debug", "--copy-files=none", *command]
 
     env = os.environ.copy()
@@ -364,7 +351,6 @@
             subprocess.run(cmd, **args, stdout=output)
     else:
         subprocess.run(cmd, **args)
->>>>>>> 057fb5ce
 
     cmd = ["probe", "py", "export", "--strict" if strict else "--loose", "hb-graph", "hb-graph.dot", "--retain=successful", "--show-op-number"]
     print(shlex.join(cmd))
