--- conflicted
+++ resolved
@@ -332,10 +332,6 @@
     subprocess.run(cmd, **args)
 
     cmd = ["probe", "py", "export","--strict" if strict else "--loose",  "dataflow-graph", "dataflow-graph.dot"]
-<<<<<<< HEAD
-
-=======
->>>>>>> 9ca7312d
     print(shlex.join(cmd))
     subprocess.run(cmd, **args)
 
