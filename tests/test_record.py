import collections
import random
import shutil
import pathlib
import shlex
import subprocess
import typing
import pytest


<<<<<<< HEAD
strace = True
=======
# Enable strace for debugging
strace = False
>>>>>>> ad1397b8


project_root = pathlib.Path(__file__).resolve().parent.parent


PROBE = str(project_root / "cli-wrapper/target/release/probe")


def bash(*cmd: str) -> list[str]:
    return ["bash", "-c", shlex.join(cmd).replace(" redirect_to ", " > ")]


def bash_multi(*cmds: list[str]) -> list[str]:
    return ["bash", "-c", " && ".join(
        shlex.join(cmd).replace(" pipe ", " | ").replace(" redirect_to ", " > ")
        for cmd in cmds
    )]


c_hello_world = r"""
#include <stdio.h>
#include <fcntl.h>
int main() {
    open(".", 0);
    printf("hello world\n");
    return 0;
}
"""


java_subprocess_hello_world = """
public class HelloWorld {
    public static void main(String[] args) throws java.io.IOException, InterruptedException {
        System.exit(
            new ProcessBuilder("echo", "Hello", "world")
            .redirectOutput(ProcessBuilder.Redirect.INHERIT)
            .start()
            .waitFor()
        );
   }
}
"""

example_path = project_root / "tests/examples"


simple_commands = {
    "echo": [str(example_path / "echo.exe"), "hello", "world"],
    "cat": [str(example_path / "cat.exe"), "test_file.txt"],
    "fcat": [str(example_path / "fcat.exe"), "test_file.txt"],
    "createFile": [f"{project_root}/tests/examples/createFile.exe"],
    "mmap_cat": [str(example_path / "mmap_cat.exe"), "test_file.txt"],
    # skip million_stats because it takes a very long time.
    # Re-enable once we hvae a faster analysis.
    # "million_stats": [str(example_path / "multiple_stats.exe"), str(int(1e6)), "test_file.txt"],
    # See https://github.com/charmoniumQ/PROBE/pull/135
    "ls": [str(example_path / "ls.exe"), "."],
    "coreutils_echo": ["echo", "hi"],
    "coreutils_cat": ["cat", "test_file.txt"],
    "python_hello": ["python", "-c", "print(4)"],
}

complex_commands: collections.abc.Mapping[str, list[str] | tuple[bool, pathlib.Path | None, str, list[str]]] = {
    "hello_world_pthreads": (
        False,
        None,
        "",
        [str(example_path / "hello_world_pthreads.exe")],),

    "mutex": [str(example_path / "mutex.exe")],
    "fork_exec": [str(example_path / "fork_exec.exe"), str(example_path / "echo.exe"), "hello", "world"],
    "diff": ["diff", "test_file.txt", "test_file.txt"],
    "bash_multi": bash_multi(
        # echo is a bash bulitin
        # so we use echo_path to get the real echo executable
        [str(example_path / "echo.exe"), "hi"],
        [str(example_path / "echo.exe"), "hello"],
        [str(example_path / "echo.exe"), "world"],
    ),
    "echo_cat": bash_multi(
        [str(example_path / "echo.exe"), "hi", "redirect_to", "test_file"],
        [str(example_path / "cat.exe"), "test_file", "redirect_to", "test_file2"],
    ),
    "pipe": bash_multi(
        # echo is a bash bulitin
        # so we use echo_path to get the real echo executable
        [str(example_path / "echo.exe"), "hi", "pipe", str(example_path / "cat.exe"), "redirect_to", "test_file"],
    ),
    "c_hello_simplified": (
<<<<<<< HEAD
        True,
        pathlib.Path("test.c"),
        "int main() { return 0; }",
        ["gcc", "test.c"],
    ),
    "c_hello": (
        True,
        pathlib.Path("test.c"),
        c_hello_world,
=======
        False,
        pathlib.Path("test.c"),
        "int main() { return 0; }",
        ["gcc", "-c", "test.c"],
    ),
    "c_hello": (
        False,
        None,
        "",
>>>>>>> ad1397b8
        bash_multi(
            ["echo", c_hello_world, "redirect_to", "test.c"],
            ["gcc", "test.c"],
            ["./a.out"],
        ),
    ),
    "java_subprocess_hello": (
        False,
        pathlib.Path("HelloWorld.java"),
        java_subprocess_hello_world,
        bash_multi(
            ["javac", "HelloWorld.java"],
            ["java", "HelloWorld"],
        ),
    ),
    "bash_in_bash": bash_multi(
        bash_multi(
            ["echo", "hi", "redirect_to", "file0"],
            ["cat", "file0", "file0", "redirect_to", "file1"],
        ),
        bash_multi(
            ["cat", "file0", "file1", "redirect_to", "file2"],
            ["cat", "file0", "file2", "redirect_to", "file3"],
        ),
    ),
}


# This is necessary because unshare(...) seems to be blocked in the latest github runners on Ubuntu 24.04.
@pytest.fixture(scope="session")
def does_podman_work() -> bool:
    return subprocess.run(["podman", "run", "--rm", "ubuntu:24.04", "pwd"], check=False).returncode == 0


@pytest.fixture(scope="session")
def does_docker_work() -> bool:
    return subprocess.run(["docker", "run", "--rm", "ubuntu:24.04", "pwd"], check=False).returncode == 0


@pytest.fixture(scope="session")
def does_buildah_work() -> bool:
    name = f"probe-{random.randint(0, 2**32 - 1):08x}"
    proc = subprocess.run(["buildah", "from", "--name", name, "scratch"])
    return proc.returncode == 0 and subprocess.run(["buildah", "rm", name], check=False).returncode == 0


@pytest.fixture(scope="session")
def compile_examples() -> None:
    subprocess.run(
        ["make", "--directory", str(project_root / "tests/examples")],
        check=True,
    )


@pytest.fixture(scope="session")
def scratch_directory_parent() -> pathlib.Path:
    real_scratch_directory_parent = pathlib.Path(__file__).resolve().parent / "tmp"
    if real_scratch_directory_parent.exists():
        shutil.rmtree(real_scratch_directory_parent)
    real_scratch_directory_parent.mkdir()
    return real_scratch_directory_parent


@pytest.fixture(scope="function")
def scratch_directory(
        request: pytest.FixtureRequest,
        scratch_directory_parent: pathlib.Path,
) -> pathlib.Path:
    """An predictable, persistent, empty directory.

    This directory will be ignored by Git, but persistent after the test's
    completion for manual inspection. It gets cleared every re-test however.

    """
    suffix: str = request.node.nodeid.replace("/", "_")
    scratch_dir = scratch_directory_parent / suffix
    if scratch_dir.exists():
        shutil.rmtree(scratch_dir)
    scratch_dir.mkdir()
    return scratch_dir


@pytest.mark.parametrize("copy_files", [
    "none",
    "lazily",
    # "eagerly",
])
@pytest.mark.parametrize("debug", [
    False,
    # True,
], ids=[
    "opt",
    # "dbg",
])
@pytest.mark.parametrize(
    "command",
    {**simple_commands, **complex_commands}.values(),
    ids={**simple_commands, **complex_commands}.keys(),
)
@pytest.mark.timeout(20)
def test_record(
        scratch_directory: pathlib.Path,
        copy_files: str,
        debug: bool,
        command: list[str] | tuple[bool, pathlib.Path, str, list[str]],
        does_podman_work: bool,
        does_docker_work: bool,
        does_buildah_work: bool,
        compile_examples: None,
) -> None:
    (scratch_directory / "test_file.txt").write_text("hello world")
    print(scratch_directory)

    if isinstance(command, tuple):
<<<<<<< HEAD
        strict = command[0]
        if command[1] is not None:
            (scratch_directory / command[1]).write_text(command[2])
        command = command[3]
    else:
        strict = True
=======
        if command[1] is not None:
            (scratch_directory / command[1]).write_text(command[2])
        command = command[3]
>>>>>>> ad1397b8

    subprocess.run(command, check=True, cwd=scratch_directory)

    cmd = ["probe", "record", *(["--debug"] if debug else []), "--copy-files", copy_files, *command]
    print(shlex.join(cmd))
    subprocess.run(cmd, check=True, cwd=scratch_directory)

    should_have_copy_files = copy_files in {"eagerly", "lazily"}
    cmd = ["probe", "validate", "--strict" if strict else "--loose", *(["--should-have-files"] if should_have_copy_files else [])]
    print(shlex.join(cmd))

    # TODO: this doesn't work because we don't capture libraries currently.
    # if should_have_copy_files:
    if False:

        if does_buildah_work and does_podman_work:
            cmd = ["probe", "export", "oci-image", "probe-command-test:latest"]
            print(shlex.join(cmd))
            subprocess.run(cmd, check=True, cwd=scratch_directory)
            assert shutil.which("podman"), "podman required for this test; should be in the nix flake?"
            cmd = ["podman", "run", "--rm", "probe-command-test:latest"]
            print(shlex.join(cmd))
            subprocess.run(cmd, check=True, cwd=scratch_directory)

        if does_buildah_work and does_docker_work:
            cmd = ["probe", "export", "docker-image", "probe-command-test:latest"]
            print(shlex.join(cmd))
            subprocess.run(cmd, check=True, cwd=scratch_directory)
            assert shutil.which("docker"), "podman required for this test; should be in the nix flake?"
            cmd = ["docker", "run", "--rm", "probe-command-test:latest"]
            print(shlex.join(cmd))
            subprocess.run(cmd, check=True, cwd=scratch_directory)


@pytest.mark.parametrize(
    "command",
    complex_commands.values(),
    ids=complex_commands.keys(),
)
@pytest.mark.timeout(100)
def test_downstream_analyses(
        scratch_directory: pathlib.Path,
        command: list[str] | tuple[bool, pathlib.Path, str, list[str]],
        does_podman_work: bool,
        does_docker_work: bool,
        does_buildah_work: bool,
) -> None:
    (scratch_directory / "test_file.txt").write_text("")
    print(scratch_directory)

    if isinstance(command, tuple):
        strict = command[0]
        if command[1] is not None:
            (scratch_directory / command[1]).write_text(command[2])
        command = command[3]
    else:
<<<<<<< HEAD
        strict = True
=======
        strict = False
>>>>>>> ad1397b8

    class PopenKwargs(typing.TypedDict):
        check: bool
        cwd: pathlib.Path
    args: PopenKwargs = dict(
        check=True,
        cwd=scratch_directory,
    )

    if strace:
        strace_trace_arg = "!arch_prctl,brk,futex,getcwd,getdents,getegid,geteuid,getgid,getpgrp,getpid,getppid,getrandom,getresgid,getresuid,gettid,getuid,lseek,mprotect,prctl,pread64,prlimit64,read,rseq,rt_sigaction,rt_sigprocmask,set_robust_list,set_tid_address,sysinfo,uname,write"
        cmd = [
            "strace",
            "--follow-forks",
            "--output=strace.log",
            "--trace",
            strace_trace_arg,
            "--string-limit=4096",
            "--absolute-timestamps=precision:ms",
            "--decode-fds",
            "--summary",
            *command,
        ]
        print(shlex.join(cmd))
        subprocess.run(cmd, **args)

        # See ltrace_eliminator.py for more help.

    print(shutil.which(command[0]))
    full_command = ["probe", "record", "--debug", "--copy-files=none", *command]
    print(shlex.join(full_command))
    with (scratch_directory / "probe_debug.log").open("w") as output:
        subprocess.run(full_command, **args, stderr=output)

    cmd = ["probe", "export", "--strict" if strict else "--loose", "debug-text"]
    print(shlex.join(cmd))
    with (scratch_directory / "debug-text.txt").open("w") as output:
        subprocess.run(cmd, **args, stdout=output)

    cmd = ["probe", "export", "--strict" if strict else "--loose", "hb-graph", "hb-graph.dot", "--retain=successful", "--show-op-number"]
    print(shlex.join(cmd))
    subprocess.run(cmd, **args)

    cmd = ["probe", "export","--strict" if strict else "--loose",  "dataflow-graph", "dataflow-graph.dot"]
    print(shlex.join(cmd))
    subprocess.run(cmd, **args)


def test_fail(
        scratch_directory: pathlib.Path,
) -> None:
    cmd = ["probe", "record", "--copy-files", "none", str(example_path / "false.exe")]
    proc = subprocess.run(cmd, check=False, cwd=scratch_directory)
    assert proc.returncode != 0<|MERGE_RESOLUTION|>--- conflicted
+++ resolved
@@ -8,12 +8,8 @@
 import pytest
 
 
-<<<<<<< HEAD
-strace = True
-=======
 # Enable strace for debugging
 strace = False
->>>>>>> ad1397b8
 
 
 project_root = pathlib.Path(__file__).resolve().parent.parent
@@ -103,7 +99,6 @@
         [str(example_path / "echo.exe"), "hi", "pipe", str(example_path / "cat.exe"), "redirect_to", "test_file"],
     ),
     "c_hello_simplified": (
-<<<<<<< HEAD
         True,
         pathlib.Path("test.c"),
         "int main() { return 0; }",
@@ -113,19 +108,7 @@
         True,
         pathlib.Path("test.c"),
         c_hello_world,
-=======
-        False,
-        pathlib.Path("test.c"),
-        "int main() { return 0; }",
-        ["gcc", "-c", "test.c"],
-    ),
-    "c_hello": (
-        False,
-        None,
-        "",
->>>>>>> ad1397b8
         bash_multi(
-            ["echo", c_hello_world, "redirect_to", "test.c"],
             ["gcc", "test.c"],
             ["./a.out"],
         ),
@@ -238,18 +221,12 @@
     print(scratch_directory)
 
     if isinstance(command, tuple):
-<<<<<<< HEAD
         strict = command[0]
         if command[1] is not None:
             (scratch_directory / command[1]).write_text(command[2])
         command = command[3]
     else:
         strict = True
-=======
-        if command[1] is not None:
-            (scratch_directory / command[1]).write_text(command[2])
-        command = command[3]
->>>>>>> ad1397b8
 
     subprocess.run(command, check=True, cwd=scratch_directory)
 
@@ -306,11 +283,7 @@
             (scratch_directory / command[1]).write_text(command[2])
         command = command[3]
     else:
-<<<<<<< HEAD
         strict = True
-=======
-        strict = False
->>>>>>> ad1397b8
 
     class PopenKwargs(typing.TypedDict):
         check: bool
