--- conflicted
+++ resolved
@@ -241,11 +241,7 @@
     subprocess.run(cmd, check=True, cwd=scratch_directory)
 
     should_have_copy_files = copy_files in {"eagerly", "lazily"}
-<<<<<<< HEAD
-    cmd = ["probe", "validate", "--strict" if strict else "--loose", *(["--should-have-files"] if should_have_copy_files else [])]
-=======
-    cmd = ["probe", "py", "validate", *(["--should-have-files"] if should_have_copy_files else [])]
->>>>>>> da9e2084
+    cmd = ["probe", "py", "validate", "--strict" if strict else "--loose", *(["--should-have-files"] if should_have_copy_files else [])]
     print(shlex.join(cmd))
 
     # TODO: this doesn't work because we don't capture libraries currently.
