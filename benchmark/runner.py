#!/usr/bin/env python
from __future__ import annotations
<<<<<<< HEAD
import datetime; start = datetime.datetime.now()
import dataclasses
import pathlib
import subprocess
import typer
import json
import polars
=======
# ruff: noqa: E402
import datetime
start = datetime.datetime.now()
import dataclasses
>>>>>>> b3402e35
import pathlib
import subprocess
import typer
import json
import polars
import enum
from typing_extensions import Annotated
import experiment
import workloads as workloads_mod
import prov_collectors as prov_collectors_mod
import rich.prompt
import util
<<<<<<< HEAD
from mandala.imports import Storage, Ignore  # type: ignore
=======
from mandala.imports import Storage  # type: ignore
>>>>>>> b3402e35
import command

imports = datetime.datetime.now()


CollectorGroup = enum.Enum(  # type: ignore
    "CollectorGroup",
    {key: key for key in prov_collectors_mod.PROV_COLLECTOR_GROUPS if key},
)
WorkloadGroup = enum.Enum(  # type: ignore
    "WorkloadGroup",
    {key: key for key in workloads_mod.WORKLOAD_GROUPS.keys() if key},
)


def main(
        collectors: list[CollectorGroup] = [
            "all"  # type: ignore
        ],
        workloads: list[WorkloadGroup] = [
            "all"  # type: ignore
        ],
        iterations: int = 1,
        warmups: int = 1,
        seed: int = 0,
        rerun: Annotated[bool, typer.Option("--rerun")] = False,
        quiet: Annotated[bool, typer.Option("--quiet")] = False,
        parquet_output: pathlib.Path = pathlib.Path("output/iterations.parquet"),
        internal_cache: pathlib.Path = pathlib.Path(".cache/run_experiments.db"),
        machine_info: pathlib.Path = pathlib.Path("output/machine_info.json"),
        append: bool = False,
) -> None:
    """
    Run a full matrix of these workloads in those provenance collectors.

    This program writes intermediate results to disk, so if it gets interrupted part
    way through, it can pick back up where it left of last time. However, if you really
    want to ignore prior runs, pass `--rerun`.

    """
    # Typer does rich.traceback.install
    # Undo it here
    import sys
    sys.excepthook = sys.__excepthook__

    verbose = not quiet

    if verbose:
        util.console.print(f"Finished imports in {(imports - start).total_seconds():.1f}sec")

    internal_cache.parent.mkdir(exist_ok=True)
    with Storage(internal_cache) as storage:
        minfo = MachineInfo.create()
        machine_info.parent.mkdir(exist_ok=True)
        machine_info.write_text(json.dumps({
            str(minfo.machine_id): dataclasses.asdict(minfo)
        }))

    if verbose:
        util.console.print(f"Machine ID = {minfo.machine_id:08x}")

    collector_list = list(util.flatten1([
        prov_collectors_mod.PROV_COLLECTOR_GROUPS[collector_name.value]
        for collector_name in collectors
    ]))
    workload_list = list(util.flatten1([
        workloads_mod.WORKLOAD_GROUPS[workload_name.value]
        for workload_name in workloads
    ]))
    if not collector_list:
        raise ValueError("Must select some collectors")
    if not workload_list:
        raise ValueError("Must select some workloads")

    parquet_output.parent.mkdir(exist_ok=True)

    collectors_str = [collector.name for collector in collector_list]
    workloads_str = [workload.labels[0][-1] for workload in workload_list]
    prompt = " ".join([
        "This operation will DELETE previous:",
        f"{collectors_str} x {workloads_str} x {list(range(iterations))} ({seed=}).",
        "Continue?\n",
    ])
    internal_cache.parent.mkdir(exist_ok=True)
    parquet_output.parent.mkdir(exist_ok=True)
    if rerun and rich.prompt.Confirm.ask(prompt, console=util.console):
        util.console.print("Dropping calls")
        experiment.drop_calls(
            internal_cache,
            seed,
            iterations,
            collector_list,
            workload_list,
            warmups,
            minfo.machine_id,
        )
        util.console.print("Done dropping calls")

    if append:
        orig_df = polars.read_parquet(parquet_output)
    else:
        orig_df = None

    exp_start = datetime.datetime.now()

    experiment.run_experiments(
        collector_list,
        workload_list,
        iterations=iterations,
        seed=seed,
        verbose=verbose,
        internal_cache=internal_cache,
        parquet_output=parquet_output,
        total_warmups=warmups,
        machine_id=minfo.machine_id,
        orig_df=orig_df,
    )
    storage = Storage(internal_cache)

    if verbose:
        mid = datetime.datetime.now()
        util.console.print(f"Ran experiment in {(mid - exp_start).total_seconds():.1f}sec")

    storage.cleanup_refs()
    storage.vacuum()

    if verbose:
        end = datetime.datetime.now()
        util.console.print(f"Wrapped up experiment in in {(end - mid).total_seconds():.1f}sec")


@dataclasses.dataclass
class MachineInfo:
    machine_id: int
    lshw: str
    uname: str

    @staticmethod
    def create() -> MachineInfo:
        return MachineInfo(
            int(pathlib.Path("/etc/machine-id").read_text(), base=16) & (1 << 32 - 1),
            subprocess.run(
                [command.nix_build(".#lshw") + "/bin/lshw"],
                capture_output=True,
                check=True,
            ).stdout.decode(errors="surrogatescape"),
            subprocess.run(
                [command.nix_build(".#coreutils") + "/bin/uname"],
                capture_output=True,
                check=True,
            ).stdout.decode(errors="surrogatescape"),
        )


if __name__ == "__main__":
    with util.progress:
        typer.run(main)<|MERGE_RESOLUTION|>--- conflicted
+++ resolved
@@ -1,19 +1,9 @@
 #!/usr/bin/env python
 from __future__ import annotations
-<<<<<<< HEAD
-import datetime; start = datetime.datetime.now()
-import dataclasses
-import pathlib
-import subprocess
-import typer
-import json
-import polars
-=======
 # ruff: noqa: E402
 import datetime
 start = datetime.datetime.now()
 import dataclasses
->>>>>>> b3402e35
 import pathlib
 import subprocess
 import typer
@@ -26,11 +16,7 @@
 import prov_collectors as prov_collectors_mod
 import rich.prompt
 import util
-<<<<<<< HEAD
-from mandala.imports import Storage, Ignore  # type: ignore
-=======
 from mandala.imports import Storage  # type: ignore
->>>>>>> b3402e35
 import command
 
 imports = datetime.datetime.now()
