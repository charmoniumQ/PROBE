--- conflicted
+++ resolved
@@ -6,10 +6,6 @@
 import datetime
 import shutil
 import typing
-<<<<<<< HEAD
-import rich.console
-=======
->>>>>>> b3402e35
 import dataclasses
 import pathlib
 import collections
@@ -145,13 +141,6 @@
                     ).alias("op_counts")
                 )
                 for key in (orig_df.schema.keys() | df.schema.keys()):
-<<<<<<< HEAD
-                    print(
-                        key,
-                        orig_df.schema.get(key) == df.schema.get(key),
-                        orig_df.schema.get(key),
-                        df.schema.get(key),
-=======
                     old_type = orig_df.schema.get(key)
                     new_type = df.schema.get(key)
                     print(
@@ -159,7 +148,6 @@
                         old_type == new_type if old_type and new_type else False,
                         old_type,
                         new_type,
->>>>>>> b3402e35
                     )
                 df = polars.concat((orig_df, df))
             df.write_parquet(parquet_output)
