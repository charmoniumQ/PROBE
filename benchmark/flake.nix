--- conflicted
+++ resolved
@@ -23,22 +23,6 @@
           src = craneLib.cleanCargoSource ./benchmark_utils;
           strictDeps = true;
         };
-<<<<<<< HEAD
-        benchmark-utils = craneLib.buildPackage (commonArgs // {
-          cargoArtifacts = craneLib.buildDepsOnly commonArgs;
-          propagatedBuildInputs = [
-            # Client for Systemd (systemctl and systemd-run)
-            pkgs.systemdMinimalbin
-            pkgs.audit.bin
-            nixpkgs2.legacyPackages.${system}.bpftrace
-            pkgs.util-linux.bin
-          ];
-          NIX_SYSTEMD_PATH = pkgs.systemdMinimal;
-          NIX_AUDIT_PATH = pkgs.audit.bin;
-          NIX_UTIL_LINUX_PATH = pkgs.util-linux.bin;
-          NIX_BPFTRACE_PATH = nixpkgs2.legacyPackages.${system}.bpftrace;
-        });
-=======
         benchmark-utils = craneLib.buildPackage (commonArgs
           // {
             cargoArtifacts = craneLib.buildDepsOnly commonArgs;
@@ -54,7 +38,6 @@
             NIX_UTIL_LINUX_PATH = pkgs.util-linux.bin;
             NIX_BPFTRACE_PATH = nixpkgs2.legacyPackages.${system}.bpftrace;
           });
->>>>>>> b3402e35
         python = pkgs.python312;
         noPytest = pypkg:
           pypkg.overrideAttrs (self: super: {
@@ -283,17 +266,10 @@
               nasm -f bin -o $out/bin/small-hello main.nasm
               chmod +x $out/bin/small-hello
             '';
-<<<<<<< HEAD
-            nativeBuildInputs = [ pkgs.nasm ];
-            installPhase = "true";
-          };
-          bagel = nixos-q-chem.packages.${system}.bagel;
-=======
             nativeBuildInputs = [pkgs.nasm];
             installPhase = "true";
           };
           # bagel = nixos-q-chem.packages.${system}.bagel;
->>>>>>> b3402e35
           fits-0 = pkgs.fetchurl {
             url = "http://www.astropy.org/astropy-data/l1448/l1448_13co.fits";
             hash = "sha256-3k1EzShB00z+mJFasyL4PjAvE7lZnvhikHkknlOtbUk=";
@@ -302,13 +278,8 @@
             dontUnpack = true;
             pname = "podman-wrapper";
             version = "1.0";
-<<<<<<< HEAD
-            nativeBuildInputs = [ pkgs.makeWrapper ];
-            buildInputs = [ pkgs.podman ];
-=======
             nativeBuildInputs = [pkgs.makeWrapper];
             buildInputs = [pkgs.podman];
->>>>>>> b3402e35
             installPhase = ''
               set -ex
               mkdir -p $out/bin
@@ -316,11 +287,7 @@
               chmod +w $out/bin/podman
               wrapProgram $out/bin/podman \
                 --set PATH ${pkgs.su.out}/bin
-<<<<<<< HEAD
-              '';
-=======
-            '';
->>>>>>> b3402e35
+            '';
           };
           hello = pkgs.hello;
           bubblewrap = pkgs.bubblewrap;
@@ -966,15 +933,6 @@
             rev = "v6.13-rc7";
             hash = "sha256-QARyMteJ8iR0lKF3DG7SExgtDBDvvF3xbfPeGUFbiYk=";
           };
-<<<<<<< HEAD
-          linux-src = pkgs.fetchFromGitHub {
-            owner = "torvalds";
-            repo = "linux";
-            rev = "v6.13-rc7";
-            hash = "sha256-QARyMteJ8iR0lKF3DG7SExgtDBDvvF3xbfPeGUFbiYk=";
-          };
-=======
->>>>>>> b3402e35
           linux-src-tar = pkgs.fetchurl {
             url = "https://github.com/torvalds/linux/archive/refs/tags/v6.13-rc7.tar.gz";
             hash = "sha256-LuSbD9fZtVbdImyjiCsMCx9ftb0p9gQOYobZrxD5ZvA=";
@@ -994,58 +952,6 @@
               mkdir $out/
               cp --recursive $src/* $out/
             '';
-<<<<<<< HEAD
-          };
-          all = pkgs.symlinkJoin {
-            name = "all";
-            paths = [
-              bash
-              gnumake
-              nix
-              which
-              strace
-              fsatrace
-              rr
-              coreutils
-              un-archive-env
-              # fits-0
-              kaggle-notebook-env
-              # kaggle-notebook-titanic-0
-              # kaggle-notebook-house-prices-0
-              # kaggle-notebook-titanic-1
-              # kaggle-notebook-house-prices-1
-              kaggle-data-titanic
-              kaggle-data-house-prices
-              astropy-env
-              # astropy-pvd
-              apacheHttpd
-              postmark
-              blast-benchmark
-              lmbench
-              splash3
-              git
-              mercurial
-              glibc_multi_bin
-              # ltrace-conf
-              ltrace
-              cde
-              care
-              nextflow
-              snakemake
-              transformers-python
-              transformers-src
-              http-load-test
-              pkg-config
-              rsync
-              gnuplot
-              reprozip
-              quantum-espresso-env
-              provenance-to-use
-              sciunit2
-              mandala
-            ];
-=======
->>>>>>> b3402e35
           };
         };
         checks =
@@ -1070,39 +976,7 @@
         devShells = {
           default = craneLib.devShell {
             packages = [
-<<<<<<< HEAD
-              (python.withPackages (pypkgs: [
-                pypkgs.typer
-                pypkgs.rich
-                pypkgs.mypy
-                pypkgs.pyyaml
-                pypkgs.ipython
-                pypkgs.yarl
-                pypkgs.tqdm
-                pypkgs.types-tqdm
-                pypkgs.types-pyyaml
-                pypkgs.polars
-                pypkgs.types-psutil
-                pypkgs.requests
-                pypkgs.githubkit
-                pypkgs.aiohttp
-                pypkgs.aiodns
-                pypkgs.tqdm
-                pypkgs.matplotlib
-                pypkgs.seaborn
-                pypkgs.scipy
-                pypkgs.bitmath
-                pypkgs.pympler
-                pypkgs.psutil
-                pypkgs.scikit-posthocs
-                pypkgs.matplotlib
-                pypkgs.pandas
-                packages.mandala
-                pypkgs.dbus-next
-              ]))
-=======
               pythonWithPackages
->>>>>>> b3402e35
             ];
             shellHook = ''
               export NIX_SYSTEMD_PATH=${pkgs.systemdMinimal};
@@ -1114,5 +988,4 @@
         };
       }
     );
-}
-# 105+}