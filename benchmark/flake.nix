--- conflicted
+++ resolved
@@ -853,11 +853,7 @@
           };
           reprozip-all = pkgs.buildEnv {
             name = "reprozip-all";
-<<<<<<< HEAD
-            paths = [ reprozip reprounzip reprounzip-docker ];
-=======
             paths = [reprozip reprounzip reprounzip-docker];
->>>>>>> 057fb5ce
           };
           provenance-to-use = pkgs.stdenv.mkDerivation rec {
             pname = "provenance-to-use";
