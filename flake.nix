{
  inputs = {
    nixpkgs = {
      url = "github:NixOS/nixpkgs/nixpkgs-unstable";
    };
    flake-utils = {
      url = "github:numtide/flake-utils";
    };

    cli-wrapper = {
      url = ./cli-wrapper;
      inputs = {
        nixpkgs.follows = "nixpkgs";
        flake-utils.follows = "flake-utils";
      };
    };
  };

  outputs = {
    self,
    nixpkgs,
    flake-utils,
    cli-wrapper,
    ...
  } @ inputs: let
    supported-systems = import ./targets.nix;
  in
    flake-utils.lib.eachSystem
    (builtins.attrNames supported-systems)
    (
      system: let
        pkgs = import nixpkgs {inherit system;};
        lib = nixpkgs.lib;
        python = pkgs.python312;

        cli-wrapper-pkgs = cli-wrapper.packages."${system}";
      in rec {
        packages = rec {
          inherit (cli-wrapper-pkgs) cargoArtifacts probe-cli;
          libprobe = pkgs.clangStdenv.mkDerivation rec {
            pname = "libprobe";
            version = "0.1.0";
            src = ./libprobe;
            makeFlags = [
              "INSTALL_PREFIX=$(out)"
              "SOURCE_VERSION=${version}"
            ];
            doCheck = true;
            checkInputs = [
              pkgs.clang-tools
              pkgs.cppcheck
              pkgs.include-what-you-use
            ];
            nativeBuildInputs = [
              pkgs.git
              (python.withPackages (pypkgs: [
                pypkgs.pycparser
                pypkgs.pyelftools
              ]))
            ];
            postUnpack = ''
              echo $src $sourceRoot $PWD
              mkdir $sourceRoot/generated
              cp ${probe-cli}/resources/bindings.h $sourceRoot/generated/
            '';
            VERSION = version;
            nativeCheckInputs = [
              pkgs.clang-analyzer
              pkgs.clang-tools
              pkgs.clang
              pkgs.compiledb
              pkgs.cppcheck
              pkgs.cppclean
            ];
            checkPhase = ''
              # make check
            '';
          };
          probe = pkgs.stdenv.mkDerivation rec {
            pname = "probe";
            version = "0.1.0";
            dontUnpack = true;
            dontBuild = true;
            nativeBuildInputs = [pkgs.makeWrapper];
            installPhase = ''
              mkdir $out $out/bin
              makeWrapper \
                ${cli-wrapper-pkgs.probe-cli}/bin/probe \
                $out/bin/probe \
                --set PROBE_LIB ${libprobe}/lib \
                --prefix PATH : ${python.withPackages (_: [probe-py])}/bin \
                --prefix PATH : ${pkgs.buildah}/bin
            '';
            passthru = {
              exePath = "/bin/probe";
            };
          };
          probe-py = python.pkgs.buildPythonPackage rec {
            pname = "probe_py";
            version = "0.1.0";
            pyproject = true;
            build-system = [
              python.pkgs.flit-core
            ];
            src = pkgs.stdenv.mkDerivation {
              src = ./probe_py;
              pname = "probe-py-with-pygen-code";
              version = "0.1.0";
              buildPhase = "true";
              installPhase = ''
                mkdir $out/
                cp --recursive $src/* $out/
                chmod 755 $out/probe_py
                cp ${probe-cli}/resources/ops.py $out/probe_py/
              '';
            };
            propagatedBuildInputs = [
              python.pkgs.networkx
              python.pkgs.pygraphviz
              python.pkgs.pydot
              python.pkgs.rich
              python.pkgs.typer
              python.pkgs.xdg-base-dirs
              python.pkgs.sqlalchemy
              python.pkgs.pyyaml
              python.pkgs.numpy
              python.pkgs.tqdm
            ];
            nativeCheckInputs = [
              python.pkgs.mypy
              python.pkgs.types-pyyaml
              python.pkgs.types-tqdm
              pkgs.ruff
            ];
            checkPhase = ''
              runHook preCheck
              #ruff format --check probe_src # TODO: uncomment
              ruff check .
              python -c 'import probe_py'
              MYPYPATH=$src/mypy_stubs:$MYPYPATH mypy --strict --package probe_py
              runHook postCheck
            '';
          };
          default = probe;
        };
        checks = {
          inherit
            (cli-wrapper.checks."${system}")
            probe-workspace-clippy
            probe-workspace-doc
            probe-workspace-fmt
            probe-workspace-audit
            probe-workspace-deny
            probe-workspace-nextest
            ;
          fmt-nix = pkgs.stdenv.mkDerivation {
            name = "fmt-nix";
            src = ./.;
            doCheck = true;
            nativeBuildInputs = [pkgs.alejandra];
            installPhase = "mkdir $out";
            buildPhase = "alejandra --check .";
          };
          probe-integration-tests = pkgs.stdenv.mkDerivation {
            name = "probe-integration-tests";
            src = ./tests;
            nativeBuildInputs =
              [
                packages.probe
                (python.withPackages (ps:
                  with ps; [
                    pytest
                    pytest-timeout
                    packages.probe-py
                  ]))
                pkgs.buildah
                pkgs.podman
                pkgs.docker
                pkgs.coreutils # so we can `probe record head ...`, etc.
                pkgs.gnumake
                pkgs.clang
              ]
              ++ pkgs.lib.lists.optional (system != "i686-linux" && system != "armv7l-linux") pkgs.jdk23_headless;
            buildPhase = ''
              make --directory=examples/
              export RUST_BAKCTRACE=1
              pytest -v -W error
            '';
            installPhase = "mkdir $out";
          };
        };
        apps = rec {
          default = probe;
          probe = flake-utils.lib.mkApp {
            drv = packages.probe;
          };
        };
        devShells = {
          default =
            (cli-wrapper.lib."${system}".craneLib.devShell.override {
              mkShell = pkgs.mkShellNoCC.override {
                stdenv = pkgs.clangStdenv;
              };
            }) {
              shellHook = ''
                export LIBCLANG_PATH="${pkgs.libclang.lib}/lib"
                pushd $(git rev-parse --show-toplevel) > /dev/null
                source ./setup_devshell.sh
                popd > /dev/null
              '';
              inputsFrom = [
                cli-wrapper-pkgs.probe-cli
              ];
              packages =
                [
<<<<<<< HEAD
                  (python.withPackages (pypkgs: [
                    # probe_py.manual runtime requirements
                    pypkgs.networkx
                    pypkgs.pydot
                    pypkgs.rich
                    pypkgs.typer
                    pypkgs.sqlalchemy
                    pypkgs.xdg-base-dirs
                    pypkgs.pyyaml
                    pypkgs.types-pyyaml
                    pypkgs.numpy
                    pypkgs.tqdm
                    pypkgs.types-tqdm

                    # probe_py.manual "dev time" requirements
                    pypkgs.psutil
                    pypkgs.pytest
                    pypkgs.pytest-timeout
                    pypkgs.mypy
                    pypkgs.ipython
                    pypkgs.xdg-base-dirs

                    # libprobe build time requirement
                    pypkgs.pycparser
                    pypkgs.pyelftools

                    # NOTE: a check-time input called "xvfb-run" is only available on linux
                    ((pypkgs.xdot.overrideAttrs (prev: {
                        checkPhase = null;
                        installCheckPhase = null;
                        nativeCheckInputs = [];
                      })).override {
                        xvfb-run = null;
                      })
=======
                  # Rust tools
                  pkgs.cargo-deny
                  pkgs.cargo-audit
                  pkgs.cargo-machete
                  pkgs.cargo-hakari

                  (python.withPackages (pypkgs: [
                    # probe_py.manual runtime requirements
                    pypkgs.networkx
                    pypkgs.pydot
                    pypkgs.rich
                    pypkgs.typer
                    pypkgs.sqlalchemy
                    pypkgs.xdg-base-dirs
                    pypkgs.pyyaml
                    pypkgs.numpy
                    pypkgs.tqdm

                    # probe_py.manual "dev time" requirements
                    pypkgs.types-tqdm
                    pypkgs.types-pyyaml
                    pypkgs.pytest
                    pypkgs.pytest-timeout
                    pypkgs.mypy
                    pypkgs.ipython

                    # libprobe build time requirement
                    pypkgs.pycparser
                    pypkgs.pyelftools
>>>>>>> ad1397b8
                  ]))

                  # Replay tools
                  pkgs.buildah
                  pkgs.podman

                  # C tools
                  pkgs.clang-analyzer
                  pkgs.clang-tools # must go after clang-analyzer
                  pkgs.clang # must go after clang-tools
                  pkgs.cppcheck
                  pkgs.gnumake
                  pkgs.git
                  pkgs.include-what-you-use
                  pkgs.libclang

<<<<<<< HEAD
                  # rust tools
                  pkgs.cargo-deny
                  pkgs.cargo-audit
                  pkgs.cargo-hakari

                  pkgs.which
=======
>>>>>>> ad1397b8
                  pkgs.coreutils
                  pkgs.alejandra
                  pkgs.just
                  pkgs.ruff
                ]
                # OpenJDK doesn't build on some platforms
                ++ pkgs.lib.lists.optional (system != "i686-linux" && system != "armv7l-linux") pkgs.nextflow
                ++ pkgs.lib.lists.optional (system != "i686-linux" && system != "armv7l-linux") pkgs.jdk23_headless
                # gdb broken on apple silicon
                ++ pkgs.lib.lists.optional (system != "aarch64-darwin") pkgs.gdb;
            };
        };
      }
    );
}<|MERGE_RESOLUTION|>--- conflicted
+++ resolved
@@ -213,7 +213,6 @@
               ];
               packages =
                 [
-<<<<<<< HEAD
                   (python.withPackages (pypkgs: [
                     # probe_py.manual runtime requirements
                     pypkgs.networkx
@@ -248,37 +247,6 @@
                       })).override {
                         xvfb-run = null;
                       })
-=======
-                  # Rust tools
-                  pkgs.cargo-deny
-                  pkgs.cargo-audit
-                  pkgs.cargo-machete
-                  pkgs.cargo-hakari
-
-                  (python.withPackages (pypkgs: [
-                    # probe_py.manual runtime requirements
-                    pypkgs.networkx
-                    pypkgs.pydot
-                    pypkgs.rich
-                    pypkgs.typer
-                    pypkgs.sqlalchemy
-                    pypkgs.xdg-base-dirs
-                    pypkgs.pyyaml
-                    pypkgs.numpy
-                    pypkgs.tqdm
-
-                    # probe_py.manual "dev time" requirements
-                    pypkgs.types-tqdm
-                    pypkgs.types-pyyaml
-                    pypkgs.pytest
-                    pypkgs.pytest-timeout
-                    pypkgs.mypy
-                    pypkgs.ipython
-
-                    # libprobe build time requirement
-                    pypkgs.pycparser
-                    pypkgs.pyelftools
->>>>>>> ad1397b8
                   ]))
 
                   # Replay tools
@@ -295,15 +263,14 @@
                   pkgs.include-what-you-use
                   pkgs.libclang
 
-<<<<<<< HEAD
+
                   # rust tools
                   pkgs.cargo-deny
                   pkgs.cargo-audit
+                  pkgs.cargo-machete
                   pkgs.cargo-hakari
 
                   pkgs.which
-=======
->>>>>>> ad1397b8
                   pkgs.coreutils
                   pkgs.alejandra
                   pkgs.just
