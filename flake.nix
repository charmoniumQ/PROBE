{
  inputs = {
    nixpkgs = {
      url = "github:NixOS/nixpkgs/nixpkgs-unstable";
    };
    flake-utils = {
      url = "github:numtide/flake-utils";
    };

    crane = {
      url = "github:ipetkov/crane";
    };

    advisory-db = {
      url = "github:rustsec/advisory-db";
      flake = false;
    };

    rust-overlay = {
      url = "github:oxalica/rust-overlay";
      inputs.nixpkgs.follows = "nixpkgs";
    };
  };

  outputs = {
    self,
    nixpkgs,
    flake-utils,
    rust-overlay,
    crane,
    advisory-db,
    ...
  } @ inputs: let
    supported-systems = {
      # "nix system" = "rust target";
      "x86_64-linux" = "x86_64-unknown-linux-musl";
      # Even with Nextflow (requires OpenJDK) removed,
      # i686-linux still doesn't build.
      # Only the wind and water know why. Us mere mortals never will.
      #"i686-linux" = "i686-unknown-linux-musl";
      "aarch64-linux" = "aarch64-unknown-linux-musl";
      "armv7l-linux" = "armv7-unknown-linux-musleabi";
    };
  in
    flake-utils.lib.eachSystem
    (builtins.attrNames supported-systems)
    (
      system: let
        pkgs = import nixpkgs {
          inherit system;
          overlays = [(import rust-overlay)];
        };
        lib = nixpkgs.lib;
        python = pkgs.python312;
        rust-target = supported-systems.${system};
        craneLib = (crane.mkLib pkgs).overrideToolchain (p:
          p.rust-bin.stable.latest.default.override {
            targets = [rust-target];
          });
        frontend = (import ./cli-wrapper/frontend.nix) {
          inherit
            system
            pkgs
            python
            rust-target
            craneLib
            lib
            advisory-db
            ;
        };
      in rec {
        packages = rec {
          inherit (frontend.packages) cargoArtifacts probe-cli;
          libprobe = pkgs.clangStdenv.mkDerivation rec {
            pname = "libprobe";
            version = "0.1.0";
            src = ./libprobe;
            makeFlags = ["INSTALL_PREFIX=$(out)" "SOURCE_VERSION=${version}"];
            doCheck = true;
            checkInputs = [
              pkgs.clang-tools
              pkgs.cppcheck
              pkgs.include-what-you-use
            ];
            nativeBuildInputs = [
              pkgs.git
              (python.withPackages (pypkgs: [
                pypkgs.pycparser
                pypkgs.pyelftools
              ]))
            ];
            postUnpack = ''
              echo $src $sourceRoot $PWD
              mkdir $sourceRoot/generated
              cp ${probe-cli}/resources/bindings.h $sourceRoot/generated/
            '';
            VERSION = version;
            nativeCheckInputs = [
              pkgs.clang-analyzer
              pkgs.clang-tools
              pkgs.clang
              pkgs.compiledb
              pkgs.cppcheck
              pkgs.cppclean
            ];
            checkPhase = ''
              make check
            '';
          };
          probe = pkgs.stdenv.mkDerivation rec {
            pname = "probe";
            version = "0.1.0";
            dontUnpack = true;
            dontBuild = true;
            nativeBuildInputs = [pkgs.makeWrapper];
            installPhase = ''
              mkdir $out $out/bin
              makeWrapper \
                ${frontend.packages.probe-cli}/bin/probe \
                $out/bin/probe \
                --set PROBE_LIB ${libprobe}/lib \
                --prefix PATH : ${python.withPackages (_: [probe-py])}/bin \
                --prefix PATH : ${pkgs.buildah}/bin
            '';
            passthru = {
              exePath = "/bin/probe";
            };
          };
          probe-py = python.pkgs.buildPythonPackage rec {
            pname = "probe_py";
            version = "0.1.0";
            pyproject = true;
            build-system = [
              python.pkgs.flit-core
            ];
            src = pkgs.stdenv.mkDerivation {
              src = ./probe_py;
              pname = "probe-py-with-pygen-code";
              version = "0.1.0";
              buildPhase = "true";
              installPhase = ''
                mkdir $out/
                cp --recursive $src/* $out/
                chmod 755 $out/probe_py
                cp ${probe-cli}/resources/ops.py $out/probe_py/
              '';
            };
            propagatedBuildInputs = [
              python.pkgs.networkx
              python.pkgs.pygraphviz
              python.pkgs.pydot
              python.pkgs.rich
              python.pkgs.typer
              python.pkgs.xdg-base-dirs
              python.pkgs.sqlalchemy
              python.pkgs.pyyaml
              python.pkgs.numpy
              python.pkgs.tqdm
            ];
            nativeCheckInputs = [
              python.pkgs.mypy
              python.pkgs.types-pyyaml
              python.pkgs.types-tqdm
              pkgs.ruff
            ];
            checkPhase = ''
              runHook preCheck
              #ruff format --check probe_src # TODO: uncomment
              ruff check .
              python -c 'import probe_py'
              MYPYPATH=$src/mypy_stubs:$MYPYPATH mypy --strict --package probe_py
              runHook postCheck
            '';
          };
          default = probe;
        };
        checks = {
          inherit
            (frontend.checks)
            probe-workspace-clippy
            probe-workspace-doc
            probe-workspace-fmt
            probe-workspace-audit
            probe-workspace-deny
            probe-workspace-nextest
            ;
          fmt-nix = pkgs.stdenv.mkDerivation {
            name = "fmt-nix";
            src = ./.;
            doCheck = true;
            nativeBuildInputs = [pkgs.alejandra];
            installPhase = "mkdir $out";
            buildPhase = "alejandra --check .";
          };
          probe-integration-tests = pkgs.stdenv.mkDerivation {
            name = "probe-integration-tests";
            src = ./tests;
            nativeBuildInputs =
              [
                packages.probe
                (python.withPackages (ps:
                  with ps; [
                    pytest
                    pytest-timeout
                    packages.probe-py
                  ]))
                pkgs.buildah
                pkgs.podman
                pkgs.docker
                pkgs.coreutils # so we can `probe record head ...`, etc.
                pkgs.gnumake
                pkgs.clang
              ]
              ++ pkgs.lib.lists.optional (system != "i686-linux" && system != "armv7l-linux") pkgs.jdk23_headless;
            buildPhase = ''
              make --directory=examples/
              export RUST_BAKCTRACE=1
              pytest -v -W error
            '';
            installPhase = "mkdir $out";
          };
        };
        apps = rec {
          default = probe;
          probe = flake-utils.lib.mkApp {
            drv = packages.probe;
          };
        };
        devShells = {
          default = craneLib.devShell {
            shellHook = ''
              export LIBCLANG_PATH="${pkgs.libclang.lib}/lib"
              pushd $(git rev-parse --show-toplevel) > /dev/null
              source ./setup_devshell.sh
              popd > /dev/null
            '';
            packages =
              [
                # Rust stuff
                pkgs.cargo-deny
                pkgs.cargo-audit
                pkgs.cargo-machete
                pkgs.cargo-hakari

                (python.withPackages (pypkgs: [
                  # probe_py.manual runtime requirements
                  pypkgs.networkx
                  pypkgs.pydot
                  pypkgs.rich
                  pypkgs.typer
                  pypkgs.sqlalchemy
                  pypkgs.xdg-base-dirs
                  pypkgs.pyyaml
                  pypkgs.types-pyyaml
                  pypkgs.numpy
                  pypkgs.tqdm
                  pypkgs.types-tqdm
                  pypkgs.xdg-base-dirs

                  # probe_py.manual "dev time" requirements
                  pypkgs.types-tqdm
                  pypkgs.psutil
                  pypkgs.pytest
                  pypkgs.pytest-timeout
                  pypkgs.mypy
                  pypkgs.ipython
<<<<<<< HEAD
                  # NOTE: a check-time input called "xvfb-run" is only available on linux
                  ((pypkgs.xdot.overrideAttrs (prev: {
                      checkPhase = null;
                      installCheckPhase = null;
                      nativeCheckInputs = [];
                    })).override {
                      xvfb-run = null;
                    })
=======
>>>>>>> 93c0bbd3

                  # libprobe build time requirement
                  pypkgs.pycparser
                  pypkgs.pyelftools
                ]))
                .out

                # (export-and-rename python312-debug [["bin/python" "bin/python-dbg"]])

                # Replay tools
                pkgs.buildah
                pkgs.podman

                # C tools
                pkgs.clang-analyzer
                pkgs.clang-tools # must go after clang-analyzer
                pkgs.clang # must go after clang-tools
                pkgs.cppcheck
                pkgs.gnumake
                pkgs.git
                pkgs.include-what-you-use
                pkgs.libclang
                # pkgs.musl

                pkgs.which
                pkgs.coreutils
                pkgs.alejandra
                pkgs.just
                pkgs.ruff
              ]
              # OpenJDK doesn't build on some platforms
              ++ pkgs.lib.lists.optional (system != "i686-linux" && system != "armv7l-linux") pkgs.nextflow
              ++ pkgs.lib.lists.optional (system != "i686-linux" && system != "armv7l-linux") pkgs.jdk23_headless
              # gdb broken on apple silicon
              ++ pkgs.lib.lists.optional (system != "aarch64-darwin") pkgs.gdb;
          };
        };
      }
    );
}<|MERGE_RESOLUTION|>--- conflicted
+++ resolved
@@ -264,17 +264,6 @@
                   pypkgs.pytest-timeout
                   pypkgs.mypy
                   pypkgs.ipython
-<<<<<<< HEAD
-                  # NOTE: a check-time input called "xvfb-run" is only available on linux
-                  ((pypkgs.xdot.overrideAttrs (prev: {
-                      checkPhase = null;
-                      installCheckPhase = null;
-                      nativeCheckInputs = [];
-                    })).override {
-                      xvfb-run = null;
-                    })
-=======
->>>>>>> 93c0bbd3
 
                   # libprobe build time requirement
                   pypkgs.pycparser
