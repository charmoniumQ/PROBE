--- conflicted
+++ resolved
@@ -25,7 +25,6 @@
         };
       in {
         packages = {
-<<<<<<< HEAD
           python-dbg = python312-debug.withPackages (pypkgs: [
             pypkgs.typer
             pypkgs.pycparser
@@ -36,9 +35,9 @@
             pypkgs.ipython
             pypkgs.pydot
           ]);
-=======
+
           python-dbg = python312-debug;
->>>>>>> 947e2b4d
+
         };
         devShells = {
           default = pkgs.mkShell {
