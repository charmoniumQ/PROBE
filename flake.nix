{
  inputs = {
    nixpkgs = {
      url = "github:NixOS/nixpkgs/nixpkgs-unstable";
    };
    flake-utils = {
      url = "github:numtide/flake-utils";
    };

    cli-wrapper = {
      url = ./cli-wrapper;
      inputs = {
        nixpkgs.follows = "nixpkgs";
        flake-utils.follows = "flake-utils";
      };
    };
  };

  outputs = {
    self,
    nixpkgs,
    flake-utils,
    cli-wrapper,
    ...
  } @ inputs: let
    supported-systems = import ./targets.nix;
  in
    flake-utils.lib.eachSystem
    (builtins.attrNames supported-systems)
    (
      system: let
        pkgs = import nixpkgs {inherit system;};
        lib = nixpkgs.lib;
        python = pkgs.python312;
<<<<<<< HEAD
        types-networkx = python.pkgs.buildPythonPackage rec {
          pname = "types-networkx";
          version = "3.5.0.20250819-dev";
          pyproject = true;
          nativeBuildInputs = [ python.pkgs.setuptools ];
          src = pkgs.runCommand "types-networkx-source" {
            nativeBuildInputs = [pkgs.git];
            STUB_UPLOADER = pkgs.fetchFromGitHub {
              owner = "typeshed-internal";
              repo = "stub_uploader";
              rev = "14ba80054d0c182743832a5bf72423bb8b303aab";
              hash = "sha256-Um8ydeBX1IhASSMgu5M49JsVCkUK1vr/JQuh2LhatXU=";
            };
            PYTHON = python.withPackages (pypkgs: [
              pypkgs.packaging
              pypkgs.requests
              pypkgs.tomli
            ]);
            TYPESHED = builtins.toString (pkgs.fetchFromGitHub {
              owner = "charmoniumQ";
              repo = "typeshed";
              rev = "781387630f225ffb1c20ea8d0f0692b2ec885269";
              hash = "sha256-haa7armNi3b6OKkj3hNSwzHTzKcwXMYs52mfosoykDg=";
            });
          } ''
            set -x
            cp -r $STUB_UPLOADER stub_uploader
            find stub_uploader -type f | xargs -n 1 chmod +rw
            find stub_uploader -type d | xargs -n 1 chmod +rwx
            cd stub_uploader
            patch -p1 <${./probe_py/stub_uploader.diff}
            cp -r $TYPESHED typeshed
            find typeshed -type f | xargs chmod +rw
            find typeshed -type d | xargs chmod +rwx
            mkdir tmp
            $PYTHON/bin/python -m stub_uploader.build_wheel --build-dir tmp typeshed networkx ${version}
            mkdir $out
            cp -r tmp/* $out
          '';
        };
=======
>>>>>>> a40df1fd
        cli-wrapper-pkgs = cli-wrapper.packages."${system}";
        # Once a new release of [PyPI types-networkx] is rolled out
        # containing [typeshed#14594] and [typeshed#14595], this can be replaced
        # with the PyPI version. Unfortunately, building types-networkx from
        # source is quite a pain, as the "normal" package source is actually
        # generated from the typeshed source by stub_uploader.
        #
        # [typeshed#14594]: https://github.com/python/typeshed/pull/14594
        # [typeshed#14595]: https://github.com/python/typeshed/pull/14595
        # [PyPI types-networkx]: https://pypi.org/project/types-networkx/

        types-networkx = python.pkgs.buildPythonPackage rec {
          pname = "types-networkx";
          version = "3.5.0.20250819-dev";
          pyproject = true;
          nativeBuildInputs = [python.pkgs.setuptools];
          src =
            pkgs.runCommand "types-networkx-source" {
              nativeBuildInputs = [pkgs.git];
              STUB_UPLOADER = pkgs.fetchFromGitHub {
                owner = "typeshed-internal";
                repo = "stub_uploader";
                rev = "14ba80054d0c182743832a5bf72423bb8b303aab";
                hash = "sha256-Um8ydeBX1IhASSMgu5M49JsVCkUK1vr/JQuh2LhatXU=";
              };
              PYTHON = python.withPackages (pypkgs: [
                pypkgs.packaging
                pypkgs.requests
                pypkgs.tomli
              ]);
              TYPESHED = builtins.toString (pkgs.fetchFromGitHub {
                owner = "charmoniumQ";
                repo = "typeshed";
                rev = "781387630f225ffb1c20ea8d0f0692b2ec885269";
                hash = "sha256-haa7armNi3b6OKkj3hNSwzHTzKcwXMYs52mfosoykDg=";
              });
            } ''
              set -x
              cp -r $STUB_UPLOADER stub_uploader
              find stub_uploader -type f | xargs -n 1 chmod +rw
              find stub_uploader -type d | xargs -n 1 chmod +rwx
              cd stub_uploader
              patch -p1 <${./probe_py/stub_uploader.diff}
              cp -r $TYPESHED typeshed
              find typeshed -type f | xargs chmod +rw
              find typeshed -type d | xargs chmod +rwx
              mkdir tmp
              $PYTHON/bin/python -m stub_uploader.build_wheel --build-dir tmp typeshed networkx ${version}
              mkdir $out
              cp -r tmp/* $out
            '';
        };
      in rec {
        packages = rec {
          inherit (cli-wrapper-pkgs) cargoArtifacts probe-cli;
          libprobe = pkgs.clangStdenv.mkDerivation rec {
            pname = "libprobe";
            version = "0.1.0";
            src = ./libprobe;
            makeFlags = [
              "INSTALL_PREFIX=$(out)"
              "SOURCE_VERSION=${version}"
            ];
            doCheck = true;
            checkInputs = [
              pkgs.clang-tools
              pkgs.cppcheck
              pkgs.include-what-you-use
            ];
            nativeBuildInputs = [
              pkgs.git
              (python.withPackages (pypkgs: [
                pypkgs.pycparser
                pypkgs.pyelftools
              ]))
            ];
            postUnpack = ''
              echo $src $sourceRoot $PWD
              mkdir $sourceRoot/generated
              cp ${probe-cli}/resources/bindings.h $sourceRoot/generated/
            '';
            VERSION = version;
            nativeCheckInputs = [
              pkgs.clang-analyzer
              pkgs.clang-tools
              pkgs.clang
              pkgs.compiledb
              pkgs.cppcheck
              pkgs.cppclean
            ];
            checkPhase = ''
              make check
            '';
          };
          probe = pkgs.stdenv.mkDerivation rec {
            pname = "probe";
            version = "0.1.0";
            dontUnpack = true;
            dontBuild = true;
            nativeBuildInputs = [pkgs.makeWrapper];
            installPhase = ''
              mkdir $out $out/bin
              makeWrapper \
                ${cli-wrapper-pkgs.probe-cli}/bin/probe \
                $out/bin/probe \
                --set PROBE_LIB ${libprobe}/lib \
                --prefix PATH : ${python.withPackages (_: [probe-py])}/bin \
                --prefix PATH : ${pkgs.buildah}/bin
            '';
            passthru = {
              exePath = "/bin/probe";
            };
          };
          probe-py = python.pkgs.buildPythonPackage rec {
            pname = "probe_py";
            version = "0.1.0";
            pyproject = true;
            build-system = [
              python.pkgs.flit-core
            ];
            src = pkgs.stdenv.mkDerivation {
              src = ./probe_py;
              pname = "probe-py-with-pygen-code";
              version = "0.1.0";
              buildPhase = "true";
              installPhase = ''
                mkdir $out/
                cp --recursive $src/* $out/
                chmod 755 $out/probe_py
                cp ${probe-cli}/resources/ops.py $out/probe_py/
              '';
            };
            propagatedBuildInputs = [
              python.pkgs.networkx
              python.pkgs.pygraphviz
              python.pkgs.pydot
              python.pkgs.rich
              python.pkgs.typer
              python.pkgs.xdg-base-dirs
              python.pkgs.sqlalchemy
              python.pkgs.numpy
              python.pkgs.tqdm
            ];
            nativeCheckInputs = [
              python.pkgs.mypy
              python.pkgs.types-tqdm
              types-networkx
              pkgs.ruff
            ];
            checkPhase = ''
              runHook preCheck
              #ruff format --check probe_src # TODO: uncomment
              ruff check .
<<<<<<< HEAD
              python -c 'import probe_py'
=======
>>>>>>> a40df1fd
              mypy --strict --package probe_py
              runHook postCheck
            '';
          };
          inherit types-networkx;
          default = probe;
        };
        checks = {
          inherit
            (cli-wrapper.checks."${system}")
            probe-workspace-clippy
            probe-workspace-doc
            probe-workspace-fmt
            probe-workspace-audit
            probe-workspace-deny
            probe-workspace-nextest
            ;
          fmt-nix = pkgs.stdenv.mkDerivation {
            name = "fmt-nix";
            src = ./.;
            doCheck = true;
            nativeBuildInputs = [pkgs.alejandra];
            installPhase = "mkdir $out";
            buildPhase = "alejandra --check .";
          };
          probe-integration-tests = pkgs.stdenv.mkDerivation {
            name = "probe-integration-tests";
            src = ./tests;
            nativeBuildInputs =
              [
                packages.probe
                (python.withPackages (ps:
                  with ps; [
                    pytest
                    pytest-timeout
                    packages.probe-py
                  ]))
                pkgs.buildah
                pkgs.podman
                pkgs.docker
                pkgs.coreutils # so we can `probe record head ...`, etc.
                pkgs.gnumake
                pkgs.clang
              ]
              ++ pkgs.lib.lists.optional (system != "i686-linux" && system != "armv7l-linux") pkgs.jdk23_headless;
            buildPhase = ''
              make --directory=examples/
              export RUST_BAKCTRACE=1
              pytest -v -W error
            '';
            installPhase = "mkdir $out";
          };
        };
        apps = rec {
          default = probe;
          probe = flake-utils.lib.mkApp {
            drv = packages.probe;
          };
        };
        devShells = {
          default =
            (cli-wrapper.lib."${system}".craneLib.devShell.override {
              mkShell = pkgs.mkShellNoCC.override {
                stdenv = pkgs.clangStdenv;
              };
            }) {
              shellHook = ''
                export LIBCLANG_PATH="${pkgs.libclang.lib}/lib"
                pushd $(git rev-parse --show-toplevel) > /dev/null
                source ./setup_devshell.sh
                popd > /dev/null
              '';
              inputsFrom = [
                cli-wrapper-pkgs.probe-cli
              ];
              packages =
                [
                  # Rust tools
                  pkgs.cargo-deny
                  pkgs.cargo-audit
                  pkgs.cargo-machete
                  pkgs.cargo-hakari

                  (python.withPackages (pypkgs: [
                    # probe_py.manual runtime requirements
                    pypkgs.networkx
                    pypkgs.pydot
                    pypkgs.rich
                    pypkgs.typer
                    pypkgs.sqlalchemy
                    pypkgs.xdg-base-dirs
                    pypkgs.numpy
                    pypkgs.tqdm

                    # probe_py.manual "dev time" requirements
                    types-networkx
                    pypkgs.types-tqdm
                    pypkgs.pytest
                    pypkgs.pytest-timeout
                    pypkgs.mypy
                    pypkgs.ipython

                    # libprobe build time requirement
                    pypkgs.pycparser
                    pypkgs.pyelftools
                  ]))

                  # Replay tools
                  pkgs.buildah
                  pkgs.podman

                  # C tools
                  pkgs.clang-analyzer
                  pkgs.clang-tools # must go after clang-analyzer
                  pkgs.clang # must go after clang-tools
                  pkgs.cppcheck
                  pkgs.gnumake
                  pkgs.git
                  pkgs.include-what-you-use
                  pkgs.libclang

                  pkgs.coreutils
                  pkgs.alejandra
                  pkgs.just
                  pkgs.ruff
                ]
                # OpenJDK doesn't build on some platforms
                ++ pkgs.lib.lists.optional (system != "i686-linux" && system != "armv7l-linux") pkgs.nextflow
                ++ pkgs.lib.lists.optional (system != "i686-linux" && system != "armv7l-linux") pkgs.jdk23_headless
                # gdb broken on apple silicon
                ++ pkgs.lib.lists.optional (system != "aarch64-darwin") pkgs.gdb;
            };
        };
      }
    );
}<|MERGE_RESOLUTION|>--- conflicted
+++ resolved
@@ -32,7 +32,6 @@
         pkgs = import nixpkgs {inherit system;};
         lib = nixpkgs.lib;
         python = pkgs.python312;
-<<<<<<< HEAD
         types-networkx = python.pkgs.buildPythonPackage rec {
           pname = "types-networkx";
           version = "3.5.0.20250819-dev";
@@ -73,8 +72,6 @@
             cp -r tmp/* $out
           '';
         };
-=======
->>>>>>> a40df1fd
         cli-wrapper-pkgs = cli-wrapper.packages."${system}";
         # Once a new release of [PyPI types-networkx] is rolled out
         # containing [typeshed#14594] and [typeshed#14595], this can be replaced
@@ -228,10 +225,7 @@
               runHook preCheck
               #ruff format --check probe_src # TODO: uncomment
               ruff check .
-<<<<<<< HEAD
               python -c 'import probe_py'
-=======
->>>>>>> a40df1fd
               mypy --strict --package probe_py
               runHook postCheck
             '';
