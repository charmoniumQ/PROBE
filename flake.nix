{
  inputs = {
    nixpkgs = {
      url = "github:NixOS/nixpkgs/nixpkgs-unstable";
    };
    old-nixpkgs = {
      # https://lazamar.co.uk/nix-versions/?channel=nixpkgs-unstable&package=glibc
      # See PROBE/docs/old-glibc.md
      # glibc = 2.33
      url = "github:NixOS/nixpkgs/d1c3fea7ecbed758168787fe4e4a3157e52bc808";
      # If pulling nixpkgs from 2020 or older, need to set flake = false.
      flake = false;
    };
    flake-utils = {
      url = "github:numtide/flake-utils";
    };
    cli-wrapper = {
      url = ./cli-wrapper;
      inputs = {
        nixpkgs.follows = "nixpkgs";
        flake-utils.follows = "flake-utils";
      };
    };
    charmonium-time-block = {
      url = "github:charmoniumQ/charmonium.time_block";
      inputs = {
        nixpkgs.follows = "nixpkgs";
        flake-utils.follows = "flake-utils";
      };
    };
  };

  outputs = {
    self,
    nixpkgs,
    old-nixpkgs,
    flake-utils,
    cli-wrapper,
    charmonium-time-block,
    ...
  }: let
    supported-systems = import ./targets.nix;
    probe-ver = "0.0.13";
  in
    flake-utils.lib.eachSystem
    (builtins.attrNames supported-systems)
    (
      system: let
        pkgs = nixpkgs.legacyPackages.${system};
        python = pkgs.python312;
        cli-wrapper-pkgs = cli-wrapper.packages."${system}";
        # IF flake = false, we need to do this instead
        old-pkgs = import old-nixpkgs {inherit system;};
        # Otherwise, if old-nixpkgs is a flake,
        #old-pkgs = old-nixpkgs.legacyPackages.${system};
        new-clang-old-glibc = pkgs.wrapCCWith {
          cc = pkgs.clang;
          bintools = pkgs.wrapBintoolsWith {
            inherit (pkgs) bintools;
            libc = old-pkgs.glibc;
          };
        };
        old-stdenv = pkgs.overrideCC pkgs.stdenv new-clang-old-glibc;
        charmonium-time-block-pkg = charmonium-time-block.packages."${system}".py312;
      in rec {
        packages = rec {
          types-networkx = python.pkgs.buildPythonPackage rec {
            pname = "types-networkx";
            version = "3.5.0.20251001";
            src = pkgs.fetchPypi {
              pname = "types_networkx";
              inherit version;
              sha256 = "8e3c5c491ba5870d75e175751d70ddeac81df43caf2a64bae161e181f5e8ea7a";
            };
            pyproject = true;
            nativeBuildInputs = [python.pkgs.setuptools];
            propagatedBuildInputs = [python.pkgs.numpy];
          };
          inherit (cli-wrapper-pkgs) cargoArtifacts probe-cli;
          libprobe = old-stdenv.mkDerivation rec {
            pname = "libprobe";
            version = probe-ver;
            VERSION = probe-ver;
            src = ./libprobe;
            postUnpack = ''
              mkdir $sourceRoot/generated
              cp ${probe-cli}/resources/bindings.h $sourceRoot/generated/
            '';
            nativeBuildInputs = [
              pkgs.git
              (python.withPackages (pypkgs: [
                pypkgs.pycparser
                pypkgs.pyelftools
              ]))
            ];
            makeFlags = [
              "INSTALL_PREFIX=$(out)"
              "SOURCE_VERSION=v${version}"
              # Somehow, old-stdenv is not enough.
              # I must not be overriding it correctly.
              # Explicitly set CC instead.
              "CC=${new-clang-old-glibc}/bin/cc"
            ];
            doCheck = true;
            nativeCheckInputs = [
              old-pkgs.criterion
              pkgs.clang
              pkgs.clang-analyzer
              pkgs.clang-tools
              pkgs.compiledb
              pkgs.cppcheck
              pkgs.cppclean
              pkgs.include-what-you-use
            ];
            checkPhase = ''
              # When a user buidls this WITHOUT build sandbox isolation, the libc files appear to come from somewhere different.
              # For some reason, this confuses the `IWYU pragma: no_include`, causing an IWYU failure.
              # So I will disable the check here.
              # It is still enabled in the Justfile, and still works in the devshell.
              export SKIP_IWYU=1

              # Probably because I am explicitly setting CC, the unittests are not compatible with the Nix sandbox.
              #
              #     .build/probe_libc_tests: /nix/store/qhw0sp183mqd04x5jp75981kwya64npv-glibc-2.40-66/lib/libpthread.so.0: version `GLIBC_PRIVATE' not found (required by /nix/store/q29bwjibv9gi9n86203s38n0577w09sx-glibc-2.33-117/lib/librt.so.1)
              #     .build/probe_libc_tests: /nix/store/qhw0sp183mqd04x5jp75981kwya64npv-glibc-2.40-66/lib/libpthread.so.0: version `GLIBC_PRIVATE' not found (required by /nix/store/q29bwjibv9gi9n86203s38n0577w09sx-glibc-2.33-117/lib/libanl.so.1)
              #
              # Unittests are still checked in the Justfile and still work in the  devshell.
              export SKIP_UNITTESTS=1

              make check
            '';
          };
          probe = pkgs.stdenv.mkDerivation rec {
            pname = "probe";
            version = probe-ver;
            dontUnpack = true;
            dontBuild = true;
            nativeBuildInputs = [pkgs.makeWrapper];
            installPhase = ''
              mkdir $out $out/bin
              # We don't want to add these to the PATH and PYTHONPATH because that will have side-effects on the target of `probe record`.
              makeWrapper \
                ${cli-wrapper-pkgs.probe-cli}/bin/probe \
                $out/bin/probe \
                --set PROBE_BUILDAH ${pkgs.buildah}/bin/buildah \
                --set PROBE_LIB ${libprobe}/lib \
                --set PROBE_PYTHON ${python.withPackages (_: [probe-py])}/bin/python \
                --set PROBE_PYTHONPATH ""
            '';
            passthru = {
              exePath = "/bin/probe";
            };
          };
          probe-py = python.pkgs.buildPythonPackage rec {
            pname = "probe_py";
            version = probe-ver;
            pyproject = true;
            build-system = [
              python.pkgs.flit-core
            ];
            src = pkgs.stdenv.mkDerivation {
              src = ./probe_py;
              pname = "probe-py-with-pygen-code";
              version = probe-ver;
              buildPhase = "true";
              installPhase = ''
                mkdir $out/
                cp --recursive $src/* $out/
                chmod 755 $out/probe_py
                cp ${probe-cli}/resources/ops.py $out/probe_py/
              '';
            };
            propagatedBuildInputs = [
              charmonium-time-block-pkg
              python.pkgs.networkx
<<<<<<< HEAD
=======
              python.pkgs.numpy
>>>>>>> 31f4caa1
              python.pkgs.pydot
              python.pkgs.pygraphviz
              python.pkgs.rich
              python.pkgs.sqlalchemy
              python.pkgs.tqdm
              python.pkgs.typer
              python.pkgs.xdg-base-dirs
            ];
            nativeCheckInputs = [
              packages.types-networkx
              pkgs.ruff
              python.pkgs.mypy
<<<<<<< HEAD
              python.pkgs.pytest
              python.pkgs.pytest-asyncio
              python.pkgs.pytest-timeout
=======
>>>>>>> 31f4caa1
              python.pkgs.types-tqdm
            ];
            checkPhase = ''
              runHook preCheck
              #ruff format --check probe_src # TODO: uncomment
              ruff check .
              mypy --strict --package probe_py
              runHook postCheck
            '';
          };
          container-image = pkgs.dockerTools.buildImage {
            name = "probe";
            tag = probe-ver;
            copyToRoot = pkgs.buildEnv {
              name = "probe-sys-env";
              paths = [probe];
              pathsToLink = ["/bin"];
            };
          };
          default = probe;
        };
        checks = {
          inherit
            (cli-wrapper.checks."${system}")
            probe-workspace-audit
            probe-workspace-clippy
            probe-workspace-deny
            probe-workspace-doc
            probe-workspace-fmt
            probe-workspace-nextest
            ;
          fmt-nix = pkgs.stdenv.mkDerivation {
            name = "fmt-nix";
            src = ./.;
            doCheck = true;
            nativeBuildInputs = [pkgs.alejandra];
            installPhase = "mkdir $out";
            buildPhase = "alejandra --check .";
          };
          probe-integration-tests = pkgs.stdenv.mkDerivation {
            name = "probe-integration-tests";
            src = ./tests;
            nativeBuildInputs =
              [
                packages.probe
                (python.withPackages (ps:
                  with ps; [
                    packages.probe-py
                    pytest
                    pytest-asyncio
                    pytest-timeout
                  ]))
                pkgs.buildah
                pkgs.clang
                pkgs.coreutils # so we can `probe record head ...`, etc.
                pkgs.docker
                pkgs.gnumake
                pkgs.nix
                pkgs.podman
              ]
              ++ pkgs.lib.lists.optional (system != "i686-linux" && system != "armv7l-linux") pkgs.jdk23_headless;
            buildPhase = ''
              make --directory=examples/
              RUST_BAKCTRACE=1 pytest
            '';
            installPhase = "mkdir $out";
          };
        };
        apps = rec {
          default = probe;
          probe = flake-utils.lib.mkApp {
            drv = packages.probe;
          };
        };
        devShells = let
          probe-python = python.withPackages (pypkgs: [
            # probe_py.manual runtime requirements
            charmonium-time-block-pkg
            pypkgs.networkx
            pypkgs.numpy
            pypkgs.pydot
            pypkgs.rich
            pypkgs.sqlalchemy
            pypkgs.tqdm
            pypkgs.typer
            pypkgs.xdg-base-dirs

            # probe_py.manual "dev time" requirements
            packages.types-networkx
            pypkgs.ipython
            pypkgs.mypy
            pypkgs.pytest
            pypkgs.pytest-asyncio
            pypkgs.pytest-timeout
            pypkgs.types-tqdm

            # libprobe build time requirement
            pypkgs.pycparser
            pypkgs.pyelftools
          ]);
          shellHook = ''
            export PROBE_BUILDAH="${pkgs.buildah}/bin/buildah"
            export PROBE_PYTHON="${probe-python}/bin/python"
            pushd $(git rev-parse --show-toplevel) > /dev/null
            source ./setup_devshell.sh
            popd > /dev/null
          '';
          shellPackages =
            [
              # Rust tools
              pkgs.cargo-audit
              pkgs.cargo-deny
              pkgs.cargo-hakari
              pkgs.cargo-machete

              # Replay tools
              pkgs.buildah
              pkgs.podman

              # Python env
              probe-python

              # C tools
              pkgs.clang-analyzer
              pkgs.clang-tools # must go after clang-analyzer
              pkgs.cppcheck
              pkgs.git
              pkgs.gnumake
              pkgs.include-what-you-use
              old-pkgs.criterion # unit testing framework

              # Programs for testing
              pkgs.coreutils
              pkgs.nix

              # For other lints
              pkgs.alejandra
              pkgs.just
              pkgs.ruff
            ]
            # OpenJDK doesn't build on some platforms
            ++ pkgs.lib.lists.optional (system != "i686-linux" && system != "armv7l-linux") pkgs.nextflow
            ++ pkgs.lib.lists.optional (system != "i686-linux" && system != "armv7l-linux") pkgs.jdk23_headless
            # gdb broken on apple silicon
            ++ pkgs.lib.lists.optional (system != "aarch64-darwin") pkgs.gdb;
        in rec {
          # Instead, we use the new stdenv while explictly setting $CC.
          # At runtime, programs, including libprobe, sees the new CC.
          # As Glibc maintains backwards compatibility, "compile with old and run with new" should work.
          # We have this because the Crane devshell changes some stuff, so we want to have a non-Crane devshell.
          # Currently, it seems that the Crane one works though.
          old-cc = pkgs.mkShell {
            shellHook =
              ''
                export CC=${old-stdenv.cc}/bin/cc
              ''
              + shellHook;
            packages = shellPackages;
          };

          # And instead of that, we use Crane's take on this.
          # We used to override Crane's mkShell's stdenv,
          #
          #     (craneLib.devShell.override {
          #       mkShell = pkgs.mkShell.override { stdenv = pkgs.clangStdenv; };
          #     }) { ... }
          #
          # But now that we explicitly set $CC in the shell hook, no need.
          crane-old-cc = cli-wrapper.lib."${system}".craneLib.devShell {
            inputsFrom = [
              cli-wrapper-pkgs.probe-cli
            ];
            shellHook =
              ''
                export CC=${old-stdenv.cc}/bin/cc
              ''
              + shellHook;
            packages = shellPackages;
          };

          default = crane-old-cc;
        };
      }
    );
}<|MERGE_RESOLUTION|>--- conflicted
+++ resolved
@@ -173,10 +173,6 @@
             propagatedBuildInputs = [
               charmonium-time-block-pkg
               python.pkgs.networkx
-<<<<<<< HEAD
-=======
-              python.pkgs.numpy
->>>>>>> 31f4caa1
               python.pkgs.pydot
               python.pkgs.pygraphviz
               python.pkgs.rich
@@ -189,12 +185,9 @@
               packages.types-networkx
               pkgs.ruff
               python.pkgs.mypy
-<<<<<<< HEAD
               python.pkgs.pytest
               python.pkgs.pytest-asyncio
               python.pkgs.pytest-timeout
-=======
->>>>>>> 31f4caa1
               python.pkgs.types-tqdm
             ];
             checkPhase = ''
