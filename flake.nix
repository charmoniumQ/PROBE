--- conflicted
+++ resolved
@@ -252,63 +252,6 @@
             pypkgs.pyyaml
             pypkgs.numpy
             pypkgs.tqdm
-<<<<<<< HEAD
-
-            # probe_py.manual "dev time" requirements
-            pypkgs.types-tqdm
-            pypkgs.types-pyyaml
-            pypkgs.pytest
-            pypkgs.pytest-timeout
-            pypkgs.mypy
-            pypkgs.ipython
-
-            # libprobe build time requirement
-            pypkgs.pycparser
-            pypkgs.pyelftools
-          ]);
-        in {
-          default =
-            (cli-wrapper.lib."${system}".craneLib.devShell.override {
-              mkShell = pkgs.mkShellNoCC.override {
-                stdenv = pkgs.clangStdenv;
-              };
-            }) {
-              shellHook = ''
-                export LIBCLANG_PATH="${pkgs.libclang.lib}/lib"
-                export PATH_TO_PROBE_PYTHON="${probe-python}/bin/python"
-                pushd $(git rev-parse --show-toplevel) > /dev/null
-                source ./setup_devshell.sh
-                popd > /dev/null
-              '';
-              inputsFrom = [
-                cli-wrapper-pkgs.probe-cli
-              ];
-              packages =
-                [
-                  # Rust tools
-                  pkgs.cargo-deny
-                  pkgs.cargo-audit
-                  pkgs.cargo-machete
-                  pkgs.cargo-hakari
-
-                  # Replay tools
-                  pkgs.buildah
-                  pkgs.podman
-
-                  # Python env
-                  probe-python
-
-                  # C tools
-                  pkgs.clang-analyzer
-                  pkgs.clang-tools # must go after clang-analyzer
-                  pkgs.clang # must go after clang-tools
-                  pkgs.cppcheck
-                  pkgs.gnumake
-                  pkgs.git
-                  pkgs.include-what-you-use
-                  pkgs.libclang
-                  pkgs.criterion # unit testing framework
-=======
 
             # probe_py.manual "dev time" requirements
             pypkgs.types-tqdm
@@ -353,7 +296,6 @@
               pkgs.git
               pkgs.include-what-you-use
               old-pkgs.criterion # unit testing framework
->>>>>>> 057fb5ce
 
               # Programs for testing
               pkgs.nix
